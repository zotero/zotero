<?xml version="1.0"?>
<RDF:RDF xmlns:RDF="http://www.w3.org/1999/02/22-rdf-syntax-ns#"
         xmlns="http://www.mozilla.org/2004/em-rdf#">
<!-- Zotero Extension -->
<RDF:Description about="urn:mozilla:extension:zotero@chnm.gmu.edu">
  <updates>
    <RDF:Seq>
      <RDF:li>
        <RDF:Description>
<<<<<<< HEAD
          <version>5.0alpha.SOURCE</version>
=======
          <version>4.0.29.6.SOURCE</version>
>>>>>>> 0a120d85
          <targetApplication>
            <RDF:Description>
              <id>{ec8030f7-c20a-464f-9b0e-13a3a9e97384}</id>
              <minVersion>38.0</minVersion>
              <maxVersion>45.*</maxVersion>
              <updateLink>http://download.zotero.org/extension/zotero.xpi</updateLink>
              <updateHash>sha1:</updateHash>
            </RDF:Description>
          </targetApplication>
        </RDF:Description>
      </RDF:li>
    </RDF:Seq>
  </updates>
</RDF:Description>
</RDF:RDF><|MERGE_RESOLUTION|>--- conflicted
+++ resolved
@@ -7,11 +7,7 @@
     <RDF:Seq>
       <RDF:li>
         <RDF:Description>
-<<<<<<< HEAD
           <version>5.0alpha.SOURCE</version>
-=======
-          <version>4.0.29.6.SOURCE</version>
->>>>>>> 0a120d85
           <targetApplication>
             <RDF:Description>
               <id>{ec8030f7-c20a-464f-9b0e-13a3a9e97384}</id>
