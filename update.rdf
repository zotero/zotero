--- conflicted
+++ resolved
@@ -7,17 +7,6 @@
     <RDF:Seq>
       <RDF:li>
         <RDF:Description>
-<<<<<<< HEAD
-          <version>3.0.12m##REVISION##</version>
-          <targetApplication>
-            <RDF:Description>
-              <id>{ec8030f7-c20a-464f-9b0e-13a3a9e97384}</id>
-              <minVersion>3.6</minVersion>
-              <maxVersion>18.*</maxVersion>
-              <updateLink>http://gsl-nagoya-u.net/http/pub/zotero-multi-3.xpi</updateLink>
-			  <updateInfoURL>http://gsl-nagoya-u.net/http/pub/zotero-multi-3.xhtml</updateInfoURL>
-              <updateHash>sha1:##SHA1HASH##</updateHash>
-=======
           <version>4.0a1.SOURCE</version>
           <targetApplication>
             <RDF:Description>
@@ -26,7 +15,6 @@
               <maxVersion>21.*</maxVersion>
               <updateLink>http://download.zotero.org/extension/zotero.xpi</updateLink>
               <updateHash>sha1:</updateHash>
->>>>>>> d60b0221
             </RDF:Description>
           </targetApplication>
         </RDF:Description>
