--- conflicted
+++ resolved
@@ -7,11 +7,7 @@
     <RDF:Seq>
       <RDF:li>
         <RDF:Description>
-<<<<<<< HEAD
           <version>3.5a1.SOURCE</version>
-=======
-          <version>3.0.2.SOURCE</version>
->>>>>>> 5f5bc956
           <targetApplication>
             <RDF:Description>
               <id>{ec8030f7-c20a-464f-9b0e-13a3a9e97384}</id>
