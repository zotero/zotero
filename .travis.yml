--- conflicted
+++ resolved
@@ -3,16 +3,10 @@
 compiler:
     - gcc
 env:
-<<<<<<< HEAD
-    - FX_CHANNEL=""
+    - FX_CHANNEL="release"
     # Disabled during beta
-    #- FX_CHANNEL="-esr"
-    #- FX_CHANNEL="-beta"
-=======
-    - FX_CHANNEL="release"
-    - FX_CHANNEL="beta"
-    - FX_CHANNEL="esr"
->>>>>>> a0571a9a
+    #- FX_CHANNEL="esr"
+    #- FX_CHANNEL="beta"
 matrix:
     fast_finish: true
     allow_failures:
