--- conflicted
+++ resolved
@@ -94,25 +94,15 @@
 			if (searchParams.fieldMode == 2) {
 				var sql = "SELECT DISTINCT CASE fieldMode WHEN 1 THEN lastName "
 					+ "WHEN 0 THEN firstName || ' ' || lastName END AS val, NULL AS comment "
-<<<<<<< HEAD
 					+ "FROM creators ";
 				if (searchParams.libraryID !== undefined) {
 					sql += "JOIN itemCreators USING (creatorID) JOIN items USING (itemID) ";
 				}
 				sql += "WHERE CASE fieldMode "
-					+ "WHEN 1 THEN lastName "
-					+ "WHEN 0 THEN firstName || ' ' || lastName END "
-					+ "LIKE ? ";
-				var sqlParams = [searchString + '%'];
-				if (searchParams.libraryID !== undefined) {
-=======
-					+ "FROM creators NATURAL JOIN creatorData "
-					+ "WHERE CASE fieldMode "
 					+ "WHEN 1 THEN lastName LIKE ? "
 					+ "WHEN 0 THEN (firstName || ' ' || lastName LIKE ?) OR (lastName LIKE ?) END "
 				var sqlParams = [searchString + '%', searchString + '%', searchString + '%'];
-				if (typeof searchParams.libraryID != 'undefined') {
->>>>>>> 3a5854f4
+				if (searchParams.libraryID !== undefined) {
 					sql += " AND libraryID=?";
 					sqlParams.push(searchParams.libraryID);
 				}
