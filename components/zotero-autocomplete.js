/*
    ***** BEGIN LICENSE BLOCK *****
    
    Copyright © 2009 Center for History and New Media
                     George Mason University, Fairfax, Virginia, USA
                     http://zotero.org
    
    This file is part of Zotero.
    
    Zotero is free software: you can redistribute it and/or modify
    it under the terms of the GNU Affero General Public License as published by
    the Free Software Foundation, either version 3 of the License, or
    (at your option) any later version.
    
    Zotero is distributed in the hope that it will be useful,
    but WITHOUT ANY WARRANTY; without even the implied warranty of
    MERCHANTABILITY or FITNESS FOR A PARTICULAR PURPOSE.  See the
    GNU Affero General Public License for more details.
    
    You should have received a copy of the GNU Affero General Public License
    along with Zotero.  If not, see <http://www.gnu.org/licenses/>.
    
    ***** END LICENSE BLOCK *****
*/

const ZOTERO_AC_CONTRACTID = '@mozilla.org/autocomplete/search;1?name=zotero';
const ZOTERO_AC_CLASSNAME = 'Zotero AutoComplete';
const ZOTERO_AC_CID = Components.ID('{06a2ed11-d0a4-4ff0-a56f-a44545eee6ea}');

const Cc = Components.classes;
const Ci = Components.interfaces;
const Cr = Components.results;

Components.utils.import("resource://gre/modules/XPCOMUtils.jsm");

var Zotero = Components.classes["@zotero.org/Zotero;1"]
	.getService(Components.interfaces.nsISupports)
	.wrappedJSObject;

/*
 * Implements nsIAutoCompleteSearch
 */
function ZoteroAutoComplete() {}

ZoteroAutoComplete.prototype.startSearch = Zotero.Promise.coroutine(function* (searchString, searchParams, previousResult, listener) {
	// FIXME
	//this.stopSearch();
	
	var result = Cc["@mozilla.org/autocomplete/simple-result;1"]
					.createInstance(Ci.nsIAutoCompleteSimpleResult);
	result.setSearchString(searchString);
	
	this._result = result;
	this._results = [];
	this._listener = listener;
	this._cancelled = false;
	
	Zotero.debug("Starting autocomplete search with data '"
		+ searchParams + "'" + " and string '" + searchString + "'");
	
	searchParams = JSON.parse(searchParams);
	if (!searchParams) {
		throw new Error("Invalid JSON passed to autocomplete");
	}
	var [fieldName, , subField] = searchParams.fieldName.split("-");
	
	var resultsCallback;
	
	switch (fieldName) {
		case '':
			break;
		
		case 'tag':
			var sql = "SELECT DISTINCT name AS val, NULL AS comment FROM tags WHERE name LIKE ?";
			var sqlParams = [searchString + '%'];
			if (typeof searchParams.libraryID != 'undefined') {
				sql += " AND libraryID=?";
				sqlParams.push(searchParams.libraryID);
			}
			if (searchParams.itemID) {
				sql += " AND name NOT IN (SELECT name FROM tags WHERE tagID IN ("
					+ "SELECT tagID FROM itemTags WHERE itemID = ?))";
				sqlParams.push(searchParams.itemID);
			}
<<<<<<< HEAD
			sql += " ORDER BY name COLLATE locale";
=======
			sql += " ORDER BY val COLLATE locale";
			statement = this._zotero.DB.getStatement(sql, sqlParams);
>>>>>>> 072ced34
			break;
		
		case 'creator':
			// Valid fieldMode values:
			// 		0 == search two-field creators
			// 		1 == search single-field creators
			// 		2 == search both
			if (searchParams.fieldMode == 2) {
				var sql = "SELECT DISTINCT CASE fieldMode WHEN 1 THEN lastName "
					+ "WHEN 0 THEN firstName || ' ' || lastName END AS val, NULL AS comment "
					+ "FROM creators ";
				if (searchParams.libraryID !== undefined) {
					sql += "JOIN itemCreators USING (creatorID) JOIN items USING (itemID) ";
				}
				sql += "WHERE CASE fieldMode "
					+ "WHEN 1 THEN lastName "
					+ "WHEN 0 THEN firstName || ' ' || lastName END "
					+ "LIKE ? ";
				var sqlParams = [searchString + '%'];
				if (searchParams.libraryID !== undefined) {
					sql += " AND libraryID=?";
					sqlParams.push(searchParams.libraryID);
				}
				sql += "ORDER BY val";
			}
			else
			{
				var sql = "SELECT DISTINCT ";
				if (searchParams.fieldMode == 1) {
					sql += "lastName AS val, creatorID || '-1' AS comment";
				}
				// Retrieve the matches in the specified field
				// as well as any full names using the name
				//
				// e.g. "Shakespeare" and "Shakespeare, William"
				//
				// creatorID is in the format "12345-1" or "12345-2",
				// 		- 1 means the row uses only the specified field
				// 		- 2 means it uses both
				else {
					sql += "CASE WHEN firstName='' OR firstName IS NULL THEN lastName "
						+ "ELSE lastName || ', ' || firstName END AS val, "
						+ "creatorID || '-' || CASE "
						+ "WHEN (firstName = '' OR firstName IS NULL) THEN 1 "
						+ "ELSE 2 END AS comment";
				}
				
				var fromSQL = " FROM creators "
				if (searchParams.libraryID !== undefined) {
					fromSQL += "JOIN itemCreators USING (creatorID) JOIN items USING (itemID) ";
				}
				fromSQL += "WHERE " + subField + " LIKE ? " + "AND fieldMode=?";
				var sqlParams = [
					searchString + '%',
					searchParams.fieldMode ? searchParams.fieldMode : 0
				];
				if (searchParams.itemID) {
					fromSQL += " AND creatorID NOT IN (SELECT creatorID FROM "
						+ "itemCreators WHERE itemID=?";
					sqlParams.push(searchParams.itemID);
					if (searchParams.creatorTypeID) {
						fromSQL += " AND creatorTypeID=?";
						sqlParams.push(searchParams.creatorTypeID);
					}
					fromSQL += ")";
				}
				if (searchParams.libraryID !== undefined) {
					fromSQL += " AND libraryID=?";
					sqlParams.push(searchParams.libraryID);
				}
				
				sql += fromSQL;
				
				// If double-field mode, include matches for just this field
				// as well (i.e. "Shakespeare"), and group to collapse repeats
				if (searchParams.fieldMode != 1) {
					sql = "SELECT * FROM (" + sql + " UNION SELECT DISTINCT "
						+ subField + " AS val, creatorID || '-1' AS comment"
						+ fromSQL + ") GROUP BY val";
					sqlParams = sqlParams.concat(sqlParams);
				}
				
				sql += " ORDER BY val";
			}
			break;
		
		case 'dateModified':
		case 'dateAdded':
			var sql = "SELECT DISTINCT DATE(" + fieldName + ", 'localtime') AS val, NULL AS comment FROM items "
				+ "WHERE " + fieldName + " LIKE ? ORDER BY " + fieldName;
			var sqlParams = [searchString + '%'];
			break;
			
		case 'accessDate':
			var fieldID = Zotero.ItemFields.getID('accessDate');
			
			var sql = "SELECT DISTINCT DATE(value, 'localtime') AS val, NULL AS comment FROM itemData "
				+ "WHERE fieldID=? AND value LIKE ? ORDER BY value";
			var sqlParams = [fieldID, searchString + '%'];
			break;
		
		default:
			var fieldID = Zotero.ItemFields.getID(fieldName);
			if (!fieldID) {
				Zotero.debug("'" + fieldName + "' is not a valid autocomplete scope", 1);
				this.updateResults([], false, Ci.nsIAutoCompleteResult.RESULT_IGNORED);
				return;
			}
			
			// We don't use date autocomplete anywhere, but if we're not
			// disallowing it altogether, we should at least do it right and
			// use the user part of the multipart field
			var valueField = fieldName == 'date' ? 'SUBSTR(value, 12, 100)' : 'value';
			
			var sql = "SELECT DISTINCT " + valueField + " AS val, NULL AS comment "
				+ "FROM itemData NATURAL JOIN itemDataValues "
				+ "WHERE fieldID=?1 AND " + valueField
				+ " LIKE ?2 "
			
			var sqlParams = [fieldID, searchString + '%'];
			if (searchParams.itemID) {
				sql += "AND value NOT IN (SELECT value FROM itemData "
					+ "NATURAL JOIN itemDataValues WHERE fieldID=?1 AND itemID=?3) ";
				sqlParams.push(searchParams.itemID);
			}
			sql += "ORDER BY value";
	}
	
<<<<<<< HEAD
	var onRow = null;
	// If there's a result callback (e.g., for sorting), don't use a row handler
	if (!resultsCallback) {
		onRow = function (row) {
			if (this._cancelled) {
				Zotero.debug("Cancelling query");
				throw StopIteration;
=======
	var self = this;
	
	this.pendingStatement = statement.executeAsync({
		handleResult: function (storageResultSet) {
			self._zotero.debug("Handling autocomplete results");
			
			var results = [];
			var comments = [];
			
			for (let row = storageResultSet.getNextRow();
					row;
					row = storageResultSet.getNextRow()) {
				results.push(row.getResultByIndex(0));
				let comment = row.getResultByIndex(1);
				if (comment) {
					comments.push(comment);
				}
			}
			
			self.updateResults(results, comments, true);
		},
		
		handleError: function (e) {
			Components.utils.reportError(e.message);
		},
		
		handleCompletion: function (reason) {
			self.pendingStatement = null;
			
			if (reason != Ci.mozIStorageStatementCallback.REASON_FINISHED) {
				var resultCode = Ci.nsIAutoCompleteResult.RESULT_FAILURE;
			}
			else {
				var resultCode = null;
			}
			
			self.updateResults(null, null, false, resultCode);
			
			if (resultCode) {
				self._zotero.debug("Autocomplete query aborted");
			}
			else {
				self._zotero.debug("Autocomplete query completed");
>>>>>>> 072ced34
			}
			var result = row.getResultByIndex(0);
			var comment = row.getResultByIndex(1);
			this.updateResult(result, comment, true);
		}.bind(this);
	}
	var resultCode;
	try {
		let results = yield Zotero.DB.queryAsync(sql, sqlParams, { onRow: onRow });
		// Post-process the results
		if (resultsCallback) {
			resultsCallback(results);
			this.updateResults(
				[for (x of results) x.val],
				[for (x of results) x.comment],
				false
			)
		}
		resultCode = null;
		Zotero.debug("Autocomplete query completed");
	}
	catch (e) {
		Zotero.debug(e, 1);
		resultCode = Ci.nsIAutoCompleteResult.RESULT_FAILURE;
		Zotero.debug("Autocomplete query aborted");
	}
	finally {
		this.updateResults(null, null, false, resultCode);
	};
});


ZoteroAutoComplete.prototype.updateResult = function (result, comment) {
	Zotero.debug("Appending autocomplete value '" + result + "'" + (comment ? " (" + comment + ")" : ""));
	// Add to nsIAutoCompleteResult
	this._result.appendMatch(result, comment ? comment : null);
	// Add to our own list
	this._results.push(result);
	// Only update the UI every 10 records
	if (this._result.matchCount % 10 == 0) {
		this._result.setSearchResult(Ci.nsIAutoCompleteResult.RESULT_SUCCESS_ONGOING);
		this._listener.onUpdateSearchResult(this, this._result);
	}
}


ZoteroAutoComplete.prototype.updateResults = function (results, comments, ongoing, resultCode) {
	if (!results) {
		results = [];
	}
	if (!comments) {
		comments = [];
	}
	
	for (var i=0; i<results.length; i++) {
		let result = results[i];
		
		if (this._results.indexOf(result) == -1) {
			comment = comments[i] ? comments[i] : null;
			Zotero.debug("Adding autocomplete value '" + result + "'" + (comment ? " (" + comment + ")" : ""));
			this._result.appendMatch(result, comment, null, null);
			this._results.push(result);
		}
		else {
			//Zotero.debug("Skipping existing value '" + result + "'");
		}
	}
	
	if (!resultCode) {
		resultCode = "RESULT_";
		if (!this._result.matchCount) {
			resultCode += "NOMATCH";
		}
		else {
			resultCode += "SUCCESS";
		}
		if (ongoing) {
			resultCode += "_ONGOING";
		}
		resultCode = Ci.nsIAutoCompleteResult[resultCode];
	}
	
	Zotero.debug("Found " + this._result.matchCount
		+ " result" + (this._result.matchCount != 1 ? "s" : ""));
	
	this._result.setSearchResult(resultCode);
	this._listener.onSearchResult(this, this._result);
}


// FIXME
ZoteroAutoComplete.prototype.stopSearch = function(){
	Zotero.debug('Stopping autocomplete search');
	this._cancelled = true;
}

//
// XPCOM goop
//

ZoteroAutoComplete.prototype.classDescription = ZOTERO_AC_CLASSNAME;
ZoteroAutoComplete.prototype.classID = ZOTERO_AC_CID;
ZoteroAutoComplete.prototype.contractID = ZOTERO_AC_CONTRACTID;
ZoteroAutoComplete.prototype.QueryInterface = XPCOMUtils.generateQI([
	Components.interfaces.nsIAutoCompleteSearch,
	Components.interfaces.nsIAutoCompleteObserver,
	Components.interfaces.nsISupports]);

var NSGetFactory = XPCOMUtils.generateNSGetFactory([ZoteroAutoComplete]);<|MERGE_RESOLUTION|>--- conflicted
+++ resolved
@@ -82,12 +82,7 @@
 					+ "SELECT tagID FROM itemTags WHERE itemID = ?))";
 				sqlParams.push(searchParams.itemID);
 			}
-<<<<<<< HEAD
-			sql += " ORDER BY name COLLATE locale";
-=======
 			sql += " ORDER BY val COLLATE locale";
-			statement = this._zotero.DB.getStatement(sql, sqlParams);
->>>>>>> 072ced34
 			break;
 		
 		case 'creator':
@@ -216,7 +211,6 @@
 			sql += "ORDER BY value";
 	}
 	
-<<<<<<< HEAD
 	var onRow = null;
 	// If there's a result callback (e.g., for sorting), don't use a row handler
 	if (!resultsCallback) {
@@ -224,51 +218,6 @@
 			if (this._cancelled) {
 				Zotero.debug("Cancelling query");
 				throw StopIteration;
-=======
-	var self = this;
-	
-	this.pendingStatement = statement.executeAsync({
-		handleResult: function (storageResultSet) {
-			self._zotero.debug("Handling autocomplete results");
-			
-			var results = [];
-			var comments = [];
-			
-			for (let row = storageResultSet.getNextRow();
-					row;
-					row = storageResultSet.getNextRow()) {
-				results.push(row.getResultByIndex(0));
-				let comment = row.getResultByIndex(1);
-				if (comment) {
-					comments.push(comment);
-				}
-			}
-			
-			self.updateResults(results, comments, true);
-		},
-		
-		handleError: function (e) {
-			Components.utils.reportError(e.message);
-		},
-		
-		handleCompletion: function (reason) {
-			self.pendingStatement = null;
-			
-			if (reason != Ci.mozIStorageStatementCallback.REASON_FINISHED) {
-				var resultCode = Ci.nsIAutoCompleteResult.RESULT_FAILURE;
-			}
-			else {
-				var resultCode = null;
-			}
-			
-			self.updateResults(null, null, false, resultCode);
-			
-			if (resultCode) {
-				self._zotero.debug("Autocomplete query aborted");
-			}
-			else {
-				self._zotero.debug("Autocomplete query completed");
->>>>>>> 072ced34
 			}
 			var result = row.getResultByIndex(0);
 			var comment = row.getResultByIndex(1);
