--- conflicted
+++ resolved
@@ -172,11 +172,7 @@
 			zContext.Zotero.shutdown().then(function() {
 				// create a new zContext
 				makeZoteroContext(isConnector);
-<<<<<<< HEAD
-				return zContext.Zotero.init();
-=======
-				zContext.Zotero.init(zInitOptions);
->>>>>>> f70d0c0b
+				return zContext.Zotero.init(zInitOptions);
 			}).done();
 		}
 		
@@ -298,40 +294,29 @@
 		
 		if(isFirstLoadThisSession) {
 			makeZoteroContext(false);
-<<<<<<< HEAD
 			Q.fcall(function () {
-				return zContext.Zotero.init();
+				return zContext.Zotero.init(zInitOptions);
 			})
 			.catch(function (e) {
 				dump(e + "\n\n");
 				Components.utils.reportError(e);
 				
-				// if Zotero should start as a connector, reload it
-				return zContext.Zotero.shutdown()
-				.then(function() {
-					makeZoteroContext(true);
-					return zContext.Zotero.init();
-				})
+				if (e === "ZOTERO_SHOULD_START_AS_CONNECTOR") {
+					// if Zotero should start as a connector, reload it
+					return zContext.Zotero.shutdown()
+					.then(function() {
+						makeZoteroContext(true);
+						return zContext.Zotero.init(zInitOptions);
+					})
+				}
+				else {
+					throw e;
+				}
 			})
 			.then(function () {
 				zContext.Zotero.debug("Initialized in "+(Date.now() - start)+" ms");
 			})
 			.done();
-=======
-			try {
-				zContext.Zotero.init(zInitOptions);
-			} catch(e) {
-				if(e === "ZOTERO_SHOULD_START_AS_CONNECTOR") {
-					// if Zotero should start as a connector, reload it
-					zContext.Zotero.shutdown().then(function() {
-						makeZoteroContext(true);
-						zContext.Zotero.init(zInitOptions);
-					}).done();
-				} else {
-					throw e;
-				}
-			}
->>>>>>> f70d0c0b
 		}
 		else {
 			zContext.Zotero.debug("Already initialized");
