--- conflicted
+++ resolved
@@ -10,11 +10,7 @@
 function quit(failed) {
 	// Quit with exit status
 	if(!failed) {
-<<<<<<< HEAD
-		OS.File.writeAtomic(FileUtils.getFile("ProfD", ["success"]).path, new Uint8Array(0));
-=======
 		OS.File.writeAtomic(OS.Path.join(OS.Constants.Path.profileDir, "success"), new Uint8Array(0));
->>>>>>> e868c758
 	}
 	if(!ZoteroUnit.noquit) {
 		setTimeout(function () {
@@ -40,10 +36,10 @@
 			func: generateItemJSONData,
 			args: [null]
 		},
-		{
-			name: 'citeProcJSExport',
-			func: generateCiteProcJSExportData
-		},
+		// {
+		// 	name: 'citeProcJSExport',
+		// 	func: generateCiteProcJSExportData
+		// },
 		{
 			name: 'translatorExportLegacy',
 			func: generateTranslatorExportData,
@@ -55,39 +51,36 @@
 			args: [false]
 		}
 	];
-	let p = Q.resolve();
-	for (let i=0; i<dataFiles.length; i++) {
-		let first = !i;
-		let params = dataFiles[i];
-		
-		p = p.then(function() {
+	Zotero.Promise.coroutine(function* () {
+		yield Zotero.initializationPromise;
+		for (let i=0; i<dataFiles.length; i++) {
+			let first = !i;
+			let params = dataFiles[i];
+
 			// Make sure to not run next loop if previous fails
-			return Q.try(function() {
-				if (!first) dump('\n');
-				dump('Generating data for ' + params.name + '...');
-				
-				let filePath = OS.Path.join(dataPath, params.name + '.js');
-				
-				return Q.resolve(OS.File.exists(filePath))
-				.then(function(exists) {
-					let currentData;
-					if (exists) {
-						currentData = loadSampleData(params.name);
-					}
-					
-					let args = params.args || [];
-					args.push(currentData);
-					let str = stableStringify(params.func.apply(null, args));
-				
-					return OS.File.writeAtomic(OS.Path.join(dataPath, params.name + '.js'), str);
-				});
-			})
-			.then(function() { dump("done."); })
-			.catch(function(e) { dump("failed!"); throw e })
-		});
-	}
-	
-	p.catch(function(e) { dump('\n'); dump(Zotero.Utilities.varDump(e)) })
+			if (!first) dump('\n');
+			dump('Generating data for ' + params.name + '...');
+
+			let filePath = OS.Path.join(dataPath, params.name + '.js');
+			let exists = yield OS.File.exists(filePath);
+			let currentData;
+			if (exists) {
+				currentData = loadSampleData(params.name);
+			}
+
+			let args = params.args || [];
+			args.push(currentData);
+			let newData = params.func.apply(null, args);
+			if (newData instanceof Zotero.Promise) {
+				newData = yield newData;
+			}
+			let str = stableStringify(newData);
+
+			yield OS.File.writeAtomic(OS.Path.join(dataPath, params.name + '.js'), str);
+			dump("done.");
+		}
+	})()
+	.catch(function(e) { dump('\n'); dump(Zotero.Utilities.varDump(e)) })
 	.finally(function() { quit(false) });
 }
 
@@ -144,6 +137,21 @@
 		quit(failed != 0);
 	});
 }
+
+// Monkey-patch Mocha to check instanceof Error using compartent-local
+// Error object
+Mocha.Runner.prototype.fail = function(test, err){
+	++this.failures;
+	test.state = 'failed';
+
+	if ('string' == typeof err) {
+		err = new Error('the string "' + err + '" was thrown, throw an Error :)');
+	} else if (!(err instanceof Components.utils.getGlobalForObject(err).Error)) {
+		err = new Error('the ' + Mocha.utils.type(err) + ' ' + Mocha.utils.stringify(err) + ' was thrown, throw an Error :)');
+	}
+
+	this.emit('fail', test, err);
+};
 
 // Setup Mocha
 mocha.setup({
