<?xml version="1.0"?>
<RDF xmlns="http://www.w3.org/1999/02/22-rdf-syntax-ns#" 
     xmlns:em="http://www.mozilla.org/2004/em-rdf#">

  <Description about="urn:mozilla:install-manifest">
  
    <em:id>zotero@chnm.gmu.edu</em:id>
    <em:name>Zotero</em:name>
<<<<<<< HEAD
    <em:version>3.0.12m##REVISION##</em:version>
=======
    <em:version>4.0a1.SOURCE</em:version>
>>>>>>> d60b0221
    <em:creator>Center for History and New Media<br/>George Mason University</em:creator>
    <em:contributor>Dan Cohen</em:contributor>
    <em:contributor>Sean Takats</em:contributor>
    <em:developer>Frank Bennett (multilingual)</em:developer>
    <em:developer>Simon Kornblith</em:developer>
    <em:developer>David Norton</em:developer>
    <em:developer>Dan Stillman</em:developer>
    <em:homepageURL>http://www.zotero.org</em:homepageURL>
    <em:optionsURL>chrome://zotero/content/preferences/preferences.xul</em:optionsURL>
    <em:aboutURL>chrome://zotero/content/about.xul</em:aboutURL>
    <em:updateURL>http://gsl-nagoya-u.net/http/pub/zotero-multi-3.rdf</em:updateURL>
    <em:iconURL>chrome://zotero/skin/zotero_z_32px.png</em:iconURL>
<<<<<<< HEAD
    <em:type>2</em:type>
    <em:unpack>true</em:unpack>
    <em:updateKey>MIGfMA0GCSqGSIb3DQEBAQUAA4GNADCBiQKBgQDJqWvOZqiHGp8hLJI92KIp6t1pKP2Q2t+5glUh7JSl+2pdt8y9ANHT1Bx3YrKDi1xwXJ7FNi4mss5XFqEmuJf2TDn02+V6D0hFsNEsSlkCcsznwnCYzeU8GKAhlgjeXz7YPQswLLSk61af/hIhdYUEyYQbxmIAOHDHgMeRcuYJ+QIDAQAB</em:updateKey>

=======
    <em:updateURL>https://www.zotero.org/download/update-source.rdf</em:updateURL>
    <em:type>2</em:type> <!-- type=extension --> 
>>>>>>> d60b0221
    
    <em:targetApplication>
      <Description>
        <em:id>{ec8030f7-c20a-464f-9b0e-13a3a9e97384}</em:id>
<<<<<<< HEAD
        <em:minVersion>3.6</em:minVersion>
        <em:maxVersion>18.*</em:maxVersion>
=======
        <em:minVersion>17.0</em:minVersion>
        <em:maxVersion>21.*</em:maxVersion>
>>>>>>> d60b0221
      </Description>
    </em:targetApplication>
    
</Description>
</RDF><|MERGE_RESOLUTION|>--- conflicted
+++ resolved
@@ -6,45 +6,28 @@
   
     <em:id>zotero@chnm.gmu.edu</em:id>
     <em:name>Zotero</em:name>
-<<<<<<< HEAD
-    <em:version>3.0.12m##REVISION##</em:version>
-=======
     <em:version>4.0a1.SOURCE</em:version>
->>>>>>> d60b0221
     <em:creator>Center for History and New Media<br/>George Mason University</em:creator>
     <em:contributor>Dan Cohen</em:contributor>
     <em:contributor>Sean Takats</em:contributor>
-    <em:developer>Frank Bennett (multilingual)</em:developer>
     <em:developer>Simon Kornblith</em:developer>
     <em:developer>David Norton</em:developer>
     <em:developer>Dan Stillman</em:developer>
     <em:homepageURL>http://www.zotero.org</em:homepageURL>
     <em:optionsURL>chrome://zotero/content/preferences/preferences.xul</em:optionsURL>
     <em:aboutURL>chrome://zotero/content/about.xul</em:aboutURL>
-    <em:updateURL>http://gsl-nagoya-u.net/http/pub/zotero-multi-3.rdf</em:updateURL>
     <em:iconURL>chrome://zotero/skin/zotero_z_32px.png</em:iconURL>
-<<<<<<< HEAD
-    <em:type>2</em:type>
-    <em:unpack>true</em:unpack>
-    <em:updateKey>MIGfMA0GCSqGSIb3DQEBAQUAA4GNADCBiQKBgQDJqWvOZqiHGp8hLJI92KIp6t1pKP2Q2t+5glUh7JSl+2pdt8y9ANHT1Bx3YrKDi1xwXJ7FNi4mss5XFqEmuJf2TDn02+V6D0hFsNEsSlkCcsznwnCYzeU8GKAhlgjeXz7YPQswLLSk61af/hIhdYUEyYQbxmIAOHDHgMeRcuYJ+QIDAQAB</em:updateKey>
-
-=======
     <em:updateURL>https://www.zotero.org/download/update-source.rdf</em:updateURL>
     <em:type>2</em:type> <!-- type=extension --> 
->>>>>>> d60b0221
     
+    <!-- Firefox -->
     <em:targetApplication>
       <Description>
         <em:id>{ec8030f7-c20a-464f-9b0e-13a3a9e97384}</em:id>
-<<<<<<< HEAD
-        <em:minVersion>3.6</em:minVersion>
-        <em:maxVersion>18.*</em:maxVersion>
-=======
         <em:minVersion>17.0</em:minVersion>
         <em:maxVersion>21.*</em:maxVersion>
->>>>>>> d60b0221
       </Description>
     </em:targetApplication>
     
-</Description>
+  </Description>
 </RDF>