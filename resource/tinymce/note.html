<!DOCTYPE html PUBLIC "-//W3C//DTD XHTML 1.0 Strict//EN" "http://www.w3.org/TR/xhtml1/DTD/xhtml1-strict.dtd">
<html xmlns="http://www.w3.org/1999/xhtml">
<head>
<meta http-equiv="Content-Type" content="text/html; charset=utf-8">
<link type="text/css" rel="stylesheet" href="css/note-ui.css"/>
<script type="text/javascript;version=1.8" src="tiny_mce.js"></script>
<script type="text/javascript;version=1.8">
	tinyMCE.init({
		// General options
		body_id : "zotero-tinymce-note",
		mode : "none",
		theme : "advanced",
		content_css : "css/note-content.css",
		button_tile_map : true,
		language : "en", // TODO: localize
		entities : "160,nbsp",
		gecko_spellcheck : true,
		convert_urls : false,
		
		handle_event_callback : function (event) {
			zoteroHandleEvent(event);
		},
		
		onchange_callback : function () {
			zoteroHandleEvent({ type: 'change' });
		},
		
		setup : function (ed) {
			// Set text direction
			var dir = window.location.href.match(/dir=(ltr|rtl)/)[1];
			ed.settings.directionality = dir;
			// Include button for opposite direction, to function as a toggle
			ed.settings.theme_advanced_buttons1 = ed.settings.theme_advanced_buttons1.replace(
				"%DIR%",
				"," + dir.split("").reverse().join("")
			);
			
			ed.onInit.add(function (ed) {
				zoteroInit(ed);
			});
			
			var commands = ["Cut", "Copy", "Paste"];
			for each(var command in commands) {
				let cmd = command;
				ed.addCommand(command, function (ui, value) {
					zoteroExecCommand(ed.getDoc(), cmd, ui, value);
				});
			}
		},
		
		fix_list_elements : true,
		fix_table_elements : true,
		plugins : "paste,contextmenu,linksmenu,directionality,autolink",
		
		// Theme options
<<<<<<< HEAD
    	// Cut this to make room for rtl/ltr: 
		theme_advanced_buttons1 : "bold,italic,underline,strikethrough,|,sub,sup,|,forecolor,backcolor,|,blockquote,|,link,unlink,|,%DIR%",
		theme_advanced_buttons2 : "ltr,rtl",
		theme_advanced_buttons3 : "formatselect,|,justifyleft,justifycenter,justifyright,|,bullist,numlist,outdent,indent,|,removeformat,code",
=======
		theme_advanced_buttons1 : "bold,italic,underline,strikethrough,|,sub,sup,|,forecolor,backcolor,|,blockquote,|,link,|,%DIR%",
		theme_advanced_buttons2 : "formatselect,|,justifyleft,justifycenter,justifyright,|,bullist,numlist,outdent,indent,|,removeformat,code",
		theme_advanced_buttons3 : "",
>>>>>>> 8b6cedd0
		theme_advanced_toolbar_location : "top",
		theme_advanced_toolbar_align : "left",
		theme_advanced_statusbar_location : "none",
		
		// More restrictive version of default set, with JS/etc. removed
		valid_elements : "@[id|class|style|title|dir<ltr?rtl|lang|xml::lang],"
			+ "a[rel|rev|charset|hreflang|tabindex|accesskey|type|"
			+ "name|href|target|title|class],strong/b,em/i,strike,u,"
			+ "#p,-ol[type|compact],-ul[type|compact],-li,br,img[longdesc|usemap|"
			+ "src|border|alt=|title|hspace|vspace|width|height|align],-sub,-sup,"
			+ "-blockquote[cite],-table[border=0|cellspacing|cellpadding|width|frame|rules|"
			+ "height|align|summary|bgcolor|background|bordercolor],-tr[rowspan|width|"
			+ "height|align|valign|bgcolor|background|bordercolor],tbody,thead,tfoot,"
			+ "#td[colspan|rowspan|width|height|align|valign|bgcolor|background|bordercolor"
			+ "|scope],#th[colspan|rowspan|width|height|align|valign|scope],caption,-div,"
			+ "-span,-code,-pre,address,-h1,-h2,-h3,-h4,-h5,-h6,hr[size|noshade],-font[face"
			+ "|size|color],dd,dl,dt,cite,abbr,acronym,del[datetime|cite],ins[datetime|cite],"
			+ "object[classid|width|height|codebase|type],param[name|value|_value],"
			+ "map[name],area[shape|coords|href|alt|target],bdo,"
			+ "button,col[align|char|charoff|span|valign|width],colgroup[align|char|charoff|span|"
			+ "valign|width],dfn,fieldset,"
			+ "kbd,label[for],legend,optgroup[label|disabled],option[disabled|label|selected|value],"
			+ "q[cite],samp,select[disabled|multiple|name|size],small,"
			+ "textarea[cols|rows|disabled|name|readonly],tt,var,big"
	});
	tinyMCE.execCommand("mceAddControl", true, "tinymce");
</script>
<style>
table.mceLayout {
	border-left: 0 !important;
	border-right: 0 !important;
	border-top: 0 !important;
}
</style>
</head>
<body>
<div id="tinymce"></div>
</body>
</html>
<|MERGE_RESOLUTION|>--- conflicted
+++ resolved
@@ -1,104 +1,98 @@
-<!DOCTYPE html PUBLIC "-//W3C//DTD XHTML 1.0 Strict//EN" "http://www.w3.org/TR/xhtml1/DTD/xhtml1-strict.dtd">
-<html xmlns="http://www.w3.org/1999/xhtml">
-<head>
-<meta http-equiv="Content-Type" content="text/html; charset=utf-8">
-<link type="text/css" rel="stylesheet" href="css/note-ui.css"/>
-<script type="text/javascript;version=1.8" src="tiny_mce.js"></script>
-<script type="text/javascript;version=1.8">
-	tinyMCE.init({
-		// General options
-		body_id : "zotero-tinymce-note",
-		mode : "none",
-		theme : "advanced",
-		content_css : "css/note-content.css",
-		button_tile_map : true,
-		language : "en", // TODO: localize
-		entities : "160,nbsp",
-		gecko_spellcheck : true,
-		convert_urls : false,
-		
-		handle_event_callback : function (event) {
-			zoteroHandleEvent(event);
-		},
-		
-		onchange_callback : function () {
-			zoteroHandleEvent({ type: 'change' });
-		},
-		
-		setup : function (ed) {
-			// Set text direction
-			var dir = window.location.href.match(/dir=(ltr|rtl)/)[1];
-			ed.settings.directionality = dir;
-			// Include button for opposite direction, to function as a toggle
-			ed.settings.theme_advanced_buttons1 = ed.settings.theme_advanced_buttons1.replace(
-				"%DIR%",
-				"," + dir.split("").reverse().join("")
-			);
-			
-			ed.onInit.add(function (ed) {
-				zoteroInit(ed);
-			});
-			
-			var commands = ["Cut", "Copy", "Paste"];
-			for each(var command in commands) {
-				let cmd = command;
-				ed.addCommand(command, function (ui, value) {
-					zoteroExecCommand(ed.getDoc(), cmd, ui, value);
-				});
-			}
-		},
-		
-		fix_list_elements : true,
-		fix_table_elements : true,
-		plugins : "paste,contextmenu,linksmenu,directionality,autolink",
-		
-		// Theme options
-<<<<<<< HEAD
-    	// Cut this to make room for rtl/ltr: 
-		theme_advanced_buttons1 : "bold,italic,underline,strikethrough,|,sub,sup,|,forecolor,backcolor,|,blockquote,|,link,unlink,|,%DIR%",
-		theme_advanced_buttons2 : "ltr,rtl",
-		theme_advanced_buttons3 : "formatselect,|,justifyleft,justifycenter,justifyright,|,bullist,numlist,outdent,indent,|,removeformat,code",
-=======
-		theme_advanced_buttons1 : "bold,italic,underline,strikethrough,|,sub,sup,|,forecolor,backcolor,|,blockquote,|,link,|,%DIR%",
-		theme_advanced_buttons2 : "formatselect,|,justifyleft,justifycenter,justifyright,|,bullist,numlist,outdent,indent,|,removeformat,code",
-		theme_advanced_buttons3 : "",
->>>>>>> 8b6cedd0
-		theme_advanced_toolbar_location : "top",
-		theme_advanced_toolbar_align : "left",
-		theme_advanced_statusbar_location : "none",
-		
-		// More restrictive version of default set, with JS/etc. removed
-		valid_elements : "@[id|class|style|title|dir<ltr?rtl|lang|xml::lang],"
-			+ "a[rel|rev|charset|hreflang|tabindex|accesskey|type|"
-			+ "name|href|target|title|class],strong/b,em/i,strike,u,"
-			+ "#p,-ol[type|compact],-ul[type|compact],-li,br,img[longdesc|usemap|"
-			+ "src|border|alt=|title|hspace|vspace|width|height|align],-sub,-sup,"
-			+ "-blockquote[cite],-table[border=0|cellspacing|cellpadding|width|frame|rules|"
-			+ "height|align|summary|bgcolor|background|bordercolor],-tr[rowspan|width|"
-			+ "height|align|valign|bgcolor|background|bordercolor],tbody,thead,tfoot,"
-			+ "#td[colspan|rowspan|width|height|align|valign|bgcolor|background|bordercolor"
-			+ "|scope],#th[colspan|rowspan|width|height|align|valign|scope],caption,-div,"
-			+ "-span,-code,-pre,address,-h1,-h2,-h3,-h4,-h5,-h6,hr[size|noshade],-font[face"
-			+ "|size|color],dd,dl,dt,cite,abbr,acronym,del[datetime|cite],ins[datetime|cite],"
-			+ "object[classid|width|height|codebase|type],param[name|value|_value],"
-			+ "map[name],area[shape|coords|href|alt|target],bdo,"
-			+ "button,col[align|char|charoff|span|valign|width],colgroup[align|char|charoff|span|"
-			+ "valign|width],dfn,fieldset,"
-			+ "kbd,label[for],legend,optgroup[label|disabled],option[disabled|label|selected|value],"
-			+ "q[cite],samp,select[disabled|multiple|name|size],small,"
-			+ "textarea[cols|rows|disabled|name|readonly],tt,var,big"
-	});
-	tinyMCE.execCommand("mceAddControl", true, "tinymce");
-</script>
-<style>
-table.mceLayout {
-	border-left: 0 !important;
-	border-right: 0 !important;
-	border-top: 0 !important;
-}
-</style>
-</head>
-<body>
-<div id="tinymce"></div>
-</body>
-</html>
+<!DOCTYPE html PUBLIC "-//W3C//DTD XHTML 1.0 Strict//EN" "http://www.w3.org/TR/xhtml1/DTD/xhtml1-strict.dtd">
+<html xmlns="http://www.w3.org/1999/xhtml">
+<head>
+<meta http-equiv="Content-Type" content="text/html; charset=utf-8">
+<link type="text/css" rel="stylesheet" href="css/note-ui.css"/>
+<script type="text/javascript;version=1.8" src="tiny_mce.js"></script>
+<script type="text/javascript;version=1.8">
+	tinyMCE.init({
+		// General options
+		body_id : "zotero-tinymce-note",
+		mode : "none",
+		theme : "advanced",
+		content_css : "css/note-content.css",
+		button_tile_map : true,
+		language : "en", // TODO: localize
+		entities : "160,nbsp",
+		gecko_spellcheck : true,
+		convert_urls : false,
+		
+		handle_event_callback : function (event) {
+			zoteroHandleEvent(event);
+		},
+		
+		onchange_callback : function () {
+			zoteroHandleEvent({ type: 'change' });
+		},
+		
+		setup : function (ed) {
+			// Set text direction
+			var dir = window.location.href.match(/dir=(ltr|rtl)/)[1];
+			ed.settings.directionality = dir;
+			// Include button for opposite direction, to function as a toggle
+			ed.settings.theme_advanced_buttons1 = ed.settings.theme_advanced_buttons1.replace(
+				"%DIR%",
+				"," + dir.split("").reverse().join("")
+			);
+			
+			ed.onInit.add(function (ed) {
+				zoteroInit(ed);
+			});
+			
+			var commands = ["Cut", "Copy", "Paste"];
+			for each(var command in commands) {
+				let cmd = command;
+				ed.addCommand(command, function (ui, value) {
+					zoteroExecCommand(ed.getDoc(), cmd, ui, value);
+				});
+			}
+		},
+		
+		fix_list_elements : true,
+		fix_table_elements : true,
+		plugins : "paste,contextmenu,linksmenu,directionality,autolink",
+		
+		// Theme options
+    	// Cut this to make room for rtl/ltr: 
+		theme_advanced_buttons1 : "bold,italic,underline,strikethrough,|,sub,sup,|,forecolor,backcolor,|,blockquote,|,link,unlink,|,%DIR%",
+		theme_advanced_buttons2 : "ltr,rtl",
+		theme_advanced_buttons3 : "formatselect,|,justifyleft,justifycenter,justifyright,|,bullist,numlist,outdent,indent,|,removeformat,code",
+		theme_advanced_toolbar_location : "top",
+		theme_advanced_toolbar_align : "left",
+		theme_advanced_statusbar_location : "none",
+		
+		// More restrictive version of default set, with JS/etc. removed
+		valid_elements : "@[id|class|style|title|dir<ltr?rtl|lang|xml::lang],"
+			+ "a[rel|rev|charset|hreflang|tabindex|accesskey|type|"
+			+ "name|href|target|title|class],strong/b,em/i,strike,u,"
+			+ "#p,-ol[type|compact],-ul[type|compact],-li,br,img[longdesc|usemap|"
+			+ "src|border|alt=|title|hspace|vspace|width|height|align],-sub,-sup,"
+			+ "-blockquote[cite],-table[border=0|cellspacing|cellpadding|width|frame|rules|"
+			+ "height|align|summary|bgcolor|background|bordercolor],-tr[rowspan|width|"
+			+ "height|align|valign|bgcolor|background|bordercolor],tbody,thead,tfoot,"
+			+ "#td[colspan|rowspan|width|height|align|valign|bgcolor|background|bordercolor"
+			+ "|scope],#th[colspan|rowspan|width|height|align|valign|scope],caption,-div,"
+			+ "-span,-code,-pre,address,-h1,-h2,-h3,-h4,-h5,-h6,hr[size|noshade],-font[face"
+			+ "|size|color],dd,dl,dt,cite,abbr,acronym,del[datetime|cite],ins[datetime|cite],"
+			+ "object[classid|width|height|codebase|type],param[name|value|_value],"
+			+ "map[name],area[shape|coords|href|alt|target],bdo,"
+			+ "button,col[align|char|charoff|span|valign|width],colgroup[align|char|charoff|span|"
+			+ "valign|width],dfn,fieldset,"
+			+ "kbd,label[for],legend,optgroup[label|disabled],option[disabled|label|selected|value],"
+			+ "q[cite],samp,select[disabled|multiple|name|size],small,"
+			+ "textarea[cols|rows|disabled|name|readonly],tt,var,big"
+	});
+	tinyMCE.execCommand("mceAddControl", true, "tinymce");
+</script>
+<style>
+table.mceLayout {
+	border-left: 0 !important;
+	border-right: 0 !important;
+	border-top: 0 !important;
+}
+</style>
+</head>
+<body>
+<div id="tinymce"></div>
+</body>
+</html>