--- conflicted
+++ resolved
@@ -24,14 +24,11 @@
 	max-height: 7px;
 }
 
-<<<<<<< HEAD
 td > input {
-	margin: -1px 0;
+	margin-top: -1px;
+	margin-bottom: -2.5px;
+	margin-inline-start: 0;
 	margin-inline-end: 5px;
-=======
-td > input, .creator-name-box > input {
-	margin: -1px 5px -2.5px 0;
->>>>>>> eca253d4
 	padding: 0;
 }
 
