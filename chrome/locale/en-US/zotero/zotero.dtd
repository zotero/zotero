--- conflicted
+++ resolved
@@ -324,13 +324,8 @@
 <!ENTITY zotero.pdfReader.zoomOut							"Zoom Out">
 <!ENTITY zotero.pdfReader.zoomAuto							"Automatically Resize">
 <!ENTITY zotero.pdfReader.zoomPageWidth						"Zoom to Page Width">
-<<<<<<< HEAD
-<!ENTITY zotero.pdfReader.transferFromPDF					"Import Annotations…">
-<!ENTITY zotero.pdfReader.transferToPDF						"Store Annotations in File…">
-
-<!ENTITY zotero.diskUsageDialog.title						"Disk Usage">
-<!ENTITY zotero.diskUsageDialog.noItems						"No items">
-=======
 <!ENTITY zotero.pdfReader.zoomPageHeight					"Zoom to Page Height">
 <!ENTITY zotero.pdfReader.transferFromPDF					"Import Annotations…">
->>>>>>> fc0f6157
+
+<!ENTITY zotero.diskUsageDialog.title						"Disk Usage">
+<!ENTITY zotero.diskUsageDialog.noItems						"No items">