--- conflicted
+++ resolved
@@ -172,7 +172,6 @@
 		// Added by Dan S. for Zotero, replacing three lines below
 		this.document = document;
 		this.setFrameList(document.defaultView);
-<<<<<<< HEAD
 		if (document.location) {
 			this.baseURL = document.location.href;
 		} else {
@@ -181,12 +180,6 @@
 		
 		
 		// Set the document and frames                                          
-=======
-		this.baseURL = document.location.href;
-
-
-		// Set the document and frames
->>>>>>> f3bfe8be
 		//this.document = top.window._content.document;
 
 		//this.setFrameList(top.window._content);
@@ -731,39 +724,6 @@
 
 	// Download the specified URL to "this.currentDir". Takes
 	// care about equal filenames from different locations
-<<<<<<< HEAD
-	download : function(aURLSpec,aDownload)
-	{
-		if ( !aURLSpec ) return "";
-      
-    // is this a relative URL (no protocol present) which needs to be resolved?
-		if ( aURLSpec.indexOf("://") < 0 )                                 			
-			aURLSpec = wpdCommon.resolveURL(this.currentURL, aURLSpec);
-			
-		try {			                               
-		  var aURL = wpdCommon.convertURLToObject(aURLSpec);		
-		                                       
-		  // generate a filename		
-      var newFileName = aURL.fileName.toLowerCase();
-		  if ( !newFileName ) newFileName = "untitled";
-		  newFileName = wpdCommon.getValidFileName(newFileName);            
-		  // same name but different location? 
-		  newFileName = this.checkForEqualFilenames(newFileName,aURLSpec); 
-		                     
-		  // is the file already registered (processed) ?
-		  if ( this.isFileRegistered(newFileName)==false ) {
-		  	// No -> we have to download and register the file 
-		  	this.fileInfo[newFileName] = new Array("url","downloaded");
-		  	this.fileInfo[newFileName]["url"] = aURLSpec;                
-		  	this.fileInfo[newFileName]["downloaded"] = true;
-			if (aDownload) {
-				this.fileInfo[newFileName]["downloaded"] = wpdCommon.downloadFile(aURLSpec,this.currentDir+newFileName);
-			}
-		  }                                     		  		               
-		  return newFileName;				  
-		} catch(ex) {  
-			wpdCommon.addError("[wpdDOMSaver.download]\n -> aURLSpec: " + aURLSpec+"\n -> "+ex);
-=======
 	download: function (aURLSpec, aDownload) {
 		if (!aURLSpec) return "";
 
@@ -791,7 +751,6 @@
 			return newFileName;
 		} catch (ex) {
 			wpdCommon.addError("[wpdDOMSaver.download]\n -> aURLSpec: " + aURLSpec + "\n -> " + ex);
->>>>>>> f3bfe8be
 			return "";
 		}
 	},
@@ -1097,7 +1056,6 @@
 	},
 
 	// Decides the calling of SaveDocumentFile or saveDocumentHTML
-<<<<<<< HEAD
 	saveDocumentEx : function(aDocument,aFileName)
 	{
     // we have to set a new current url which is the 
@@ -1109,14 +1067,6 @@
 		}
 		                                                                    
 		// distinguish between HTML Documents and other 
-=======
-	saveDocumentEx: function (aDocument, aFileName) {
-		// we have to set a new current url which is the
-		// base reference url (necessary for frame processing)
-		this.currentURL = aDocument.location.href;
-
-		// distinguish between HTML Documents and other
->>>>>>> f3bfe8be
 		// embedded files like flash, video or images...
 		if ((aDocument.getElementsByTagName("head").length == 0) || !aDocument.contentType.match(/htm|html|xml/i)) {
 			aFileName = this.saveDocumentFile(aDocument, aFileName);
