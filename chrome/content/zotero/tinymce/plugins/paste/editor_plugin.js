<<<<<<< HEAD
(function(){var c=tinymce.each,a={paste_auto_cleanup_on_paste:true,paste_enable_default_filters:true,paste_block_drop:false,paste_retain_style_properties:"none",paste_strip_class_attributes:"mso",paste_remove_spans:false,paste_remove_styles:false,paste_remove_styles_if_webkit:true,paste_convert_middot_lists:true,paste_convert_headers_to_strong:false,paste_dialog_width:"450",paste_dialog_height:"400",paste_max_consecutive_linebreaks:2,paste_text_use_dialog:false,paste_text_sticky:false,paste_text_sticky_default:false,paste_text_notifyalways:false,paste_text_linebreaktype:"combined",paste_text_replacements:[[/\u2026/g,"..."],[/[\x93\x94\u201c\u201d]/g,'"'],[/[\x60\x91\x92\u2018\u2019]/g,"'"]]};function b(d,e){return d.getParam(e,a[e])}tinymce.create("tinymce.plugins.PastePlugin",{init:function(d,e){var f=this;f.editor=d;f.url=e;f.onPreProcess=new tinymce.util.Dispatcher(f);f.onPostProcess=new tinymce.util.Dispatcher(f);f.onPreProcess.add(f._preProcess);f.onPostProcess.add(f._postProcess);f.onPreProcess.add(function(i,j){d.execCallback("paste_preprocess",i,j)});f.onPostProcess.add(function(i,j){d.execCallback("paste_postprocess",i,j)});d.onKeyDown.addToTop(function(i,j){if(((tinymce.isMac?j.metaKey:j.ctrlKey)&&j.keyCode==86)||(j.shiftKey&&j.keyCode==45)){return false}});d.pasteAsPlainText=b(d,"paste_text_sticky_default");function h(l,j){var k=d.dom,i;f.onPreProcess.dispatch(f,l);l.node=k.create("div",0,l.content);if(tinymce.isGecko){i=d.selection.getRng(true);if(i.startContainer==i.endContainer&&i.startContainer.nodeType==3){if(l.node.childNodes.length===1&&/^(p|h[1-6]|pre)$/i.test(l.node.firstChild.nodeName)&&l.content.indexOf("__MCE_ITEM__")===-1){k.remove(l.node.firstChild,true)}}}f.onPostProcess.dispatch(f,l);l.content=d.serializer.serialize(l.node,{getInner:1,forced_root_block:""});if((!j)&&(d.pasteAsPlainText)){f._insertPlainText(l.content);if(!b(d,"paste_text_sticky")){d.pasteAsPlainText=false;d.controlManager.setActive("pastetext",false)}}else{f._insert(l.content)}}d.addCommand("mceInsertClipboardContent",function(i,j){h(j,true)});if(!b(d,"paste_text_use_dialog")){d.addCommand("mcePasteText",function(j,i){var k=tinymce.util.Cookie;d.pasteAsPlainText=!d.pasteAsPlainText;d.controlManager.setActive("pastetext",d.pasteAsPlainText);if((d.pasteAsPlainText)&&(!k.get("tinymcePasteText"))){if(b(d,"paste_text_sticky")){d.windowManager.alert(d.translate("paste.plaintext_mode_sticky"))}else{d.windowManager.alert(d.translate("paste.plaintext_mode"))}if(!b(d,"paste_text_notifyalways")){k.set("tinymcePasteText","1",new Date(new Date().getFullYear()+1,12,31))}}})}d.addButton("pastetext",{title:"paste.paste_text_desc",cmd:"mcePasteText"});d.addButton("selectall",{title:"paste.selectall_desc",cmd:"selectall"});function g(s){var l,p,j,t,k=d.selection,o=d.dom,q=d.getBody(),i,r;if(s.clipboardData||o.doc.dataTransfer){r=(s.clipboardData||o.doc.dataTransfer).getData("Text");if(d.pasteAsPlainText){s.preventDefault();h({content:o.encode(r).replace(/\r?\n/g,"<br />")});return}}if(o.get("_mcePaste")){return}l=o.add(q,"div",{id:"_mcePaste","class":"mcePaste","data-mce-bogus":"1"},"\uFEFF\uFEFF");if(q!=d.getDoc().body){i=o.getPos(d.selection.getStart(),q).y}else{i=q.scrollTop+o.getViewPort(d.getWin()).y}o.setStyles(l,{position:"absolute",left:tinymce.isGecko?-40:0,top:i-25,width:1,height:1,overflow:"hidden"});if(tinymce.isIE){t=k.getRng();j=o.doc.body.createTextRange();j.moveToElementText(l);j.execCommand("Paste");o.remove(l);if(l.innerHTML==="\uFEFF\uFEFF"){d.execCommand("mcePasteWord");s.preventDefault();return}k.setRng(t);k.setContent("");setTimeout(function(){h({content:l.innerHTML})},0);return tinymce.dom.Event.cancel(s)}else{function m(n){n.preventDefault()}o.bind(d.getDoc(),"mousedown",m);o.bind(d.getDoc(),"keydown",m);p=d.selection.getRng();l=l.firstChild;j=d.getDoc().createRange();j.setStart(l,0);j.setEnd(l,2);k.setRng(j);window.setTimeout(function(){var u="",n;if(!o.select("div.mcePaste > div.mcePaste").length){n=o.select("div.mcePaste");c(n,function(w){var v=w.firstChild;if(v&&v.nodeName=="DIV"&&v.style.marginTop&&v.style.backgroundColor){o.remove(v,1)}c(o.select("span.Apple-style-span",w),function(x){o.remove(x,1)});c(o.select("br[data-mce-bogus]",w),function(x){o.remove(x)});if(w.parentNode.className!="mcePaste"){u+=w.innerHTML}})}else{u="<p>"+o.encode(r).replace(/\r?\n\r?\n/g,"</p><p>").replace(/\r?\n/g,"<br />")+"</p>"}c(o.select("div.mcePaste"),function(v){o.remove(v)});if(p){k.setRng(p)}h({content:u});o.unbind(d.getDoc(),"mousedown",m);o.unbind(d.getDoc(),"keydown",m)},0)}}if(b(d,"paste_auto_cleanup_on_paste")){if(/* Modified by Dan S./Zotero tinymce.isOpera||/Firefox\/2/.test(navigator.userAgent)*/false){d.onKeyDown.addToTop(function(i,j){if(((tinymce.isMac?j.metaKey:j.ctrlKey)&&j.keyCode==86)||(j.shiftKey&&j.keyCode==45)){g(j)}})}else{d.onPaste.addToTop(function(i,j){return g(j)})}}d.onInit.add(function(){d.controlManager.setActive("pastetext",d.pasteAsPlainText);if(b(d,"paste_block_drop")){d.dom.bind(d.getBody(),["dragend","dragover","draggesture","dragdrop","drop","drag"],function(i){i.preventDefault();i.stopPropagation();return false})}});f._legacySupport()},getInfo:function(){return{longname:"Paste text/word",author:"Moxiecode Systems AB",authorurl:"http://tinymce.moxiecode.com",infourl:"http://wiki.moxiecode.com/index.php/TinyMCE:Plugins/paste",version:tinymce.majorVersion+"."+tinymce.minorVersion}},_preProcess:function(g,e){var k=this.editor,j=e.content,p=tinymce.grep,n=tinymce.explode,f=tinymce.trim,l,i;function d(h){c(h,function(o){if(o.constructor==RegExp){j=j.replace(o,"")}else{j=j.replace(o[0],o[1])}})}if(k.settings.paste_enable_default_filters==false){return}if(tinymce.isIE&&document.documentMode>=9&&/<(h[1-6r]|p|div|address|pre|form|table|tbody|thead|tfoot|th|tr|td|li|ol|ul|caption|blockquote|center|dl|dt|dd|dir|fieldset)/.test(e.content)){d([[/(?:<br>&nbsp;[\s\r\n]+|<br>)*(<\/?(h[1-6r]|p|div|address|pre|form|table|tbody|thead|tfoot|th|tr|td|li|ol|ul|caption|blockquote|center|dl|dt|dd|dir|fieldset)[^>]*>)(?:<br>&nbsp;[\s\r\n]+|<br>)*/g,"$1"]]);d([[/<br><br>/g,"<BR><BR>"],[/<br>/g," "],[/<BR><BR>/g,"<br>"]])}if(/class="?Mso|style="[^"]*\bmso-|w:WordDocument/i.test(j)||e.wordContent){e.wordContent=true;d([/^\s*(&nbsp;)+/gi,/(&nbsp;|<br[^>]*>)+\s*$/gi]);if(b(k,"paste_convert_headers_to_strong")){j=j.replace(/<p [^>]*class="?MsoHeading"?[^>]*>(.*?)<\/p>/gi,"<p><strong>$1</strong></p>")}if(b(k,"paste_convert_middot_lists")){d([[/<!--\[if !supportLists\]-->/gi,"$&__MCE_ITEM__"],[/(<span[^>]+(?:mso-list:|:\s*symbol)[^>]+>)/gi,"$1__MCE_ITEM__"],[/(<p[^>]+(?:MsoListParagraph)[^>]+>)/gi,"$1__MCE_ITEM__"]])}d([/<!--[\s\S]+?-->/gi,/<(!|script[^>]*>.*?<\/script(?=[>\s])|\/?(\?xml(:\w+)?|img|meta|link|style|\w:\w+)(?=[\s\/>]))[^>]*>/gi,[/<(\/?)s>/gi,"<$1strike>"],[/&nbsp;/gi,"\u00a0"]]);do{l=j.length;j=j.replace(/(<[a-z][^>]*\s)(?:id|name|language|type|on\w+|\w+:\w+)=(?:"[^"]*"|\w+)\s?/gi,"$1")}while(l!=j.length);if(b(k,"paste_retain_style_properties").replace(/^none$/i,"").length==0){j=j.replace(/<\/?span[^>]*>/gi,"")}else{d([[/<span\s+style\s*=\s*"\s*mso-spacerun\s*:\s*yes\s*;?\s*"\s*>([\s\u00a0]*)<\/span>/gi,function(o,h){return(h.length>0)?h.replace(/./," ").slice(Math.floor(h.length/2)).split("").join("\u00a0"):""}],[/(<[a-z][^>]*)\sstyle="([^"]*)"/gi,function(t,h,r){var u=[],o=0,q=n(f(r).replace(/&quot;/gi,"'"),";");c(q,function(s){var w,y,z=n(s,":");function x(A){return A+((A!=="0")&&(/\d$/.test(A)))?"px":""}if(z.length==2){w=z[0].toLowerCase();y=z[1].toLowerCase();switch(w){case"mso-padding-alt":case"mso-padding-top-alt":case"mso-padding-right-alt":case"mso-padding-bottom-alt":case"mso-padding-left-alt":case"mso-margin-alt":case"mso-margin-top-alt":case"mso-margin-right-alt":case"mso-margin-bottom-alt":case"mso-margin-left-alt":case"mso-table-layout-alt":case"mso-height":case"mso-width":case"mso-vertical-align-alt":u[o++]=w.replace(/^mso-|-alt$/g,"")+":"+x(y);return;case"horiz-align":u[o++]="text-align:"+y;return;case"vert-align":u[o++]="vertical-align:"+y;return;case"font-color":case"mso-foreground":u[o++]="color:"+y;return;case"mso-background":case"mso-highlight":u[o++]="background:"+y;return;case"mso-default-height":u[o++]="min-height:"+x(y);return;case"mso-default-width":u[o++]="min-width:"+x(y);return;case"mso-padding-between-alt":u[o++]="border-collapse:separate;border-spacing:"+x(y);return;case"text-line-through":if((y=="single")||(y=="double")){u[o++]="text-decoration:line-through"}return;case"mso-zero-height":if(y=="yes"){u[o++]="display:none"}return}if(/^(mso|column|font-emph|lang|layout|line-break|list-image|nav|panose|punct|row|ruby|sep|size|src|tab-|table-border|text-(?!align|decor|indent|trans)|top-bar|version|vnd|word-break)/.test(w)){return}u[o++]=w+":"+z[1]}});if(o>0){return h+' style="'+u.join(";")+'"'}else{return h}}]])}}if(b(k,"paste_convert_headers_to_strong")){d([[/<h[1-6][^>]*>/gi,"<p><strong>"],[/<\/h[1-6][^>]*>/gi,"</strong></p>"]])}d([[/Version:[\d.]+\nStartHTML:\d+\nEndHTML:\d+\nStartFragment:\d+\nEndFragment:\d+/gi,""]]);i=b(k,"paste_strip_class_attributes");if(i!=="none"){function m(q,o){if(i==="all"){return""}var h=p(n(o.replace(/^(["'])(.*)\1$/,"$2")," "),function(r){return(/^(?!mso)/i.test(r))});return h.length?' class="'+h.join(" ")+'"':""}j=j.replace(/ class="([^"]+)"/gi,m);j=j.replace(/ class=([\-\w]+)/gi,m)}if(b(k,"paste_remove_spans")){j=j.replace(/<\/?span[^>]*>/gi,"")}e.content=j},_postProcess:function(g,i){var f=this,e=f.editor,h=e.dom,d;if(e.settings.paste_enable_default_filters==false){return}if(i.wordContent){c(h.select("a",i.node),function(j){if(!j.href||j.href.indexOf("#_Toc")!=-1){h.remove(j,1)}});if(b(e,"paste_convert_middot_lists")){f._convertLists(g,i)}d=b(e,"paste_retain_style_properties");if((tinymce.is(d,"string"))&&(d!=="all")&&(d!=="*")){d=tinymce.explode(d.replace(/^none$/i,""));c(h.select("*",i.node),function(m){var n={},k=0,l,o,j;if(d){for(l=0;l<d.length;l++){o=d[l];j=h.getStyle(m,o);if(j){n[o]=j;k++}}}h.setAttrib(m,"style","");if(d&&k>0){h.setStyles(m,n)}else{if(m.nodeName=="SPAN"&&!m.className){h.remove(m,true)}}})}}if(b(e,"paste_remove_styles")||(b(e,"paste_remove_styles_if_webkit")&&tinymce.isWebKit)){c(h.select("*[style]",i.node),function(j){j.removeAttribute("style");j.removeAttribute("data-mce-style")})}else{if(tinymce.isWebKit){c(h.select("*",i.node),function(j){j.removeAttribute("data-mce-style")})}}},_convertLists:function(g,e){var i=g.editor.dom,h,l,d=-1,f,m=[],k,j;c(i.select("p",e.node),function(t){var q,u="",s,r,n,o;for(q=t.firstChild;q&&q.nodeType==3;q=q.nextSibling){u+=q.nodeValue}u=t.innerHTML.replace(/<\/?\w+[^>]*>/gi,"").replace(/&nbsp;/g,"\u00a0");if(/^(__MCE_ITEM__)+[\u2022\u00b7\u00a7\u00d8o\u25CF]\s*\u00a0*/.test(u)){s="ul"}if(/^__MCE_ITEM__\s*\w+\.\s*\u00a0+/.test(u)){s="ol"}if(s){f=parseFloat(t.style.marginLeft||0);if(f>d){m.push(f)}if(!h||s!=k){h=i.create(s);i.insertAfter(h,t)}else{if(f>d){h=l.appendChild(i.create(s))}else{if(f<d){n=tinymce.inArray(m,f);o=i.getParents(h.parentNode,s);h=o[o.length-1-n]||h}}}c(i.select("span",t),function(v){var p=v.innerHTML.replace(/<\/?\w+[^>]*>/gi,"");if(s=="ul"&&/^__MCE_ITEM__[\u2022\u00b7\u00a7\u00d8o\u25CF]/.test(p)){i.remove(v)}else{if(/^__MCE_ITEM__[\s\S]*\w+\.(&nbsp;|\u00a0)*\s*/.test(p)){i.remove(v)}}});r=t.innerHTML;if(s=="ul"){r=t.innerHTML.replace(/__MCE_ITEM__/g,"").replace(/^[\u2022\u00b7\u00a7\u00d8o\u25CF]\s*(&nbsp;|\u00a0)+\s*/,"")}else{r=t.innerHTML.replace(/__MCE_ITEM__/g,"").replace(/^\s*\w+\.(&nbsp;|\u00a0)+\s*/,"")}l=h.appendChild(i.create("li",0,r));i.remove(t);d=f;k=s}else{h=d=0}});j=e.node.innerHTML;if(j.indexOf("__MCE_ITEM__")!=-1){e.node.innerHTML=j.replace(/__MCE_ITEM__/g,"")}},_insert:function(f,d){var e=this.editor,g=e.selection.getRng();if(!e.selection.isCollapsed()&&g.startContainer!=g.endContainer){e.getDoc().execCommand("Delete",false,null)}e.execCommand("mceInsertContent",false,f,{skip_undo:d})},_insertPlainText:function(j){var h=this.editor,f=b(h,"paste_text_linebreaktype"),k=b(h,"paste_text_replacements"),g=tinymce.is;function e(m){c(m,function(n){if(n.constructor==RegExp){j=j.replace(n,"")}else{j=j.replace(n[0],n[1])}})}if((typeof(j)==="string")&&(j.length>0)){if(/<(?:p|br|h[1-6]|ul|ol|dl|table|t[rdh]|div|blockquote|fieldset|pre|address|center)[^>]*>/i.test(j)){e([/[\n\r]+/g])}else{e([/\r+/g])}e([[/<\/(?:p|h[1-6]|ul|ol|dl|table|div|blockquote|fieldset|pre|address|center)>/gi,"\n\n"],[/<br[^>]*>|<\/tr>/gi,"\n"],[/<\/t[dh]>\s*<t[dh][^>]*>/gi,"\t"],/<[a-z!\/?][^>]*>/gi,[/&nbsp;/gi," "],[/(?:(?!\n)\s)*(\n+)(?:(?!\n)\s)*/gi,"$1"]]);var d=Number(b(h,"paste_max_consecutive_linebreaks"));if(d>-1){var l=new RegExp("\n{"+(d+1)+",}","g");var i="";while(i.length<d){i+="\n"}e([[l,i]])}j=h.dom.decode(tinymce.html.Entities.encodeRaw(j));if(g(k,"array")){e(k)}else{if(g(k,"string")){e(new RegExp(k,"gi"))}}if(f=="none"){e([[/\n+/g," "]])}else{if(f=="br"){e([[/\n/g,"<br />"]])}else{if(f=="p"){e([[/\n+/g,"</p><p>"],[/^(.*<\/p>)(<p>)$/,"<p>$1"]])}else{e([[/\n\n/g,"</p><p>"],[/^(.*<\/p>)(<p>)$/,"<p>$1"],[/\n/g,"<br />"]])}}}h.execCommand("mceInsertContent",false,j)}},_legacySupport:function(){var e=this,d=e.editor;d.addCommand("mcePasteWord",function(){d.windowManager.open({file:e.url+"/pasteword.htm",width:parseInt(b(d,"paste_dialog_width")),height:parseInt(b(d,"paste_dialog_height")),inline:1})});if(b(d,"paste_text_use_dialog")){d.addCommand("mcePasteText",function(){d.windowManager.open({file:e.url+"/pastetext.htm",width:parseInt(b(d,"paste_dialog_width")),height:parseInt(b(d,"paste_dialog_height")),inline:1})})}d.addButton("pasteword",{title:"paste.paste_word_desc",cmd:"mcePasteWord"})}});tinymce.PluginManager.add("paste",tinymce.plugins.PastePlugin)})();
=======
/**
 * editor_plugin_src.js
 *
 * Copyright 2009, Moxiecode Systems AB
 * Released under LGPL License.
 *
 * License: http://tinymce.moxiecode.com/license
 * Contributing: http://tinymce.moxiecode.com/contributing
 */

(function() {
	var each = tinymce.each,
		entities = null,
		defs = {
			paste_auto_cleanup_on_paste : true,
			paste_block_drop : false,
			paste_retain_style_properties : "none",
			paste_strip_class_attributes : "mso",
			paste_remove_spans : false,
			paste_remove_styles : false,
			paste_remove_styles_if_webkit : true,
			paste_convert_middot_lists : true,
			paste_convert_headers_to_strong : false,
			paste_dialog_width : "450",
			paste_dialog_height : "400",
			paste_text_use_dialog : false,
			paste_text_sticky : false,
			paste_text_notifyalways : false,
			paste_text_linebreaktype : "p",
			paste_text_replacements : [
				[/\u2026/g, "..."],
				[/[\x93\x94\u201c\u201d]/g, '"'],
				[/[\x60\x91\x92\u2018\u2019]/g, "'"]
			]
		};

	function getParam(ed, name) {
		return ed.getParam(name, defs[name]);
	}

	tinymce.create('tinymce.plugins.PastePlugin', {
		init : function(ed, url) {
			var t = this;

			t.editor = ed;
			t.url = url;

			// Setup plugin events
			t.onPreProcess = new tinymce.util.Dispatcher(t);
			t.onPostProcess = new tinymce.util.Dispatcher(t);

			// Register default handlers
			t.onPreProcess.add(t._preProcess);
			t.onPostProcess.add(t._postProcess);

			// Register optional preprocess handler
			t.onPreProcess.add(function(pl, o) {
				ed.execCallback('paste_preprocess', pl, o);
			});

			// Register optional postprocess
			t.onPostProcess.add(function(pl, o) {
				ed.execCallback('paste_postprocess', pl, o);
			});

			// Initialize plain text flag
			ed.pasteAsPlainText = false;

			// This function executes the process handlers and inserts the contents
			// force_rich overrides plain text mode set by user, important for pasting with execCommand
			function process(o, force_rich) {
				var dom = ed.dom;

				// Execute pre process handlers
				t.onPreProcess.dispatch(t, o);

				// Create DOM structure
				o.node = dom.create('div', 0, o.content);

				// Execute post process handlers
				t.onPostProcess.dispatch(t, o);

				// Serialize content
				o.content = ed.serializer.serialize(o.node, {getInner : 1});

				// Plain text option active?
				if ((!force_rich) && (ed.pasteAsPlainText)) {
					t._insertPlainText(ed, dom, o.content);

					if (!getParam(ed, "paste_text_sticky")) {
						ed.pasteAsPlainText = false;
						ed.controlManager.setActive("pastetext", false);
					}
				} else if (/<(p|h[1-6]|ul|ol)/.test(o.content)) {
					// Handle insertion of contents containing block elements separately
					t._insertBlockContent(ed, dom, o.content);
				} else {
					t._insert(o.content);
				}
			}

			// Add command for external usage
			ed.addCommand('mceInsertClipboardContent', function(u, o) {
				process(o, true);
			});

			if (!getParam(ed, "paste_text_use_dialog")) {
				ed.addCommand('mcePasteText', function(u, v) {
					var cookie = tinymce.util.Cookie;

					ed.pasteAsPlainText = !ed.pasteAsPlainText;
					ed.controlManager.setActive('pastetext', ed.pasteAsPlainText);

					if ((ed.pasteAsPlainText) && (!cookie.get("tinymcePasteText"))) {
						if (getParam(ed, "paste_text_sticky")) {
							ed.windowManager.alert(ed.translate('paste.plaintext_mode_sticky'));
						} else {
							ed.windowManager.alert(ed.translate('paste.plaintext_mode_sticky'));
						}

						if (!getParam(ed, "paste_text_notifyalways")) {
							cookie.set("tinymcePasteText", "1", new Date(new Date().getFullYear() + 1, 12, 31))
						}
					}
				});
			}

			ed.addButton('pastetext', {title: 'paste.paste_text_desc', cmd: 'mcePasteText'});
			ed.addButton('selectall', {title: 'paste.selectall_desc', cmd: 'selectall'});

			// This function grabs the contents from the clipboard by adding a
			// hidden div and placing the caret inside it and after the browser paste
			// is done it grabs that contents and processes that
			function grabContent(e) {
				var n, or, rng, sel = ed.selection, dom = ed.dom, body = ed.getBody(), posY;

				// Check if browser supports direct plaintext access
				if (ed.pasteAsPlainText && (e.clipboardData || dom.doc.dataTransfer)) {
					e.preventDefault();
					process({content : (e.clipboardData || dom.doc.dataTransfer).getData('Text')}, true);
					return;
				}

				if (dom.get('_mcePaste'))
					return;

				// Create container to paste into
				n = dom.add(body, 'div', {id : '_mcePaste', 'class' : 'mcePaste'}, '\uFEFF<br _mce_bogus="1">');

				// If contentEditable mode we need to find out the position of the closest element
				if (body != ed.getDoc().body)
					posY = dom.getPos(ed.selection.getStart(), body).y;
				else
					posY = body.scrollTop;

				// Styles needs to be applied after the element is added to the document since WebKit will otherwise remove all styles
				dom.setStyles(n, {
					position : 'absolute',
					left : -10000,
					top : posY,
					width : 1,
					height : 1,
					overflow : 'hidden'
				});

				if (tinymce.isIE) {
					// Select the container
					rng = dom.doc.body.createTextRange();
					rng.moveToElementText(n);
					rng.execCommand('Paste');

					// Remove container
					dom.remove(n);

					// Check if the contents was changed, if it wasn't then clipboard extraction failed probably due
					// to IE security settings so we pass the junk though better than nothing right
					if (n.innerHTML === '\uFEFF') {
						ed.execCommand('mcePasteWord');
						e.preventDefault();
						return;
					}

					// Process contents
					process({content : n.innerHTML});

					// Block the real paste event
					return tinymce.dom.Event.cancel(e);
				} else {
					function block(e) {
						e.preventDefault();
					};

					// Block mousedown and click to prevent selection change
					dom.bind(ed.getDoc(), 'mousedown', block);
					dom.bind(ed.getDoc(), 'keydown', block);

					or = ed.selection.getRng();

					// Move caret into hidden div
					n = n.firstChild;
					rng = ed.getDoc().createRange();
					rng.setStart(n, 0);
					rng.setEnd(n, 1);
					sel.setRng(rng);

					// Wait a while and grab the pasted contents
					window.setTimeout(function() {
						var h = '', nl = dom.select('div.mcePaste');

						// WebKit will split the div into multiple ones so this will loop through then all and join them to get the whole HTML string
						each(nl, function(n) {
							var child = n.firstChild;

							// WebKit inserts a DIV container with lots of odd styles
							if (child && child.nodeName == 'DIV' && child.style.marginTop && child.style.backgroundColor) {
								dom.remove(child, 1);
							}

							// WebKit duplicates the divs so we need to remove them
							each(dom.select('div.mcePaste', n), function(n) {
								dom.remove(n, 1);
							});

							// Remove apply style spans
							each(dom.select('span.Apple-style-span', n), function(n) {
								dom.remove(n, 1);
							});

							// Remove bogus br elements
							each(dom.select('br[_mce_bogus]', n), function(n) {
								dom.remove(n);
							});

							h += n.innerHTML;
						});

						// Remove the nodes
						each(nl, function(n) {
							dom.remove(n);
						});

						// Restore the old selection
						if (or)
							sel.setRng(or);

						process({content : h});

						// Unblock events ones we got the contents
						dom.unbind(ed.getDoc(), 'mousedown', block);
						dom.unbind(ed.getDoc(), 'keydown', block);
					}, 0);
				}
			}

			// Check if we should use the new auto process method			
			if (getParam(ed, "paste_auto_cleanup_on_paste")) {
				// Is it's Opera or older FF use key handler
				// Modified by Dan S./Zotero
				//if (tinymce.isOpera || /Firefox\/2/.test(navigator.userAgent)) {
				if (false) {
					ed.onKeyDown.add(function(ed, e) {
						if (((tinymce.isMac ? e.metaKey : e.ctrlKey) && e.keyCode == 86) || (e.shiftKey && e.keyCode == 45))
							grabContent(e);
					});
				} else {
					// Grab contents on paste event on Gecko and WebKit
					ed.onPaste.addToTop(function(ed, e) {
						return grabContent(e);
					});
				}
			}

			// Block all drag/drop events
			if (getParam(ed, "paste_block_drop")) {
				ed.onInit.add(function() {
					ed.dom.bind(ed.getBody(), ['dragend', 'dragover', 'draggesture', 'dragdrop', 'drop', 'drag'], function(e) {
						e.preventDefault();
						e.stopPropagation();

						return false;
					});
				});
			}

			// Add legacy support
			t._legacySupport();
		},

		getInfo : function() {
			return {
				longname : 'Paste text/word',
				author : 'Moxiecode Systems AB',
				authorurl : 'http://tinymce.moxiecode.com',
				infourl : 'http://wiki.moxiecode.com/index.php/TinyMCE:Plugins/paste',
				version : tinymce.majorVersion + "." + tinymce.minorVersion
			};
		},

		_preProcess : function(pl, o) {
			//console.log('Before preprocess:' + o.content);

			var ed = this.editor,
				h = o.content,
				grep = tinymce.grep,
				explode = tinymce.explode,
				trim = tinymce.trim,
				len, stripClass;

			function process(items) {
				each(items, function(v) {
					// Remove or replace
					if (v.constructor == RegExp)
						h = h.replace(v, '');
					else
						h = h.replace(v[0], v[1]);
				});
			}

			// Detect Word content and process it more aggressive
			if (/class="?Mso|style="[^"]*\bmso-|w:WordDocument/i.test(h) || o.wordContent) {
				o.wordContent = true;			// Mark the pasted contents as word specific content
				//console.log('Word contents detected.');

				// Process away some basic content
				process([
					/^\s*(&nbsp;)+/gi,				// &nbsp; entities at the start of contents
					/(&nbsp;|<br[^>]*>)+\s*$/gi		// &nbsp; entities at the end of contents
				]);

				if (getParam(ed, "paste_convert_headers_to_strong")) {
					h = h.replace(/<p [^>]*class="?MsoHeading"?[^>]*>(.*?)<\/p>/gi, "<p><strong>$1</strong></p>");
				}

				if (getParam(ed, "paste_convert_middot_lists")) {
					process([
						[/<!--\[if !supportLists\]-->/gi, '$&__MCE_ITEM__'],					// Convert supportLists to a list item marker
						[/(<span[^>]+(?:mso-list:|:\s*symbol)[^>]+>)/gi, '$1__MCE_ITEM__']		// Convert mso-list and symbol spans to item markers
					]);
				}

				process([
					// Word comments like conditional comments etc
					/<!--[\s\S]+?-->/gi,

					// Remove comments, scripts (e.g., msoShowComment), XML tag, VML content, MS Office namespaced tags, and a few other tags
					/<(!|script[^>]*>.*?<\/script(?=[>\s])|\/?(\?xml(:\w+)?|img|meta|link|style|\w:\w+)(?=[\s\/>]))[^>]*>/gi,

					// Convert <s> into <strike> for line-though
					[/<(\/?)s>/gi, "<$1strike>"],

					// Replace nsbp entites to char since it's easier to handle
					[/&nbsp;/gi, "\u00a0"]
				]);

				// Remove bad attributes, with or without quotes, ensuring that attribute text is really inside a tag.
				// If JavaScript had a RegExp look-behind, we could have integrated this with the last process() array and got rid of the loop. But alas, it does not, so we cannot.
				do {
					len = h.length;
					h = h.replace(/(<[a-z][^>]*\s)(?:id|name|language|type|on\w+|\w+:\w+)=(?:"[^"]*"|\w+)\s?/gi, "$1");
				} while (len != h.length);

				// Remove all spans if no styles is to be retained
				if (getParam(ed, "paste_retain_style_properties").replace(/^none$/i, "").length == 0) {
					h = h.replace(/<\/?span[^>]*>/gi, "");
				} else {
					// We're keeping styles, so at least clean them up.
					// CSS Reference: http://msdn.microsoft.com/en-us/library/aa155477.aspx

					process([
						// Convert <span style="mso-spacerun:yes">___</span> to string of alternating breaking/non-breaking spaces of same length
						[/<span\s+style\s*=\s*"\s*mso-spacerun\s*:\s*yes\s*;?\s*"\s*>([\s\u00a0]*)<\/span>/gi,
							function(str, spaces) {
								return (spaces.length > 0)? spaces.replace(/./, " ").slice(Math.floor(spaces.length/2)).split("").join("\u00a0") : "";
							}
						],

						// Examine all styles: delete junk, transform some, and keep the rest
						[/(<[a-z][^>]*)\sstyle="([^"]*)"/gi,
							function(str, tag, style) {
								var n = [],
									i = 0,
									s = explode(trim(style).replace(/&quot;/gi, "'"), ";");

								// Examine each style definition within the tag's style attribute
								each(s, function(v) {
									var name, value,
										parts = explode(v, ":");

									function ensureUnits(v) {
										return v + ((v !== "0") && (/\d$/.test(v)))? "px" : "";
									}

									if (parts.length == 2) {
										name = parts[0].toLowerCase();
										value = parts[1].toLowerCase();

										// Translate certain MS Office styles into their CSS equivalents
										switch (name) {
											case "mso-padding-alt":
											case "mso-padding-top-alt":
											case "mso-padding-right-alt":
											case "mso-padding-bottom-alt":
											case "mso-padding-left-alt":
											case "mso-margin-alt":
											case "mso-margin-top-alt":
											case "mso-margin-right-alt":
											case "mso-margin-bottom-alt":
											case "mso-margin-left-alt":
											case "mso-table-layout-alt":
											case "mso-height":
											case "mso-width":
											case "mso-vertical-align-alt":
												n[i++] = name.replace(/^mso-|-alt$/g, "") + ":" + ensureUnits(value);
												return;

											case "horiz-align":
												n[i++] = "text-align:" + value;
												return;

											case "vert-align":
												n[i++] = "vertical-align:" + value;
												return;

											case "font-color":
											case "mso-foreground":
												n[i++] = "color:" + value;
												return;

											case "mso-background":
											case "mso-highlight":
												n[i++] = "background:" + value;
												return;

											case "mso-default-height":
												n[i++] = "min-height:" + ensureUnits(value);
												return;

											case "mso-default-width":
												n[i++] = "min-width:" + ensureUnits(value);
												return;

											case "mso-padding-between-alt":
												n[i++] = "border-collapse:separate;border-spacing:" + ensureUnits(value);
												return;

											case "text-line-through":
												if ((value == "single") || (value == "double")) {
													n[i++] = "text-decoration:line-through";
												}
												return;

											case "mso-zero-height":
												if (value == "yes") {
													n[i++] = "display:none";
												}
												return;
										}

										// Eliminate all MS Office style definitions that have no CSS equivalent by examining the first characters in the name
										if (/^(mso|column|font-emph|lang|layout|line-break|list-image|nav|panose|punct|row|ruby|sep|size|src|tab-|table-border|text-(?!align|decor|indent|trans)|top-bar|version|vnd|word-break)/.test(name)) {
											return;
										}

										// If it reached this point, it must be a valid CSS style
										n[i++] = name + ":" + parts[1];		// Lower-case name, but keep value case
									}
								});

								// If style attribute contained any valid styles the re-write it; otherwise delete style attribute.
								if (i > 0) {
									return tag + ' style="' + n.join(';') + '"';
								} else {
									return tag;
								}
							}
						]
					]);
				}
			}

			// Replace headers with <strong>
			if (getParam(ed, "paste_convert_headers_to_strong")) {
				process([
					[/<h[1-6][^>]*>/gi, "<p><strong>"],
					[/<\/h[1-6][^>]*>/gi, "</strong></p>"]
				]);
			}

			// Class attribute options are: leave all as-is ("none"), remove all ("all"), or remove only those starting with mso ("mso").
			// Note:-  paste_strip_class_attributes: "none", verify_css_classes: true is also a good variation.
			stripClass = getParam(ed, "paste_strip_class_attributes");

			if (stripClass !== "none") {
				function removeClasses(match, g1) {
						if (stripClass === "all")
							return '';

						var cls = grep(explode(g1.replace(/^(["'])(.*)\1$/, "$2"), " "),
							function(v) {
								return (/^(?!mso)/i.test(v));
							}
						);

						return cls.length ? ' class="' + cls.join(" ") + '"' : '';
				};

				h = h.replace(/ class="([^"]+)"/gi, removeClasses);
				h = h.replace(/ class=(\w+)/gi, removeClasses);
			}

			// Remove spans option
			if (getParam(ed, "paste_remove_spans")) {
				h = h.replace(/<\/?span[^>]*>/gi, "");
			}

			//console.log('After preprocess:' + h);

			o.content = h;
		},

		/**
		 * Various post process items.
		 */
		_postProcess : function(pl, o) {
			var t = this, ed = t.editor, dom = ed.dom, styleProps;

			if (o.wordContent) {
				// Remove named anchors or TOC links
				each(dom.select('a', o.node), function(a) {
					if (!a.href || a.href.indexOf('#_Toc') != -1)
						dom.remove(a, 1);
				});

				if (getParam(ed, "paste_convert_middot_lists")) {
					t._convertLists(pl, o);
				}

				// Process styles
				styleProps = getParam(ed, "paste_retain_style_properties"); // retained properties

				// Process only if a string was specified and not equal to "all" or "*"
				if ((tinymce.is(styleProps, "string")) && (styleProps !== "all") && (styleProps !== "*")) {
					styleProps = tinymce.explode(styleProps.replace(/^none$/i, ""));

					// Retains some style properties
					each(dom.select('*', o.node), function(el) {
						var newStyle = {}, npc = 0, i, sp, sv;

						// Store a subset of the existing styles
						if (styleProps) {
							for (i = 0; i < styleProps.length; i++) {
								sp = styleProps[i];
								sv = dom.getStyle(el, sp);

								if (sv) {
									newStyle[sp] = sv;
									npc++;
								}
							}
						}

						// Remove all of the existing styles
						dom.setAttrib(el, 'style', '');

						if (styleProps && npc > 0)
							dom.setStyles(el, newStyle); // Add back the stored subset of styles
						else // Remove empty span tags that do not have class attributes
							if (el.nodeName == 'SPAN' && !el.className)
								dom.remove(el, true);
					});
				}
			}

			// Remove all style information or only specifically on WebKit to avoid the style bug on that browser
			if (getParam(ed, "paste_remove_styles") || (getParam(ed, "paste_remove_styles_if_webkit") && tinymce.isWebKit)) {
				each(dom.select('*[style]', o.node), function(el) {
					el.removeAttribute('style');
					el.removeAttribute('_mce_style');
				});
			} else {
				if (tinymce.isWebKit) {
					// We need to compress the styles on WebKit since if you paste <img border="0" /> it will become <img border="0" style="... lots of junk ..." />
					// Removing the mce_style that contains the real value will force the Serializer engine to compress the styles
					each(dom.select('*', o.node), function(el) {
						el.removeAttribute('_mce_style');
					});
				}
			}
		},

		/**
		 * Converts the most common bullet and number formats in Office into a real semantic UL/LI list.
		 */
		_convertLists : function(pl, o) {
			var dom = pl.editor.dom, listElm, li, lastMargin = -1, margin, levels = [], lastType, html;

			// Convert middot lists into real semantic lists
			each(dom.select('p', o.node), function(p) {
				var sib, val = '', type, html, idx, parents;

				// Get text node value at beginning of paragraph
				for (sib = p.firstChild; sib && sib.nodeType == 3; sib = sib.nextSibling)
					val += sib.nodeValue;

				val = p.innerHTML.replace(/<\/?\w+[^>]*>/gi, '').replace(/&nbsp;/g, '\u00a0');

				// Detect unordered lists look for bullets
				if (/^(__MCE_ITEM__)+[\u2022\u00b7\u00a7\u00d8o]\s*\u00a0*/.test(val))
					type = 'ul';

				// Detect ordered lists 1., a. or ixv.
				if (/^__MCE_ITEM__\s*\w+\.\s*\u00a0{2,}/.test(val))
					type = 'ol';

				// Check if node value matches the list pattern: o&nbsp;&nbsp;
				if (type) {
					margin = parseFloat(p.style.marginLeft || 0);

					if (margin > lastMargin)
						levels.push(margin);

					if (!listElm || type != lastType) {
						listElm = dom.create(type);
						dom.insertAfter(listElm, p);
					} else {
						// Nested list element
						if (margin > lastMargin) {
							listElm = li.appendChild(dom.create(type));
						} else if (margin < lastMargin) {
							// Find parent level based on margin value
							idx = tinymce.inArray(levels, margin);
							parents = dom.getParents(listElm.parentNode, type);
							listElm = parents[parents.length - 1 - idx] || listElm;
						}
					}

					// Remove middot or number spans if they exists
					each(dom.select('span', p), function(span) {
						var html = span.innerHTML.replace(/<\/?\w+[^>]*>/gi, '');

						// Remove span with the middot or the number
						if (type == 'ul' && /^[\u2022\u00b7\u00a7\u00d8o]/.test(html))
							dom.remove(span);
						else if (/^[\s\S]*\w+\.(&nbsp;|\u00a0)*\s*/.test(html))
							dom.remove(span);
					});

					html = p.innerHTML;

					// Remove middot/list items
					if (type == 'ul')
						html = p.innerHTML.replace(/__MCE_ITEM__/g, '').replace(/^[\u2022\u00b7\u00a7\u00d8o]\s*(&nbsp;|\u00a0)+\s*/, '');
					else
						html = p.innerHTML.replace(/__MCE_ITEM__/g, '').replace(/^\s*\w+\.(&nbsp;|\u00a0)+\s*/, '');

					// Create li and add paragraph data into the new li
					li = listElm.appendChild(dom.create('li', 0, html));
					dom.remove(p);

					lastMargin = margin;
					lastType = type;
				} else
					listElm = lastMargin = 0; // End list element
			});

			// Remove any left over makers
			html = o.node.innerHTML;
			if (html.indexOf('__MCE_ITEM__') != -1)
				o.node.innerHTML = html.replace(/__MCE_ITEM__/g, '');
		},

		/**
		 * This method will split the current block parent and insert the contents inside the split position.
		 * This logic can be improved so text nodes at the start/end remain in the start/end block elements
		 */
		_insertBlockContent : function(ed, dom, content) {
			var parentBlock, marker, sel = ed.selection, last, elm, vp, y, elmHeight, markerId = 'mce_marker';

			function select(n) {
				var r;

				if (tinymce.isIE) {
					r = ed.getDoc().body.createTextRange();
					r.moveToElementText(n);
					r.collapse(false);
					r.select();
				} else {
					sel.select(n, 1);
					sel.collapse(false);
				}
			}

			// Insert a marker for the caret position
			this._insert('<span id="' + markerId + '"></span>', 1);
			marker = dom.get(markerId);
			parentBlock = dom.getParent(marker, 'p,h1,h2,h3,h4,h5,h6,ul,ol,th,td');

			// If it's a parent block but not a table cell
			if (parentBlock && !/TD|TH/.test(parentBlock.nodeName)) {
				// Split parent block
				marker = dom.split(parentBlock, marker);

				// Insert nodes before the marker
				each(dom.create('div', 0, content).childNodes, function(n) {
					last = marker.parentNode.insertBefore(n.cloneNode(true), marker);
				});

				// Move caret after marker
				select(last);
			} else {
				dom.setOuterHTML(marker, content);
				sel.select(ed.getBody(), 1);
				sel.collapse(0);
			}

			// Remove marker if it's left
			while (elm = dom.get(markerId))
				dom.remove(elm);

			// Get element, position and height
			elm = sel.getStart();
			vp = dom.getViewPort(ed.getWin());
			y = ed.dom.getPos(elm).y;
			elmHeight = elm.clientHeight;

			// Is element within viewport if not then scroll it into view
			if (y < vp.y || y + elmHeight > vp.y + vp.h)
				ed.getDoc().body.scrollTop = y < vp.y ? y : y - vp.h + 25;
		},

		/**
		 * Inserts the specified contents at the caret position.
		 */
		_insert : function(h, skip_undo) {
			var ed = this.editor, r = ed.selection.getRng();

			// First delete the contents seems to work better on WebKit when the selection spans multiple list items or multiple table cells.
			if (!ed.selection.isCollapsed() && r.startContainer != r.endContainer)
				ed.getDoc().execCommand('Delete', false, null);

			// It's better to use the insertHTML method on Gecko since it will combine paragraphs correctly before inserting the contents
			ed.execCommand(tinymce.isGecko ? 'insertHTML' : 'mceInsertContent', false, h, {skip_undo : skip_undo});
		},

		/**
		 * Instead of the old plain text method which tried to re-create a paste operation, the
		 * new approach adds a plain text mode toggle switch that changes the behavior of paste.
		 * This function is passed the same input that the regular paste plugin produces.
		 * It performs additional scrubbing and produces (and inserts) the plain text.
		 * This approach leverages all of the great existing functionality in the paste
		 * plugin, and requires minimal changes to add the new functionality.
		 * Speednet - June 2009
		 */
		_insertPlainText : function(ed, dom, h) {
			var i, len, pos, rpos, node, breakElms, before, after,
				w = ed.getWin(),
				d = ed.getDoc(),
				sel = ed.selection,
				is = tinymce.is,
				inArray = tinymce.inArray,
				linebr = getParam(ed, "paste_text_linebreaktype"),
				rl = getParam(ed, "paste_text_replacements");

			function process(items) {
				each(items, function(v) {
					if (v.constructor == RegExp)
						h = h.replace(v, "");
					else
						h = h.replace(v[0], v[1]);
				});
			};

			if ((typeof(h) === "string") && (h.length > 0)) {
				if (!entities)
					entities = ("34,quot,38,amp,39,apos,60,lt,62,gt," + ed.serializer.settings.entities).split(",");

				// If HTML content with line-breaking tags, then remove all cr/lf chars because only tags will break a line
				if (/<(?:p|br|h[1-6]|ul|ol|dl|table|t[rdh]|div|blockquote|fieldset|pre|address|center)[^>]*>/i.test(h)) {
					process([
						/[\n\r]+/g
					]);
				} else {
					// Otherwise just get rid of carriage returns (only need linefeeds)
					process([
						/\r+/g
					]);
				}

				process([
					[/<\/(?:p|h[1-6]|ul|ol|dl|table|div|blockquote|fieldset|pre|address|center)>/gi, "\n\n"],		// Block tags get a blank line after them
					[/<br[^>]*>|<\/tr>/gi, "\n"],				// Single linebreak for <br /> tags and table rows
					[/<\/t[dh]>\s*<t[dh][^>]*>/gi, "\t"],		// Table cells get tabs betweem them
					/<[a-z!\/?][^>]*>/gi,						// Delete all remaining tags
					[/&nbsp;/gi, " "],							// Convert non-break spaces to regular spaces (remember, *plain text*)
					[
						// HTML entity
						/&(#\d+|[a-z0-9]{1,10});/gi,

						// Replace with actual character
						function(e, s) {
							if (s.charAt(0) === "#") {
								return String.fromCharCode(s.slice(1));
							}
							else {
								return ((e = inArray(entities, s)) > 0)? String.fromCharCode(entities[e-1]) : " ";
							}
						}
					],
					[/(?:(?!\n)\s)*(\n+)(?:(?!\n)\s)*/gi, "$1"],	// Cool little RegExp deletes whitespace around linebreak chars.
					[/\n{3,}/g, "\n\n"],							// Max. 2 consecutive linebreaks
					/^\s+|\s+$/g									// Trim the front & back
				]);

				h = dom.encode(h);

				// Delete any highlighted text before pasting
				if (!sel.isCollapsed()) {
					d.execCommand("Delete", false, null);
				}

				// Perform default or custom replacements
				if (is(rl, "array") || (is(rl, "array"))) {
					process(rl);
				}
				else if (is(rl, "string")) {
					process(new RegExp(rl, "gi"));
				}

				// Treat paragraphs as specified in the config
				if (linebr == "none") {
					process([
						[/\n+/g, " "]
					]);
				}
				else if (linebr == "br") {
					process([
						[/\n/g, "<br />"]
					]);
				}
				else {
					process([
						/^\s+|\s+$/g,
						[/\n\n/g, "</p><p>"],
						[/\n/g, "<br />"]
					]);
				}

				// This next piece of code handles the situation where we're pasting more than one paragraph of plain
				// text, and we are pasting the content into the middle of a block node in the editor.  The block
				// node gets split at the selection point into "Para A" and "Para B" (for the purposes of explaining).
				// The first paragraph of the pasted text is appended to "Para A", and the last paragraph of the
				// pasted text is prepended to "Para B".  Any other paragraphs of pasted text are placed between
				// "Para A" and "Para B".  This code solves a host of problems with the original plain text plugin and
				// now handles styles correctly.  (Pasting plain text into a styled paragraph is supposed to make the
				// plain text take the same style as the existing paragraph.)
				if ((pos = h.indexOf("</p><p>")) != -1) {
					rpos = h.lastIndexOf("</p><p>");
					node = sel.getNode(); 
					breakElms = [];		// Get list of elements to break 

					do {
						if (node.nodeType == 1) {
							// Don't break tables and break at body
							if (node.nodeName == "TD" || node.nodeName == "BODY") {
								break;
							}

							breakElms[breakElms.length] = node;
						}
					} while (node = node.parentNode);

					// Are we in the middle of a block node?
					if (breakElms.length > 0) {
						before = h.substring(0, pos);
						after = "";

						for (i=0, len=breakElms.length; i<len; i++) {
							before += "</" + breakElms[i].nodeName.toLowerCase() + ">";
							after += "<" + breakElms[breakElms.length-i-1].nodeName.toLowerCase() + ">";
						}

						if (pos == rpos) {
							h = before + after + h.substring(pos+7);
						}
						else {
							h = before + h.substring(pos+4, rpos+4) + after + h.substring(rpos+7);
						}
					}
				}

				// Insert content at the caret, plus add a marker for repositioning the caret
				ed.execCommand("mceInsertRawHTML", false, h + '<span id="_plain_text_marker">&nbsp;</span>');

				// Reposition the caret to the marker, which was placed immediately after the inserted content.
				// Needs to be done asynchronously (in window.setTimeout) or else it doesn't work in all browsers.
				// The second part of the code scrolls the content up if the caret is positioned off-screen.
				// This is only necessary for WebKit browsers, but it doesn't hurt to use for all.
				window.setTimeout(function() {
					var marker = dom.get('_plain_text_marker'),
						elm, vp, y, elmHeight;

					sel.select(marker, false);
					d.execCommand("Delete", false, null);
					marker = null;

					// Get element, position and height
					elm = sel.getStart();
					vp = dom.getViewPort(w);
					y = dom.getPos(elm).y;
					elmHeight = elm.clientHeight;

					// Is element within viewport if not then scroll it into view
					if ((y < vp.y) || (y + elmHeight > vp.y + vp.h)) {
						d.body.scrollTop = y < vp.y ? y : y - vp.h + 25;
					}
				}, 0);
			}
		},

		/**
		 * This method will open the old style paste dialogs. Some users might want the old behavior but still use the new cleanup engine.
		 */
		_legacySupport : function() {
			var t = this, ed = t.editor;

			// Register command(s) for backwards compatibility
			ed.addCommand("mcePasteWord", function() {
				ed.windowManager.open({
					file: t.url + "/pasteword.htm",
					width: parseInt(getParam(ed, "paste_dialog_width")),
					height: parseInt(getParam(ed, "paste_dialog_height")),
					inline: 1
				});
			});

			if (getParam(ed, "paste_text_use_dialog")) {
				ed.addCommand("mcePasteText", function() {
					ed.windowManager.open({
						file : t.url + "/pastetext.htm",
						width: parseInt(getParam(ed, "paste_dialog_width")),
						height: parseInt(getParam(ed, "paste_dialog_height")),
						inline : 1
					});
				});
			}

			// Register button for backwards compatibility
			ed.addButton("pasteword", {title : "paste.paste_word_desc", cmd : "mcePasteWord"});
		}
	});

	// Register plugin
	tinymce.PluginManager.add("paste", tinymce.plugins.PastePlugin);
})();

>>>>>>> 079b7679
<|MERGE_RESOLUTION|>--- conflicted
+++ resolved
@@ -1,959 +1 @@
-<<<<<<< HEAD
-(function(){var c=tinymce.each,a={paste_auto_cleanup_on_paste:true,paste_enable_default_filters:true,paste_block_drop:false,paste_retain_style_properties:"none",paste_strip_class_attributes:"mso",paste_remove_spans:false,paste_remove_styles:false,paste_remove_styles_if_webkit:true,paste_convert_middot_lists:true,paste_convert_headers_to_strong:false,paste_dialog_width:"450",paste_dialog_height:"400",paste_max_consecutive_linebreaks:2,paste_text_use_dialog:false,paste_text_sticky:false,paste_text_sticky_default:false,paste_text_notifyalways:false,paste_text_linebreaktype:"combined",paste_text_replacements:[[/\u2026/g,"..."],[/[\x93\x94\u201c\u201d]/g,'"'],[/[\x60\x91\x92\u2018\u2019]/g,"'"]]};function b(d,e){return d.getParam(e,a[e])}tinymce.create("tinymce.plugins.PastePlugin",{init:function(d,e){var f=this;f.editor=d;f.url=e;f.onPreProcess=new tinymce.util.Dispatcher(f);f.onPostProcess=new tinymce.util.Dispatcher(f);f.onPreProcess.add(f._preProcess);f.onPostProcess.add(f._postProcess);f.onPreProcess.add(function(i,j){d.execCallback("paste_preprocess",i,j)});f.onPostProcess.add(function(i,j){d.execCallback("paste_postprocess",i,j)});d.onKeyDown.addToTop(function(i,j){if(((tinymce.isMac?j.metaKey:j.ctrlKey)&&j.keyCode==86)||(j.shiftKey&&j.keyCode==45)){return false}});d.pasteAsPlainText=b(d,"paste_text_sticky_default");function h(l,j){var k=d.dom,i;f.onPreProcess.dispatch(f,l);l.node=k.create("div",0,l.content);if(tinymce.isGecko){i=d.selection.getRng(true);if(i.startContainer==i.endContainer&&i.startContainer.nodeType==3){if(l.node.childNodes.length===1&&/^(p|h[1-6]|pre)$/i.test(l.node.firstChild.nodeName)&&l.content.indexOf("__MCE_ITEM__")===-1){k.remove(l.node.firstChild,true)}}}f.onPostProcess.dispatch(f,l);l.content=d.serializer.serialize(l.node,{getInner:1,forced_root_block:""});if((!j)&&(d.pasteAsPlainText)){f._insertPlainText(l.content);if(!b(d,"paste_text_sticky")){d.pasteAsPlainText=false;d.controlManager.setActive("pastetext",false)}}else{f._insert(l.content)}}d.addCommand("mceInsertClipboardContent",function(i,j){h(j,true)});if(!b(d,"paste_text_use_dialog")){d.addCommand("mcePasteText",function(j,i){var k=tinymce.util.Cookie;d.pasteAsPlainText=!d.pasteAsPlainText;d.controlManager.setActive("pastetext",d.pasteAsPlainText);if((d.pasteAsPlainText)&&(!k.get("tinymcePasteText"))){if(b(d,"paste_text_sticky")){d.windowManager.alert(d.translate("paste.plaintext_mode_sticky"))}else{d.windowManager.alert(d.translate("paste.plaintext_mode"))}if(!b(d,"paste_text_notifyalways")){k.set("tinymcePasteText","1",new Date(new Date().getFullYear()+1,12,31))}}})}d.addButton("pastetext",{title:"paste.paste_text_desc",cmd:"mcePasteText"});d.addButton("selectall",{title:"paste.selectall_desc",cmd:"selectall"});function g(s){var l,p,j,t,k=d.selection,o=d.dom,q=d.getBody(),i,r;if(s.clipboardData||o.doc.dataTransfer){r=(s.clipboardData||o.doc.dataTransfer).getData("Text");if(d.pasteAsPlainText){s.preventDefault();h({content:o.encode(r).replace(/\r?\n/g,"<br />")});return}}if(o.get("_mcePaste")){return}l=o.add(q,"div",{id:"_mcePaste","class":"mcePaste","data-mce-bogus":"1"},"\uFEFF\uFEFF");if(q!=d.getDoc().body){i=o.getPos(d.selection.getStart(),q).y}else{i=q.scrollTop+o.getViewPort(d.getWin()).y}o.setStyles(l,{position:"absolute",left:tinymce.isGecko?-40:0,top:i-25,width:1,height:1,overflow:"hidden"});if(tinymce.isIE){t=k.getRng();j=o.doc.body.createTextRange();j.moveToElementText(l);j.execCommand("Paste");o.remove(l);if(l.innerHTML==="\uFEFF\uFEFF"){d.execCommand("mcePasteWord");s.preventDefault();return}k.setRng(t);k.setContent("");setTimeout(function(){h({content:l.innerHTML})},0);return tinymce.dom.Event.cancel(s)}else{function m(n){n.preventDefault()}o.bind(d.getDoc(),"mousedown",m);o.bind(d.getDoc(),"keydown",m);p=d.selection.getRng();l=l.firstChild;j=d.getDoc().createRange();j.setStart(l,0);j.setEnd(l,2);k.setRng(j);window.setTimeout(function(){var u="",n;if(!o.select("div.mcePaste > div.mcePaste").length){n=o.select("div.mcePaste");c(n,function(w){var v=w.firstChild;if(v&&v.nodeName=="DIV"&&v.style.marginTop&&v.style.backgroundColor){o.remove(v,1)}c(o.select("span.Apple-style-span",w),function(x){o.remove(x,1)});c(o.select("br[data-mce-bogus]",w),function(x){o.remove(x)});if(w.parentNode.className!="mcePaste"){u+=w.innerHTML}})}else{u="<p>"+o.encode(r).replace(/\r?\n\r?\n/g,"</p><p>").replace(/\r?\n/g,"<br />")+"</p>"}c(o.select("div.mcePaste"),function(v){o.remove(v)});if(p){k.setRng(p)}h({content:u});o.unbind(d.getDoc(),"mousedown",m);o.unbind(d.getDoc(),"keydown",m)},0)}}if(b(d,"paste_auto_cleanup_on_paste")){if(/* Modified by Dan S./Zotero tinymce.isOpera||/Firefox\/2/.test(navigator.userAgent)*/false){d.onKeyDown.addToTop(function(i,j){if(((tinymce.isMac?j.metaKey:j.ctrlKey)&&j.keyCode==86)||(j.shiftKey&&j.keyCode==45)){g(j)}})}else{d.onPaste.addToTop(function(i,j){return g(j)})}}d.onInit.add(function(){d.controlManager.setActive("pastetext",d.pasteAsPlainText);if(b(d,"paste_block_drop")){d.dom.bind(d.getBody(),["dragend","dragover","draggesture","dragdrop","drop","drag"],function(i){i.preventDefault();i.stopPropagation();return false})}});f._legacySupport()},getInfo:function(){return{longname:"Paste text/word",author:"Moxiecode Systems AB",authorurl:"http://tinymce.moxiecode.com",infourl:"http://wiki.moxiecode.com/index.php/TinyMCE:Plugins/paste",version:tinymce.majorVersion+"."+tinymce.minorVersion}},_preProcess:function(g,e){var k=this.editor,j=e.content,p=tinymce.grep,n=tinymce.explode,f=tinymce.trim,l,i;function d(h){c(h,function(o){if(o.constructor==RegExp){j=j.replace(o,"")}else{j=j.replace(o[0],o[1])}})}if(k.settings.paste_enable_default_filters==false){return}if(tinymce.isIE&&document.documentMode>=9&&/<(h[1-6r]|p|div|address|pre|form|table|tbody|thead|tfoot|th|tr|td|li|ol|ul|caption|blockquote|center|dl|dt|dd|dir|fieldset)/.test(e.content)){d([[/(?:<br>&nbsp;[\s\r\n]+|<br>)*(<\/?(h[1-6r]|p|div|address|pre|form|table|tbody|thead|tfoot|th|tr|td|li|ol|ul|caption|blockquote|center|dl|dt|dd|dir|fieldset)[^>]*>)(?:<br>&nbsp;[\s\r\n]+|<br>)*/g,"$1"]]);d([[/<br><br>/g,"<BR><BR>"],[/<br>/g," "],[/<BR><BR>/g,"<br>"]])}if(/class="?Mso|style="[^"]*\bmso-|w:WordDocument/i.test(j)||e.wordContent){e.wordContent=true;d([/^\s*(&nbsp;)+/gi,/(&nbsp;|<br[^>]*>)+\s*$/gi]);if(b(k,"paste_convert_headers_to_strong")){j=j.replace(/<p [^>]*class="?MsoHeading"?[^>]*>(.*?)<\/p>/gi,"<p><strong>$1</strong></p>")}if(b(k,"paste_convert_middot_lists")){d([[/<!--\[if !supportLists\]-->/gi,"$&__MCE_ITEM__"],[/(<span[^>]+(?:mso-list:|:\s*symbol)[^>]+>)/gi,"$1__MCE_ITEM__"],[/(<p[^>]+(?:MsoListParagraph)[^>]+>)/gi,"$1__MCE_ITEM__"]])}d([/<!--[\s\S]+?-->/gi,/<(!|script[^>]*>.*?<\/script(?=[>\s])|\/?(\?xml(:\w+)?|img|meta|link|style|\w:\w+)(?=[\s\/>]))[^>]*>/gi,[/<(\/?)s>/gi,"<$1strike>"],[/&nbsp;/gi,"\u00a0"]]);do{l=j.length;j=j.replace(/(<[a-z][^>]*\s)(?:id|name|language|type|on\w+|\w+:\w+)=(?:"[^"]*"|\w+)\s?/gi,"$1")}while(l!=j.length);if(b(k,"paste_retain_style_properties").replace(/^none$/i,"").length==0){j=j.replace(/<\/?span[^>]*>/gi,"")}else{d([[/<span\s+style\s*=\s*"\s*mso-spacerun\s*:\s*yes\s*;?\s*"\s*>([\s\u00a0]*)<\/span>/gi,function(o,h){return(h.length>0)?h.replace(/./," ").slice(Math.floor(h.length/2)).split("").join("\u00a0"):""}],[/(<[a-z][^>]*)\sstyle="([^"]*)"/gi,function(t,h,r){var u=[],o=0,q=n(f(r).replace(/&quot;/gi,"'"),";");c(q,function(s){var w,y,z=n(s,":");function x(A){return A+((A!=="0")&&(/\d$/.test(A)))?"px":""}if(z.length==2){w=z[0].toLowerCase();y=z[1].toLowerCase();switch(w){case"mso-padding-alt":case"mso-padding-top-alt":case"mso-padding-right-alt":case"mso-padding-bottom-alt":case"mso-padding-left-alt":case"mso-margin-alt":case"mso-margin-top-alt":case"mso-margin-right-alt":case"mso-margin-bottom-alt":case"mso-margin-left-alt":case"mso-table-layout-alt":case"mso-height":case"mso-width":case"mso-vertical-align-alt":u[o++]=w.replace(/^mso-|-alt$/g,"")+":"+x(y);return;case"horiz-align":u[o++]="text-align:"+y;return;case"vert-align":u[o++]="vertical-align:"+y;return;case"font-color":case"mso-foreground":u[o++]="color:"+y;return;case"mso-background":case"mso-highlight":u[o++]="background:"+y;return;case"mso-default-height":u[o++]="min-height:"+x(y);return;case"mso-default-width":u[o++]="min-width:"+x(y);return;case"mso-padding-between-alt":u[o++]="border-collapse:separate;border-spacing:"+x(y);return;case"text-line-through":if((y=="single")||(y=="double")){u[o++]="text-decoration:line-through"}return;case"mso-zero-height":if(y=="yes"){u[o++]="display:none"}return}if(/^(mso|column|font-emph|lang|layout|line-break|list-image|nav|panose|punct|row|ruby|sep|size|src|tab-|table-border|text-(?!align|decor|indent|trans)|top-bar|version|vnd|word-break)/.test(w)){return}u[o++]=w+":"+z[1]}});if(o>0){return h+' style="'+u.join(";")+'"'}else{return h}}]])}}if(b(k,"paste_convert_headers_to_strong")){d([[/<h[1-6][^>]*>/gi,"<p><strong>"],[/<\/h[1-6][^>]*>/gi,"</strong></p>"]])}d([[/Version:[\d.]+\nStartHTML:\d+\nEndHTML:\d+\nStartFragment:\d+\nEndFragment:\d+/gi,""]]);i=b(k,"paste_strip_class_attributes");if(i!=="none"){function m(q,o){if(i==="all"){return""}var h=p(n(o.replace(/^(["'])(.*)\1$/,"$2")," "),function(r){return(/^(?!mso)/i.test(r))});return h.length?' class="'+h.join(" ")+'"':""}j=j.replace(/ class="([^"]+)"/gi,m);j=j.replace(/ class=([\-\w]+)/gi,m)}if(b(k,"paste_remove_spans")){j=j.replace(/<\/?span[^>]*>/gi,"")}e.content=j},_postProcess:function(g,i){var f=this,e=f.editor,h=e.dom,d;if(e.settings.paste_enable_default_filters==false){return}if(i.wordContent){c(h.select("a",i.node),function(j){if(!j.href||j.href.indexOf("#_Toc")!=-1){h.remove(j,1)}});if(b(e,"paste_convert_middot_lists")){f._convertLists(g,i)}d=b(e,"paste_retain_style_properties");if((tinymce.is(d,"string"))&&(d!=="all")&&(d!=="*")){d=tinymce.explode(d.replace(/^none$/i,""));c(h.select("*",i.node),function(m){var n={},k=0,l,o,j;if(d){for(l=0;l<d.length;l++){o=d[l];j=h.getStyle(m,o);if(j){n[o]=j;k++}}}h.setAttrib(m,"style","");if(d&&k>0){h.setStyles(m,n)}else{if(m.nodeName=="SPAN"&&!m.className){h.remove(m,true)}}})}}if(b(e,"paste_remove_styles")||(b(e,"paste_remove_styles_if_webkit")&&tinymce.isWebKit)){c(h.select("*[style]",i.node),function(j){j.removeAttribute("style");j.removeAttribute("data-mce-style")})}else{if(tinymce.isWebKit){c(h.select("*",i.node),function(j){j.removeAttribute("data-mce-style")})}}},_convertLists:function(g,e){var i=g.editor.dom,h,l,d=-1,f,m=[],k,j;c(i.select("p",e.node),function(t){var q,u="",s,r,n,o;for(q=t.firstChild;q&&q.nodeType==3;q=q.nextSibling){u+=q.nodeValue}u=t.innerHTML.replace(/<\/?\w+[^>]*>/gi,"").replace(/&nbsp;/g,"\u00a0");if(/^(__MCE_ITEM__)+[\u2022\u00b7\u00a7\u00d8o\u25CF]\s*\u00a0*/.test(u)){s="ul"}if(/^__MCE_ITEM__\s*\w+\.\s*\u00a0+/.test(u)){s="ol"}if(s){f=parseFloat(t.style.marginLeft||0);if(f>d){m.push(f)}if(!h||s!=k){h=i.create(s);i.insertAfter(h,t)}else{if(f>d){h=l.appendChild(i.create(s))}else{if(f<d){n=tinymce.inArray(m,f);o=i.getParents(h.parentNode,s);h=o[o.length-1-n]||h}}}c(i.select("span",t),function(v){var p=v.innerHTML.replace(/<\/?\w+[^>]*>/gi,"");if(s=="ul"&&/^__MCE_ITEM__[\u2022\u00b7\u00a7\u00d8o\u25CF]/.test(p)){i.remove(v)}else{if(/^__MCE_ITEM__[\s\S]*\w+\.(&nbsp;|\u00a0)*\s*/.test(p)){i.remove(v)}}});r=t.innerHTML;if(s=="ul"){r=t.innerHTML.replace(/__MCE_ITEM__/g,"").replace(/^[\u2022\u00b7\u00a7\u00d8o\u25CF]\s*(&nbsp;|\u00a0)+\s*/,"")}else{r=t.innerHTML.replace(/__MCE_ITEM__/g,"").replace(/^\s*\w+\.(&nbsp;|\u00a0)+\s*/,"")}l=h.appendChild(i.create("li",0,r));i.remove(t);d=f;k=s}else{h=d=0}});j=e.node.innerHTML;if(j.indexOf("__MCE_ITEM__")!=-1){e.node.innerHTML=j.replace(/__MCE_ITEM__/g,"")}},_insert:function(f,d){var e=this.editor,g=e.selection.getRng();if(!e.selection.isCollapsed()&&g.startContainer!=g.endContainer){e.getDoc().execCommand("Delete",false,null)}e.execCommand("mceInsertContent",false,f,{skip_undo:d})},_insertPlainText:function(j){var h=this.editor,f=b(h,"paste_text_linebreaktype"),k=b(h,"paste_text_replacements"),g=tinymce.is;function e(m){c(m,function(n){if(n.constructor==RegExp){j=j.replace(n,"")}else{j=j.replace(n[0],n[1])}})}if((typeof(j)==="string")&&(j.length>0)){if(/<(?:p|br|h[1-6]|ul|ol|dl|table|t[rdh]|div|blockquote|fieldset|pre|address|center)[^>]*>/i.test(j)){e([/[\n\r]+/g])}else{e([/\r+/g])}e([[/<\/(?:p|h[1-6]|ul|ol|dl|table|div|blockquote|fieldset|pre|address|center)>/gi,"\n\n"],[/<br[^>]*>|<\/tr>/gi,"\n"],[/<\/t[dh]>\s*<t[dh][^>]*>/gi,"\t"],/<[a-z!\/?][^>]*>/gi,[/&nbsp;/gi," "],[/(?:(?!\n)\s)*(\n+)(?:(?!\n)\s)*/gi,"$1"]]);var d=Number(b(h,"paste_max_consecutive_linebreaks"));if(d>-1){var l=new RegExp("\n{"+(d+1)+",}","g");var i="";while(i.length<d){i+="\n"}e([[l,i]])}j=h.dom.decode(tinymce.html.Entities.encodeRaw(j));if(g(k,"array")){e(k)}else{if(g(k,"string")){e(new RegExp(k,"gi"))}}if(f=="none"){e([[/\n+/g," "]])}else{if(f=="br"){e([[/\n/g,"<br />"]])}else{if(f=="p"){e([[/\n+/g,"</p><p>"],[/^(.*<\/p>)(<p>)$/,"<p>$1"]])}else{e([[/\n\n/g,"</p><p>"],[/^(.*<\/p>)(<p>)$/,"<p>$1"],[/\n/g,"<br />"]])}}}h.execCommand("mceInsertContent",false,j)}},_legacySupport:function(){var e=this,d=e.editor;d.addCommand("mcePasteWord",function(){d.windowManager.open({file:e.url+"/pasteword.htm",width:parseInt(b(d,"paste_dialog_width")),height:parseInt(b(d,"paste_dialog_height")),inline:1})});if(b(d,"paste_text_use_dialog")){d.addCommand("mcePasteText",function(){d.windowManager.open({file:e.url+"/pastetext.htm",width:parseInt(b(d,"paste_dialog_width")),height:parseInt(b(d,"paste_dialog_height")),inline:1})})}d.addButton("pasteword",{title:"paste.paste_word_desc",cmd:"mcePasteWord"})}});tinymce.PluginManager.add("paste",tinymce.plugins.PastePlugin)})();
-=======
-/**
- * editor_plugin_src.js
- *
- * Copyright 2009, Moxiecode Systems AB
- * Released under LGPL License.
- *
- * License: http://tinymce.moxiecode.com/license
- * Contributing: http://tinymce.moxiecode.com/contributing
- */
-
-(function() {
-	var each = tinymce.each,
-		entities = null,
-		defs = {
-			paste_auto_cleanup_on_paste : true,
-			paste_block_drop : false,
-			paste_retain_style_properties : "none",
-			paste_strip_class_attributes : "mso",
-			paste_remove_spans : false,
-			paste_remove_styles : false,
-			paste_remove_styles_if_webkit : true,
-			paste_convert_middot_lists : true,
-			paste_convert_headers_to_strong : false,
-			paste_dialog_width : "450",
-			paste_dialog_height : "400",
-			paste_text_use_dialog : false,
-			paste_text_sticky : false,
-			paste_text_notifyalways : false,
-			paste_text_linebreaktype : "p",
-			paste_text_replacements : [
-				[/\u2026/g, "..."],
-				[/[\x93\x94\u201c\u201d]/g, '"'],
-				[/[\x60\x91\x92\u2018\u2019]/g, "'"]
-			]
-		};
-
-	function getParam(ed, name) {
-		return ed.getParam(name, defs[name]);
-	}
-
-	tinymce.create('tinymce.plugins.PastePlugin', {
-		init : function(ed, url) {
-			var t = this;
-
-			t.editor = ed;
-			t.url = url;
-
-			// Setup plugin events
-			t.onPreProcess = new tinymce.util.Dispatcher(t);
-			t.onPostProcess = new tinymce.util.Dispatcher(t);
-
-			// Register default handlers
-			t.onPreProcess.add(t._preProcess);
-			t.onPostProcess.add(t._postProcess);
-
-			// Register optional preprocess handler
-			t.onPreProcess.add(function(pl, o) {
-				ed.execCallback('paste_preprocess', pl, o);
-			});
-
-			// Register optional postprocess
-			t.onPostProcess.add(function(pl, o) {
-				ed.execCallback('paste_postprocess', pl, o);
-			});
-
-			// Initialize plain text flag
-			ed.pasteAsPlainText = false;
-
-			// This function executes the process handlers and inserts the contents
-			// force_rich overrides plain text mode set by user, important for pasting with execCommand
-			function process(o, force_rich) {
-				var dom = ed.dom;
-
-				// Execute pre process handlers
-				t.onPreProcess.dispatch(t, o);
-
-				// Create DOM structure
-				o.node = dom.create('div', 0, o.content);
-
-				// Execute post process handlers
-				t.onPostProcess.dispatch(t, o);
-
-				// Serialize content
-				o.content = ed.serializer.serialize(o.node, {getInner : 1});
-
-				// Plain text option active?
-				if ((!force_rich) && (ed.pasteAsPlainText)) {
-					t._insertPlainText(ed, dom, o.content);
-
-					if (!getParam(ed, "paste_text_sticky")) {
-						ed.pasteAsPlainText = false;
-						ed.controlManager.setActive("pastetext", false);
-					}
-				} else if (/<(p|h[1-6]|ul|ol)/.test(o.content)) {
-					// Handle insertion of contents containing block elements separately
-					t._insertBlockContent(ed, dom, o.content);
-				} else {
-					t._insert(o.content);
-				}
-			}
-
-			// Add command for external usage
-			ed.addCommand('mceInsertClipboardContent', function(u, o) {
-				process(o, true);
-			});
-
-			if (!getParam(ed, "paste_text_use_dialog")) {
-				ed.addCommand('mcePasteText', function(u, v) {
-					var cookie = tinymce.util.Cookie;
-
-					ed.pasteAsPlainText = !ed.pasteAsPlainText;
-					ed.controlManager.setActive('pastetext', ed.pasteAsPlainText);
-
-					if ((ed.pasteAsPlainText) && (!cookie.get("tinymcePasteText"))) {
-						if (getParam(ed, "paste_text_sticky")) {
-							ed.windowManager.alert(ed.translate('paste.plaintext_mode_sticky'));
-						} else {
-							ed.windowManager.alert(ed.translate('paste.plaintext_mode_sticky'));
-						}
-
-						if (!getParam(ed, "paste_text_notifyalways")) {
-							cookie.set("tinymcePasteText", "1", new Date(new Date().getFullYear() + 1, 12, 31))
-						}
-					}
-				});
-			}
-
-			ed.addButton('pastetext', {title: 'paste.paste_text_desc', cmd: 'mcePasteText'});
-			ed.addButton('selectall', {title: 'paste.selectall_desc', cmd: 'selectall'});
-
-			// This function grabs the contents from the clipboard by adding a
-			// hidden div and placing the caret inside it and after the browser paste
-			// is done it grabs that contents and processes that
-			function grabContent(e) {
-				var n, or, rng, sel = ed.selection, dom = ed.dom, body = ed.getBody(), posY;
-
-				// Check if browser supports direct plaintext access
-				if (ed.pasteAsPlainText && (e.clipboardData || dom.doc.dataTransfer)) {
-					e.preventDefault();
-					process({content : (e.clipboardData || dom.doc.dataTransfer).getData('Text')}, true);
-					return;
-				}
-
-				if (dom.get('_mcePaste'))
-					return;
-
-				// Create container to paste into
-				n = dom.add(body, 'div', {id : '_mcePaste', 'class' : 'mcePaste'}, '\uFEFF<br _mce_bogus="1">');
-
-				// If contentEditable mode we need to find out the position of the closest element
-				if (body != ed.getDoc().body)
-					posY = dom.getPos(ed.selection.getStart(), body).y;
-				else
-					posY = body.scrollTop;
-
-				// Styles needs to be applied after the element is added to the document since WebKit will otherwise remove all styles
-				dom.setStyles(n, {
-					position : 'absolute',
-					left : -10000,
-					top : posY,
-					width : 1,
-					height : 1,
-					overflow : 'hidden'
-				});
-
-				if (tinymce.isIE) {
-					// Select the container
-					rng = dom.doc.body.createTextRange();
-					rng.moveToElementText(n);
-					rng.execCommand('Paste');
-
-					// Remove container
-					dom.remove(n);
-
-					// Check if the contents was changed, if it wasn't then clipboard extraction failed probably due
-					// to IE security settings so we pass the junk though better than nothing right
-					if (n.innerHTML === '\uFEFF') {
-						ed.execCommand('mcePasteWord');
-						e.preventDefault();
-						return;
-					}
-
-					// Process contents
-					process({content : n.innerHTML});
-
-					// Block the real paste event
-					return tinymce.dom.Event.cancel(e);
-				} else {
-					function block(e) {
-						e.preventDefault();
-					};
-
-					// Block mousedown and click to prevent selection change
-					dom.bind(ed.getDoc(), 'mousedown', block);
-					dom.bind(ed.getDoc(), 'keydown', block);
-
-					or = ed.selection.getRng();
-
-					// Move caret into hidden div
-					n = n.firstChild;
-					rng = ed.getDoc().createRange();
-					rng.setStart(n, 0);
-					rng.setEnd(n, 1);
-					sel.setRng(rng);
-
-					// Wait a while and grab the pasted contents
-					window.setTimeout(function() {
-						var h = '', nl = dom.select('div.mcePaste');
-
-						// WebKit will split the div into multiple ones so this will loop through then all and join them to get the whole HTML string
-						each(nl, function(n) {
-							var child = n.firstChild;
-
-							// WebKit inserts a DIV container with lots of odd styles
-							if (child && child.nodeName == 'DIV' && child.style.marginTop && child.style.backgroundColor) {
-								dom.remove(child, 1);
-							}
-
-							// WebKit duplicates the divs so we need to remove them
-							each(dom.select('div.mcePaste', n), function(n) {
-								dom.remove(n, 1);
-							});
-
-							// Remove apply style spans
-							each(dom.select('span.Apple-style-span', n), function(n) {
-								dom.remove(n, 1);
-							});
-
-							// Remove bogus br elements
-							each(dom.select('br[_mce_bogus]', n), function(n) {
-								dom.remove(n);
-							});
-
-							h += n.innerHTML;
-						});
-
-						// Remove the nodes
-						each(nl, function(n) {
-							dom.remove(n);
-						});
-
-						// Restore the old selection
-						if (or)
-							sel.setRng(or);
-
-						process({content : h});
-
-						// Unblock events ones we got the contents
-						dom.unbind(ed.getDoc(), 'mousedown', block);
-						dom.unbind(ed.getDoc(), 'keydown', block);
-					}, 0);
-				}
-			}
-
-			// Check if we should use the new auto process method			
-			if (getParam(ed, "paste_auto_cleanup_on_paste")) {
-				// Is it's Opera or older FF use key handler
-				// Modified by Dan S./Zotero
-				//if (tinymce.isOpera || /Firefox\/2/.test(navigator.userAgent)) {
-				if (false) {
-					ed.onKeyDown.add(function(ed, e) {
-						if (((tinymce.isMac ? e.metaKey : e.ctrlKey) && e.keyCode == 86) || (e.shiftKey && e.keyCode == 45))
-							grabContent(e);
-					});
-				} else {
-					// Grab contents on paste event on Gecko and WebKit
-					ed.onPaste.addToTop(function(ed, e) {
-						return grabContent(e);
-					});
-				}
-			}
-
-			// Block all drag/drop events
-			if (getParam(ed, "paste_block_drop")) {
-				ed.onInit.add(function() {
-					ed.dom.bind(ed.getBody(), ['dragend', 'dragover', 'draggesture', 'dragdrop', 'drop', 'drag'], function(e) {
-						e.preventDefault();
-						e.stopPropagation();
-
-						return false;
-					});
-				});
-			}
-
-			// Add legacy support
-			t._legacySupport();
-		},
-
-		getInfo : function() {
-			return {
-				longname : 'Paste text/word',
-				author : 'Moxiecode Systems AB',
-				authorurl : 'http://tinymce.moxiecode.com',
-				infourl : 'http://wiki.moxiecode.com/index.php/TinyMCE:Plugins/paste',
-				version : tinymce.majorVersion + "." + tinymce.minorVersion
-			};
-		},
-
-		_preProcess : function(pl, o) {
-			//console.log('Before preprocess:' + o.content);
-
-			var ed = this.editor,
-				h = o.content,
-				grep = tinymce.grep,
-				explode = tinymce.explode,
-				trim = tinymce.trim,
-				len, stripClass;
-
-			function process(items) {
-				each(items, function(v) {
-					// Remove or replace
-					if (v.constructor == RegExp)
-						h = h.replace(v, '');
-					else
-						h = h.replace(v[0], v[1]);
-				});
-			}
-
-			// Detect Word content and process it more aggressive
-			if (/class="?Mso|style="[^"]*\bmso-|w:WordDocument/i.test(h) || o.wordContent) {
-				o.wordContent = true;			// Mark the pasted contents as word specific content
-				//console.log('Word contents detected.');
-
-				// Process away some basic content
-				process([
-					/^\s*(&nbsp;)+/gi,				// &nbsp; entities at the start of contents
-					/(&nbsp;|<br[^>]*>)+\s*$/gi		// &nbsp; entities at the end of contents
-				]);
-
-				if (getParam(ed, "paste_convert_headers_to_strong")) {
-					h = h.replace(/<p [^>]*class="?MsoHeading"?[^>]*>(.*?)<\/p>/gi, "<p><strong>$1</strong></p>");
-				}
-
-				if (getParam(ed, "paste_convert_middot_lists")) {
-					process([
-						[/<!--\[if !supportLists\]-->/gi, '$&__MCE_ITEM__'],					// Convert supportLists to a list item marker
-						[/(<span[^>]+(?:mso-list:|:\s*symbol)[^>]+>)/gi, '$1__MCE_ITEM__']		// Convert mso-list and symbol spans to item markers
-					]);
-				}
-
-				process([
-					// Word comments like conditional comments etc
-					/<!--[\s\S]+?-->/gi,
-
-					// Remove comments, scripts (e.g., msoShowComment), XML tag, VML content, MS Office namespaced tags, and a few other tags
-					/<(!|script[^>]*>.*?<\/script(?=[>\s])|\/?(\?xml(:\w+)?|img|meta|link|style|\w:\w+)(?=[\s\/>]))[^>]*>/gi,
-
-					// Convert <s> into <strike> for line-though
-					[/<(\/?)s>/gi, "<$1strike>"],
-
-					// Replace nsbp entites to char since it's easier to handle
-					[/&nbsp;/gi, "\u00a0"]
-				]);
-
-				// Remove bad attributes, with or without quotes, ensuring that attribute text is really inside a tag.
-				// If JavaScript had a RegExp look-behind, we could have integrated this with the last process() array and got rid of the loop. But alas, it does not, so we cannot.
-				do {
-					len = h.length;
-					h = h.replace(/(<[a-z][^>]*\s)(?:id|name|language|type|on\w+|\w+:\w+)=(?:"[^"]*"|\w+)\s?/gi, "$1");
-				} while (len != h.length);
-
-				// Remove all spans if no styles is to be retained
-				if (getParam(ed, "paste_retain_style_properties").replace(/^none$/i, "").length == 0) {
-					h = h.replace(/<\/?span[^>]*>/gi, "");
-				} else {
-					// We're keeping styles, so at least clean them up.
-					// CSS Reference: http://msdn.microsoft.com/en-us/library/aa155477.aspx
-
-					process([
-						// Convert <span style="mso-spacerun:yes">___</span> to string of alternating breaking/non-breaking spaces of same length
-						[/<span\s+style\s*=\s*"\s*mso-spacerun\s*:\s*yes\s*;?\s*"\s*>([\s\u00a0]*)<\/span>/gi,
-							function(str, spaces) {
-								return (spaces.length > 0)? spaces.replace(/./, " ").slice(Math.floor(spaces.length/2)).split("").join("\u00a0") : "";
-							}
-						],
-
-						// Examine all styles: delete junk, transform some, and keep the rest
-						[/(<[a-z][^>]*)\sstyle="([^"]*)"/gi,
-							function(str, tag, style) {
-								var n = [],
-									i = 0,
-									s = explode(trim(style).replace(/&quot;/gi, "'"), ";");
-
-								// Examine each style definition within the tag's style attribute
-								each(s, function(v) {
-									var name, value,
-										parts = explode(v, ":");
-
-									function ensureUnits(v) {
-										return v + ((v !== "0") && (/\d$/.test(v)))? "px" : "";
-									}
-
-									if (parts.length == 2) {
-										name = parts[0].toLowerCase();
-										value = parts[1].toLowerCase();
-
-										// Translate certain MS Office styles into their CSS equivalents
-										switch (name) {
-											case "mso-padding-alt":
-											case "mso-padding-top-alt":
-											case "mso-padding-right-alt":
-											case "mso-padding-bottom-alt":
-											case "mso-padding-left-alt":
-											case "mso-margin-alt":
-											case "mso-margin-top-alt":
-											case "mso-margin-right-alt":
-											case "mso-margin-bottom-alt":
-											case "mso-margin-left-alt":
-											case "mso-table-layout-alt":
-											case "mso-height":
-											case "mso-width":
-											case "mso-vertical-align-alt":
-												n[i++] = name.replace(/^mso-|-alt$/g, "") + ":" + ensureUnits(value);
-												return;
-
-											case "horiz-align":
-												n[i++] = "text-align:" + value;
-												return;
-
-											case "vert-align":
-												n[i++] = "vertical-align:" + value;
-												return;
-
-											case "font-color":
-											case "mso-foreground":
-												n[i++] = "color:" + value;
-												return;
-
-											case "mso-background":
-											case "mso-highlight":
-												n[i++] = "background:" + value;
-												return;
-
-											case "mso-default-height":
-												n[i++] = "min-height:" + ensureUnits(value);
-												return;
-
-											case "mso-default-width":
-												n[i++] = "min-width:" + ensureUnits(value);
-												return;
-
-											case "mso-padding-between-alt":
-												n[i++] = "border-collapse:separate;border-spacing:" + ensureUnits(value);
-												return;
-
-											case "text-line-through":
-												if ((value == "single") || (value == "double")) {
-													n[i++] = "text-decoration:line-through";
-												}
-												return;
-
-											case "mso-zero-height":
-												if (value == "yes") {
-													n[i++] = "display:none";
-												}
-												return;
-										}
-
-										// Eliminate all MS Office style definitions that have no CSS equivalent by examining the first characters in the name
-										if (/^(mso|column|font-emph|lang|layout|line-break|list-image|nav|panose|punct|row|ruby|sep|size|src|tab-|table-border|text-(?!align|decor|indent|trans)|top-bar|version|vnd|word-break)/.test(name)) {
-											return;
-										}
-
-										// If it reached this point, it must be a valid CSS style
-										n[i++] = name + ":" + parts[1];		// Lower-case name, but keep value case
-									}
-								});
-
-								// If style attribute contained any valid styles the re-write it; otherwise delete style attribute.
-								if (i > 0) {
-									return tag + ' style="' + n.join(';') + '"';
-								} else {
-									return tag;
-								}
-							}
-						]
-					]);
-				}
-			}
-
-			// Replace headers with <strong>
-			if (getParam(ed, "paste_convert_headers_to_strong")) {
-				process([
-					[/<h[1-6][^>]*>/gi, "<p><strong>"],
-					[/<\/h[1-6][^>]*>/gi, "</strong></p>"]
-				]);
-			}
-
-			// Class attribute options are: leave all as-is ("none"), remove all ("all"), or remove only those starting with mso ("mso").
-			// Note:-  paste_strip_class_attributes: "none", verify_css_classes: true is also a good variation.
-			stripClass = getParam(ed, "paste_strip_class_attributes");
-
-			if (stripClass !== "none") {
-				function removeClasses(match, g1) {
-						if (stripClass === "all")
-							return '';
-
-						var cls = grep(explode(g1.replace(/^(["'])(.*)\1$/, "$2"), " "),
-							function(v) {
-								return (/^(?!mso)/i.test(v));
-							}
-						);
-
-						return cls.length ? ' class="' + cls.join(" ") + '"' : '';
-				};
-
-				h = h.replace(/ class="([^"]+)"/gi, removeClasses);
-				h = h.replace(/ class=(\w+)/gi, removeClasses);
-			}
-
-			// Remove spans option
-			if (getParam(ed, "paste_remove_spans")) {
-				h = h.replace(/<\/?span[^>]*>/gi, "");
-			}
-
-			//console.log('After preprocess:' + h);
-
-			o.content = h;
-		},
-
-		/**
-		 * Various post process items.
-		 */
-		_postProcess : function(pl, o) {
-			var t = this, ed = t.editor, dom = ed.dom, styleProps;
-
-			if (o.wordContent) {
-				// Remove named anchors or TOC links
-				each(dom.select('a', o.node), function(a) {
-					if (!a.href || a.href.indexOf('#_Toc') != -1)
-						dom.remove(a, 1);
-				});
-
-				if (getParam(ed, "paste_convert_middot_lists")) {
-					t._convertLists(pl, o);
-				}
-
-				// Process styles
-				styleProps = getParam(ed, "paste_retain_style_properties"); // retained properties
-
-				// Process only if a string was specified and not equal to "all" or "*"
-				if ((tinymce.is(styleProps, "string")) && (styleProps !== "all") && (styleProps !== "*")) {
-					styleProps = tinymce.explode(styleProps.replace(/^none$/i, ""));
-
-					// Retains some style properties
-					each(dom.select('*', o.node), function(el) {
-						var newStyle = {}, npc = 0, i, sp, sv;
-
-						// Store a subset of the existing styles
-						if (styleProps) {
-							for (i = 0; i < styleProps.length; i++) {
-								sp = styleProps[i];
-								sv = dom.getStyle(el, sp);
-
-								if (sv) {
-									newStyle[sp] = sv;
-									npc++;
-								}
-							}
-						}
-
-						// Remove all of the existing styles
-						dom.setAttrib(el, 'style', '');
-
-						if (styleProps && npc > 0)
-							dom.setStyles(el, newStyle); // Add back the stored subset of styles
-						else // Remove empty span tags that do not have class attributes
-							if (el.nodeName == 'SPAN' && !el.className)
-								dom.remove(el, true);
-					});
-				}
-			}
-
-			// Remove all style information or only specifically on WebKit to avoid the style bug on that browser
-			if (getParam(ed, "paste_remove_styles") || (getParam(ed, "paste_remove_styles_if_webkit") && tinymce.isWebKit)) {
-				each(dom.select('*[style]', o.node), function(el) {
-					el.removeAttribute('style');
-					el.removeAttribute('_mce_style');
-				});
-			} else {
-				if (tinymce.isWebKit) {
-					// We need to compress the styles on WebKit since if you paste <img border="0" /> it will become <img border="0" style="... lots of junk ..." />
-					// Removing the mce_style that contains the real value will force the Serializer engine to compress the styles
-					each(dom.select('*', o.node), function(el) {
-						el.removeAttribute('_mce_style');
-					});
-				}
-			}
-		},
-
-		/**
-		 * Converts the most common bullet and number formats in Office into a real semantic UL/LI list.
-		 */
-		_convertLists : function(pl, o) {
-			var dom = pl.editor.dom, listElm, li, lastMargin = -1, margin, levels = [], lastType, html;
-
-			// Convert middot lists into real semantic lists
-			each(dom.select('p', o.node), function(p) {
-				var sib, val = '', type, html, idx, parents;
-
-				// Get text node value at beginning of paragraph
-				for (sib = p.firstChild; sib && sib.nodeType == 3; sib = sib.nextSibling)
-					val += sib.nodeValue;
-
-				val = p.innerHTML.replace(/<\/?\w+[^>]*>/gi, '').replace(/&nbsp;/g, '\u00a0');
-
-				// Detect unordered lists look for bullets
-				if (/^(__MCE_ITEM__)+[\u2022\u00b7\u00a7\u00d8o]\s*\u00a0*/.test(val))
-					type = 'ul';
-
-				// Detect ordered lists 1., a. or ixv.
-				if (/^__MCE_ITEM__\s*\w+\.\s*\u00a0{2,}/.test(val))
-					type = 'ol';
-
-				// Check if node value matches the list pattern: o&nbsp;&nbsp;
-				if (type) {
-					margin = parseFloat(p.style.marginLeft || 0);
-
-					if (margin > lastMargin)
-						levels.push(margin);
-
-					if (!listElm || type != lastType) {
-						listElm = dom.create(type);
-						dom.insertAfter(listElm, p);
-					} else {
-						// Nested list element
-						if (margin > lastMargin) {
-							listElm = li.appendChild(dom.create(type));
-						} else if (margin < lastMargin) {
-							// Find parent level based on margin value
-							idx = tinymce.inArray(levels, margin);
-							parents = dom.getParents(listElm.parentNode, type);
-							listElm = parents[parents.length - 1 - idx] || listElm;
-						}
-					}
-
-					// Remove middot or number spans if they exists
-					each(dom.select('span', p), function(span) {
-						var html = span.innerHTML.replace(/<\/?\w+[^>]*>/gi, '');
-
-						// Remove span with the middot or the number
-						if (type == 'ul' && /^[\u2022\u00b7\u00a7\u00d8o]/.test(html))
-							dom.remove(span);
-						else if (/^[\s\S]*\w+\.(&nbsp;|\u00a0)*\s*/.test(html))
-							dom.remove(span);
-					});
-
-					html = p.innerHTML;
-
-					// Remove middot/list items
-					if (type == 'ul')
-						html = p.innerHTML.replace(/__MCE_ITEM__/g, '').replace(/^[\u2022\u00b7\u00a7\u00d8o]\s*(&nbsp;|\u00a0)+\s*/, '');
-					else
-						html = p.innerHTML.replace(/__MCE_ITEM__/g, '').replace(/^\s*\w+\.(&nbsp;|\u00a0)+\s*/, '');
-
-					// Create li and add paragraph data into the new li
-					li = listElm.appendChild(dom.create('li', 0, html));
-					dom.remove(p);
-
-					lastMargin = margin;
-					lastType = type;
-				} else
-					listElm = lastMargin = 0; // End list element
-			});
-
-			// Remove any left over makers
-			html = o.node.innerHTML;
-			if (html.indexOf('__MCE_ITEM__') != -1)
-				o.node.innerHTML = html.replace(/__MCE_ITEM__/g, '');
-		},
-
-		/**
-		 * This method will split the current block parent and insert the contents inside the split position.
-		 * This logic can be improved so text nodes at the start/end remain in the start/end block elements
-		 */
-		_insertBlockContent : function(ed, dom, content) {
-			var parentBlock, marker, sel = ed.selection, last, elm, vp, y, elmHeight, markerId = 'mce_marker';
-
-			function select(n) {
-				var r;
-
-				if (tinymce.isIE) {
-					r = ed.getDoc().body.createTextRange();
-					r.moveToElementText(n);
-					r.collapse(false);
-					r.select();
-				} else {
-					sel.select(n, 1);
-					sel.collapse(false);
-				}
-			}
-
-			// Insert a marker for the caret position
-			this._insert('<span id="' + markerId + '"></span>', 1);
-			marker = dom.get(markerId);
-			parentBlock = dom.getParent(marker, 'p,h1,h2,h3,h4,h5,h6,ul,ol,th,td');
-
-			// If it's a parent block but not a table cell
-			if (parentBlock && !/TD|TH/.test(parentBlock.nodeName)) {
-				// Split parent block
-				marker = dom.split(parentBlock, marker);
-
-				// Insert nodes before the marker
-				each(dom.create('div', 0, content).childNodes, function(n) {
-					last = marker.parentNode.insertBefore(n.cloneNode(true), marker);
-				});
-
-				// Move caret after marker
-				select(last);
-			} else {
-				dom.setOuterHTML(marker, content);
-				sel.select(ed.getBody(), 1);
-				sel.collapse(0);
-			}
-
-			// Remove marker if it's left
-			while (elm = dom.get(markerId))
-				dom.remove(elm);
-
-			// Get element, position and height
-			elm = sel.getStart();
-			vp = dom.getViewPort(ed.getWin());
-			y = ed.dom.getPos(elm).y;
-			elmHeight = elm.clientHeight;
-
-			// Is element within viewport if not then scroll it into view
-			if (y < vp.y || y + elmHeight > vp.y + vp.h)
-				ed.getDoc().body.scrollTop = y < vp.y ? y : y - vp.h + 25;
-		},
-
-		/**
-		 * Inserts the specified contents at the caret position.
-		 */
-		_insert : function(h, skip_undo) {
-			var ed = this.editor, r = ed.selection.getRng();
-
-			// First delete the contents seems to work better on WebKit when the selection spans multiple list items or multiple table cells.
-			if (!ed.selection.isCollapsed() && r.startContainer != r.endContainer)
-				ed.getDoc().execCommand('Delete', false, null);
-
-			// It's better to use the insertHTML method on Gecko since it will combine paragraphs correctly before inserting the contents
-			ed.execCommand(tinymce.isGecko ? 'insertHTML' : 'mceInsertContent', false, h, {skip_undo : skip_undo});
-		},
-
-		/**
-		 * Instead of the old plain text method which tried to re-create a paste operation, the
-		 * new approach adds a plain text mode toggle switch that changes the behavior of paste.
-		 * This function is passed the same input that the regular paste plugin produces.
-		 * It performs additional scrubbing and produces (and inserts) the plain text.
-		 * This approach leverages all of the great existing functionality in the paste
-		 * plugin, and requires minimal changes to add the new functionality.
-		 * Speednet - June 2009
-		 */
-		_insertPlainText : function(ed, dom, h) {
-			var i, len, pos, rpos, node, breakElms, before, after,
-				w = ed.getWin(),
-				d = ed.getDoc(),
-				sel = ed.selection,
-				is = tinymce.is,
-				inArray = tinymce.inArray,
-				linebr = getParam(ed, "paste_text_linebreaktype"),
-				rl = getParam(ed, "paste_text_replacements");
-
-			function process(items) {
-				each(items, function(v) {
-					if (v.constructor == RegExp)
-						h = h.replace(v, "");
-					else
-						h = h.replace(v[0], v[1]);
-				});
-			};
-
-			if ((typeof(h) === "string") && (h.length > 0)) {
-				if (!entities)
-					entities = ("34,quot,38,amp,39,apos,60,lt,62,gt," + ed.serializer.settings.entities).split(",");
-
-				// If HTML content with line-breaking tags, then remove all cr/lf chars because only tags will break a line
-				if (/<(?:p|br|h[1-6]|ul|ol|dl|table|t[rdh]|div|blockquote|fieldset|pre|address|center)[^>]*>/i.test(h)) {
-					process([
-						/[\n\r]+/g
-					]);
-				} else {
-					// Otherwise just get rid of carriage returns (only need linefeeds)
-					process([
-						/\r+/g
-					]);
-				}
-
-				process([
-					[/<\/(?:p|h[1-6]|ul|ol|dl|table|div|blockquote|fieldset|pre|address|center)>/gi, "\n\n"],		// Block tags get a blank line after them
-					[/<br[^>]*>|<\/tr>/gi, "\n"],				// Single linebreak for <br /> tags and table rows
-					[/<\/t[dh]>\s*<t[dh][^>]*>/gi, "\t"],		// Table cells get tabs betweem them
-					/<[a-z!\/?][^>]*>/gi,						// Delete all remaining tags
-					[/&nbsp;/gi, " "],							// Convert non-break spaces to regular spaces (remember, *plain text*)
-					[
-						// HTML entity
-						/&(#\d+|[a-z0-9]{1,10});/gi,
-
-						// Replace with actual character
-						function(e, s) {
-							if (s.charAt(0) === "#") {
-								return String.fromCharCode(s.slice(1));
-							}
-							else {
-								return ((e = inArray(entities, s)) > 0)? String.fromCharCode(entities[e-1]) : " ";
-							}
-						}
-					],
-					[/(?:(?!\n)\s)*(\n+)(?:(?!\n)\s)*/gi, "$1"],	// Cool little RegExp deletes whitespace around linebreak chars.
-					[/\n{3,}/g, "\n\n"],							// Max. 2 consecutive linebreaks
-					/^\s+|\s+$/g									// Trim the front & back
-				]);
-
-				h = dom.encode(h);
-
-				// Delete any highlighted text before pasting
-				if (!sel.isCollapsed()) {
-					d.execCommand("Delete", false, null);
-				}
-
-				// Perform default or custom replacements
-				if (is(rl, "array") || (is(rl, "array"))) {
-					process(rl);
-				}
-				else if (is(rl, "string")) {
-					process(new RegExp(rl, "gi"));
-				}
-
-				// Treat paragraphs as specified in the config
-				if (linebr == "none") {
-					process([
-						[/\n+/g, " "]
-					]);
-				}
-				else if (linebr == "br") {
-					process([
-						[/\n/g, "<br />"]
-					]);
-				}
-				else {
-					process([
-						/^\s+|\s+$/g,
-						[/\n\n/g, "</p><p>"],
-						[/\n/g, "<br />"]
-					]);
-				}
-
-				// This next piece of code handles the situation where we're pasting more than one paragraph of plain
-				// text, and we are pasting the content into the middle of a block node in the editor.  The block
-				// node gets split at the selection point into "Para A" and "Para B" (for the purposes of explaining).
-				// The first paragraph of the pasted text is appended to "Para A", and the last paragraph of the
-				// pasted text is prepended to "Para B".  Any other paragraphs of pasted text are placed between
-				// "Para A" and "Para B".  This code solves a host of problems with the original plain text plugin and
-				// now handles styles correctly.  (Pasting plain text into a styled paragraph is supposed to make the
-				// plain text take the same style as the existing paragraph.)
-				if ((pos = h.indexOf("</p><p>")) != -1) {
-					rpos = h.lastIndexOf("</p><p>");
-					node = sel.getNode(); 
-					breakElms = [];		// Get list of elements to break 
-
-					do {
-						if (node.nodeType == 1) {
-							// Don't break tables and break at body
-							if (node.nodeName == "TD" || node.nodeName == "BODY") {
-								break;
-							}
-
-							breakElms[breakElms.length] = node;
-						}
-					} while (node = node.parentNode);
-
-					// Are we in the middle of a block node?
-					if (breakElms.length > 0) {
-						before = h.substring(0, pos);
-						after = "";
-
-						for (i=0, len=breakElms.length; i<len; i++) {
-							before += "</" + breakElms[i].nodeName.toLowerCase() + ">";
-							after += "<" + breakElms[breakElms.length-i-1].nodeName.toLowerCase() + ">";
-						}
-
-						if (pos == rpos) {
-							h = before + after + h.substring(pos+7);
-						}
-						else {
-							h = before + h.substring(pos+4, rpos+4) + after + h.substring(rpos+7);
-						}
-					}
-				}
-
-				// Insert content at the caret, plus add a marker for repositioning the caret
-				ed.execCommand("mceInsertRawHTML", false, h + '<span id="_plain_text_marker">&nbsp;</span>');
-
-				// Reposition the caret to the marker, which was placed immediately after the inserted content.
-				// Needs to be done asynchronously (in window.setTimeout) or else it doesn't work in all browsers.
-				// The second part of the code scrolls the content up if the caret is positioned off-screen.
-				// This is only necessary for WebKit browsers, but it doesn't hurt to use for all.
-				window.setTimeout(function() {
-					var marker = dom.get('_plain_text_marker'),
-						elm, vp, y, elmHeight;
-
-					sel.select(marker, false);
-					d.execCommand("Delete", false, null);
-					marker = null;
-
-					// Get element, position and height
-					elm = sel.getStart();
-					vp = dom.getViewPort(w);
-					y = dom.getPos(elm).y;
-					elmHeight = elm.clientHeight;
-
-					// Is element within viewport if not then scroll it into view
-					if ((y < vp.y) || (y + elmHeight > vp.y + vp.h)) {
-						d.body.scrollTop = y < vp.y ? y : y - vp.h + 25;
-					}
-				}, 0);
-			}
-		},
-
-		/**
-		 * This method will open the old style paste dialogs. Some users might want the old behavior but still use the new cleanup engine.
-		 */
-		_legacySupport : function() {
-			var t = this, ed = t.editor;
-
-			// Register command(s) for backwards compatibility
-			ed.addCommand("mcePasteWord", function() {
-				ed.windowManager.open({
-					file: t.url + "/pasteword.htm",
-					width: parseInt(getParam(ed, "paste_dialog_width")),
-					height: parseInt(getParam(ed, "paste_dialog_height")),
-					inline: 1
-				});
-			});
-
-			if (getParam(ed, "paste_text_use_dialog")) {
-				ed.addCommand("mcePasteText", function() {
-					ed.windowManager.open({
-						file : t.url + "/pastetext.htm",
-						width: parseInt(getParam(ed, "paste_dialog_width")),
-						height: parseInt(getParam(ed, "paste_dialog_height")),
-						inline : 1
-					});
-				});
-			}
-
-			// Register button for backwards compatibility
-			ed.addButton("pasteword", {title : "paste.paste_word_desc", cmd : "mcePasteWord"});
-		}
-	});
-
-	// Register plugin
-	tinymce.PluginManager.add("paste", tinymce.plugins.PastePlugin);
-})();
-
->>>>>>> 079b7679
+(function(){var c=tinymce.each,a={paste_auto_cleanup_on_paste:true,paste_enable_default_filters:true,paste_block_drop:false,paste_retain_style_properties:"none",paste_strip_class_attributes:"mso",paste_remove_spans:false,paste_remove_styles:false,paste_remove_styles_if_webkit:true,paste_convert_middot_lists:true,paste_convert_headers_to_strong:false,paste_dialog_width:"450",paste_dialog_height:"400",paste_max_consecutive_linebreaks:2,paste_text_use_dialog:false,paste_text_sticky:false,paste_text_sticky_default:false,paste_text_notifyalways:false,paste_text_linebreaktype:"combined",paste_text_replacements:[[/\u2026/g,"..."],[/[\x93\x94\u201c\u201d]/g,'"'],[/[\x60\x91\x92\u2018\u2019]/g,"'"]]};function b(d,e){return d.getParam(e,a[e])}tinymce.create("tinymce.plugins.PastePlugin",{init:function(d,e){var f=this;f.editor=d;f.url=e;f.onPreProcess=new tinymce.util.Dispatcher(f);f.onPostProcess=new tinymce.util.Dispatcher(f);f.onPreProcess.add(f._preProcess);f.onPostProcess.add(f._postProcess);f.onPreProcess.add(function(i,j){d.execCallback("paste_preprocess",i,j)});f.onPostProcess.add(function(i,j){d.execCallback("paste_postprocess",i,j)});d.onKeyDown.addToTop(function(i,j){if(((tinymce.isMac?j.metaKey:j.ctrlKey)&&j.keyCode==86)||(j.shiftKey&&j.keyCode==45)){return false}});d.pasteAsPlainText=b(d,"paste_text_sticky_default");function h(l,j){var k=d.dom,i;f.onPreProcess.dispatch(f,l);l.node=k.create("div",0,l.content);if(tinymce.isGecko){i=d.selection.getRng(true);if(i.startContainer==i.endContainer&&i.startContainer.nodeType==3){if(l.node.childNodes.length===1&&/^(p|h[1-6]|pre)$/i.test(l.node.firstChild.nodeName)&&l.content.indexOf("__MCE_ITEM__")===-1){k.remove(l.node.firstChild,true)}}}f.onPostProcess.dispatch(f,l);l.content=d.serializer.serialize(l.node,{getInner:1,forced_root_block:""});if((!j)&&(d.pasteAsPlainText)){f._insertPlainText(l.content);if(!b(d,"paste_text_sticky")){d.pasteAsPlainText=false;d.controlManager.setActive("pastetext",false)}}else{f._insert(l.content)}}d.addCommand("mceInsertClipboardContent",function(i,j){h(j,true)});if(!b(d,"paste_text_use_dialog")){d.addCommand("mcePasteText",function(j,i){var k=tinymce.util.Cookie;d.pasteAsPlainText=!d.pasteAsPlainText;d.controlManager.setActive("pastetext",d.pasteAsPlainText);if((d.pasteAsPlainText)&&(!k.get("tinymcePasteText"))){if(b(d,"paste_text_sticky")){d.windowManager.alert(d.translate("paste.plaintext_mode_sticky"))}else{d.windowManager.alert(d.translate("paste.plaintext_mode"))}if(!b(d,"paste_text_notifyalways")){k.set("tinymcePasteText","1",new Date(new Date().getFullYear()+1,12,31))}}})}d.addButton("pastetext",{title:"paste.paste_text_desc",cmd:"mcePasteText"});d.addButton("selectall",{title:"paste.selectall_desc",cmd:"selectall"});function g(s){var l,p,j,t,k=d.selection,o=d.dom,q=d.getBody(),i,r;if(s.clipboardData||o.doc.dataTransfer){r=(s.clipboardData||o.doc.dataTransfer).getData("Text");if(d.pasteAsPlainText){s.preventDefault();h({content:o.encode(r).replace(/\r?\n/g,"<br />")});return}}if(o.get("_mcePaste")){return}l=o.add(q,"div",{id:"_mcePaste","class":"mcePaste","data-mce-bogus":"1"},"\uFEFF\uFEFF");if(q!=d.getDoc().body){i=o.getPos(d.selection.getStart(),q).y}else{i=q.scrollTop+o.getViewPort(d.getWin()).y}o.setStyles(l,{position:"absolute",left:tinymce.isGecko?-40:0,top:i-25,width:1,height:1,overflow:"hidden"});if(tinymce.isIE){t=k.getRng();j=o.doc.body.createTextRange();j.moveToElementText(l);j.execCommand("Paste");o.remove(l);if(l.innerHTML==="\uFEFF\uFEFF"){d.execCommand("mcePasteWord");s.preventDefault();return}k.setRng(t);k.setContent("");setTimeout(function(){h({content:l.innerHTML})},0);return tinymce.dom.Event.cancel(s)}else{function m(n){n.preventDefault()}o.bind(d.getDoc(),"mousedown",m);o.bind(d.getDoc(),"keydown",m);p=d.selection.getRng();l=l.firstChild;j=d.getDoc().createRange();j.setStart(l,0);j.setEnd(l,2);k.setRng(j);window.setTimeout(function(){var u="",n;if(!o.select("div.mcePaste > div.mcePaste").length){n=o.select("div.mcePaste");c(n,function(w){var v=w.firstChild;if(v&&v.nodeName=="DIV"&&v.style.marginTop&&v.style.backgroundColor){o.remove(v,1)}c(o.select("span.Apple-style-span",w),function(x){o.remove(x,1)});c(o.select("br[data-mce-bogus]",w),function(x){o.remove(x)});if(w.parentNode.className!="mcePaste"){u+=w.innerHTML}})}else{u="<p>"+o.encode(r).replace(/\r?\n\r?\n/g,"</p><p>").replace(/\r?\n/g,"<br />")+"</p>"}c(o.select("div.mcePaste"),function(v){o.remove(v)});if(p){k.setRng(p)}h({content:u});o.unbind(d.getDoc(),"mousedown",m);o.unbind(d.getDoc(),"keydown",m)},0)}}if(b(d,"paste_auto_cleanup_on_paste")){if(/* Modified by Dan S./Zotero tinymce.isOpera||/Firefox\/2/.test(navigator.userAgent)*/false){d.onKeyDown.addToTop(function(i,j){if(((tinymce.isMac?j.metaKey:j.ctrlKey)&&j.keyCode==86)||(j.shiftKey&&j.keyCode==45)){g(j)}})}else{d.onPaste.addToTop(function(i,j){return g(j)})}}d.onInit.add(function(){d.controlManager.setActive("pastetext",d.pasteAsPlainText);if(b(d,"paste_block_drop")){d.dom.bind(d.getBody(),["dragend","dragover","draggesture","dragdrop","drop","drag"],function(i){i.preventDefault();i.stopPropagation();return false})}});f._legacySupport()},getInfo:function(){return{longname:"Paste text/word",author:"Moxiecode Systems AB",authorurl:"http://tinymce.moxiecode.com",infourl:"http://wiki.moxiecode.com/index.php/TinyMCE:Plugins/paste",version:tinymce.majorVersion+"."+tinymce.minorVersion}},_preProcess:function(g,e){var k=this.editor,j=e.content,p=tinymce.grep,n=tinymce.explode,f=tinymce.trim,l,i;function d(h){c(h,function(o){if(o.constructor==RegExp){j=j.replace(o,"")}else{j=j.replace(o[0],o[1])}})}if(k.settings.paste_enable_default_filters==false){return}if(tinymce.isIE&&document.documentMode>=9&&/<(h[1-6r]|p|div|address|pre|form|table|tbody|thead|tfoot|th|tr|td|li|ol|ul|caption|blockquote|center|dl|dt|dd|dir|fieldset)/.test(e.content)){d([[/(?:<br>&nbsp;[\s\r\n]+|<br>)*(<\/?(h[1-6r]|p|div|address|pre|form|table|tbody|thead|tfoot|th|tr|td|li|ol|ul|caption|blockquote|center|dl|dt|dd|dir|fieldset)[^>]*>)(?:<br>&nbsp;[\s\r\n]+|<br>)*/g,"$1"]]);d([[/<br><br>/g,"<BR><BR>"],[/<br>/g," "],[/<BR><BR>/g,"<br>"]])}if(/class="?Mso|style="[^"]*\bmso-|w:WordDocument/i.test(j)||e.wordContent){e.wordContent=true;d([/^\s*(&nbsp;)+/gi,/(&nbsp;|<br[^>]*>)+\s*$/gi]);if(b(k,"paste_convert_headers_to_strong")){j=j.replace(/<p [^>]*class="?MsoHeading"?[^>]*>(.*?)<\/p>/gi,"<p><strong>$1</strong></p>")}if(b(k,"paste_convert_middot_lists")){d([[/<!--\[if !supportLists\]-->/gi,"$&__MCE_ITEM__"],[/(<span[^>]+(?:mso-list:|:\s*symbol)[^>]+>)/gi,"$1__MCE_ITEM__"],[/(<p[^>]+(?:MsoListParagraph)[^>]+>)/gi,"$1__MCE_ITEM__"]])}d([/<!--[\s\S]+?-->/gi,/<(!|script[^>]*>.*?<\/script(?=[>\s])|\/?(\?xml(:\w+)?|img|meta|link|style|\w:\w+)(?=[\s\/>]))[^>]*>/gi,[/<(\/?)s>/gi,"<$1strike>"],[/&nbsp;/gi,"\u00a0"]]);do{l=j.length;j=j.replace(/(<[a-z][^>]*\s)(?:id|name|language|type|on\w+|\w+:\w+)=(?:"[^"]*"|\w+)\s?/gi,"$1")}while(l!=j.length);if(b(k,"paste_retain_style_properties").replace(/^none$/i,"").length==0){j=j.replace(/<\/?span[^>]*>/gi,"")}else{d([[/<span\s+style\s*=\s*"\s*mso-spacerun\s*:\s*yes\s*;?\s*"\s*>([\s\u00a0]*)<\/span>/gi,function(o,h){return(h.length>0)?h.replace(/./," ").slice(Math.floor(h.length/2)).split("").join("\u00a0"):""}],[/(<[a-z][^>]*)\sstyle="([^"]*)"/gi,function(t,h,r){var u=[],o=0,q=n(f(r).replace(/&quot;/gi,"'"),";");c(q,function(s){var w,y,z=n(s,":");function x(A){return A+((A!=="0")&&(/\d$/.test(A)))?"px":""}if(z.length==2){w=z[0].toLowerCase();y=z[1].toLowerCase();switch(w){case"mso-padding-alt":case"mso-padding-top-alt":case"mso-padding-right-alt":case"mso-padding-bottom-alt":case"mso-padding-left-alt":case"mso-margin-alt":case"mso-margin-top-alt":case"mso-margin-right-alt":case"mso-margin-bottom-alt":case"mso-margin-left-alt":case"mso-table-layout-alt":case"mso-height":case"mso-width":case"mso-vertical-align-alt":u[o++]=w.replace(/^mso-|-alt$/g,"")+":"+x(y);return;case"horiz-align":u[o++]="text-align:"+y;return;case"vert-align":u[o++]="vertical-align:"+y;return;case"font-color":case"mso-foreground":u[o++]="color:"+y;return;case"mso-background":case"mso-highlight":u[o++]="background:"+y;return;case"mso-default-height":u[o++]="min-height:"+x(y);return;case"mso-default-width":u[o++]="min-width:"+x(y);return;case"mso-padding-between-alt":u[o++]="border-collapse:separate;border-spacing:"+x(y);return;case"text-line-through":if((y=="single")||(y=="double")){u[o++]="text-decoration:line-through"}return;case"mso-zero-height":if(y=="yes"){u[o++]="display:none"}return}if(/^(mso|column|font-emph|lang|layout|line-break|list-image|nav|panose|punct|row|ruby|sep|size|src|tab-|table-border|text-(?!align|decor|indent|trans)|top-bar|version|vnd|word-break)/.test(w)){return}u[o++]=w+":"+z[1]}});if(o>0){return h+' style="'+u.join(";")+'"'}else{return h}}]])}}if(b(k,"paste_convert_headers_to_strong")){d([[/<h[1-6][^>]*>/gi,"<p><strong>"],[/<\/h[1-6][^>]*>/gi,"</strong></p>"]])}d([[/Version:[\d.]+\nStartHTML:\d+\nEndHTML:\d+\nStartFragment:\d+\nEndFragment:\d+/gi,""]]);i=b(k,"paste_strip_class_attributes");if(i!=="none"){function m(q,o){if(i==="all"){return""}var h=p(n(o.replace(/^(["'])(.*)\1$/,"$2")," "),function(r){return(/^(?!mso)/i.test(r))});return h.length?' class="'+h.join(" ")+'"':""}j=j.replace(/ class="([^"]+)"/gi,m);j=j.replace(/ class=([\-\w]+)/gi,m)}if(b(k,"paste_remove_spans")){j=j.replace(/<\/?span[^>]*>/gi,"")}e.content=j},_postProcess:function(g,i){var f=this,e=f.editor,h=e.dom,d;if(e.settings.paste_enable_default_filters==false){return}if(i.wordContent){c(h.select("a",i.node),function(j){if(!j.href||j.href.indexOf("#_Toc")!=-1){h.remove(j,1)}});if(b(e,"paste_convert_middot_lists")){f._convertLists(g,i)}d=b(e,"paste_retain_style_properties");if((tinymce.is(d,"string"))&&(d!=="all")&&(d!=="*")){d=tinymce.explode(d.replace(/^none$/i,""));c(h.select("*",i.node),function(m){var n={},k=0,l,o,j;if(d){for(l=0;l<d.length;l++){o=d[l];j=h.getStyle(m,o);if(j){n[o]=j;k++}}}h.setAttrib(m,"style","");if(d&&k>0){h.setStyles(m,n)}else{if(m.nodeName=="SPAN"&&!m.className){h.remove(m,true)}}})}}if(b(e,"paste_remove_styles")||(b(e,"paste_remove_styles_if_webkit")&&tinymce.isWebKit)){c(h.select("*[style]",i.node),function(j){j.removeAttribute("style");j.removeAttribute("data-mce-style")})}else{if(tinymce.isWebKit){c(h.select("*",i.node),function(j){j.removeAttribute("data-mce-style")})}}},_convertLists:function(g,e){var i=g.editor.dom,h,l,d=-1,f,m=[],k,j;c(i.select("p",e.node),function(t){var q,u="",s,r,n,o;for(q=t.firstChild;q&&q.nodeType==3;q=q.nextSibling){u+=q.nodeValue}u=t.innerHTML.replace(/<\/?\w+[^>]*>/gi,"").replace(/&nbsp;/g,"\u00a0");if(/^(__MCE_ITEM__)+[\u2022\u00b7\u00a7\u00d8o\u25CF]\s*\u00a0*/.test(u)){s="ul"}if(/^__MCE_ITEM__\s*\w+\.\s*\u00a0+/.test(u)){s="ol"}if(s){f=parseFloat(t.style.marginLeft||0);if(f>d){m.push(f)}if(!h||s!=k){h=i.create(s);i.insertAfter(h,t)}else{if(f>d){h=l.appendChild(i.create(s))}else{if(f<d){n=tinymce.inArray(m,f);o=i.getParents(h.parentNode,s);h=o[o.length-1-n]||h}}}c(i.select("span",t),function(v){var p=v.innerHTML.replace(/<\/?\w+[^>]*>/gi,"");if(s=="ul"&&/^__MCE_ITEM__[\u2022\u00b7\u00a7\u00d8o\u25CF]/.test(p)){i.remove(v)}else{if(/^__MCE_ITEM__[\s\S]*\w+\.(&nbsp;|\u00a0)*\s*/.test(p)){i.remove(v)}}});r=t.innerHTML;if(s=="ul"){r=t.innerHTML.replace(/__MCE_ITEM__/g,"").replace(/^[\u2022\u00b7\u00a7\u00d8o\u25CF]\s*(&nbsp;|\u00a0)+\s*/,"")}else{r=t.innerHTML.replace(/__MCE_ITEM__/g,"").replace(/^\s*\w+\.(&nbsp;|\u00a0)+\s*/,"")}l=h.appendChild(i.create("li",0,r));i.remove(t);d=f;k=s}else{h=d=0}});j=e.node.innerHTML;if(j.indexOf("__MCE_ITEM__")!=-1){e.node.innerHTML=j.replace(/__MCE_ITEM__/g,"")}},_insert:function(f,d){var e=this.editor,g=e.selection.getRng();if(!e.selection.isCollapsed()&&g.startContainer!=g.endContainer){e.getDoc().execCommand("Delete",false,null)}e.execCommand("mceInsertContent",false,f,{skip_undo:d})},_insertPlainText:function(j){var h=this.editor,f=b(h,"paste_text_linebreaktype"),k=b(h,"paste_text_replacements"),g=tinymce.is;function e(m){c(m,function(n){if(n.constructor==RegExp){j=j.replace(n,"")}else{j=j.replace(n[0],n[1])}})}if((typeof(j)==="string")&&(j.length>0)){if(/<(?:p|br|h[1-6]|ul|ol|dl|table|t[rdh]|div|blockquote|fieldset|pre|address|center)[^>]*>/i.test(j)){e([/[\n\r]+/g])}else{e([/\r+/g])}e([[/<\/(?:p|h[1-6]|ul|ol|dl|table|div|blockquote|fieldset|pre|address|center)>/gi,"\n\n"],[/<br[^>]*>|<\/tr>/gi,"\n"],[/<\/t[dh]>\s*<t[dh][^>]*>/gi,"\t"],/<[a-z!\/?][^>]*>/gi,[/&nbsp;/gi," "],[/(?:(?!\n)\s)*(\n+)(?:(?!\n)\s)*/gi,"$1"]]);var d=Number(b(h,"paste_max_consecutive_linebreaks"));if(d>-1){var l=new RegExp("\n{"+(d+1)+",}","g");var i="";while(i.length<d){i+="\n"}e([[l,i]])}j=h.dom.decode(tinymce.html.Entities.encodeRaw(j));if(g(k,"array")){e(k)}else{if(g(k,"string")){e(new RegExp(k,"gi"))}}if(f=="none"){e([[/\n+/g," "]])}else{if(f=="br"){e([[/\n/g,"<br />"]])}else{if(f=="p"){e([[/\n+/g,"</p><p>"],[/^(.*<\/p>)(<p>)$/,"<p>$1"]])}else{e([[/\n\n/g,"</p><p>"],[/^(.*<\/p>)(<p>)$/,"<p>$1"],[/\n/g,"<br />"]])}}}h.execCommand("mceInsertContent",false,j)}},_legacySupport:function(){var e=this,d=e.editor;d.addCommand("mcePasteWord",function(){d.windowManager.open({file:e.url+"/pasteword.htm",width:parseInt(b(d,"paste_dialog_width")),height:parseInt(b(d,"paste_dialog_height")),inline:1})});if(b(d,"paste_text_use_dialog")){d.addCommand("mcePasteText",function(){d.windowManager.open({file:e.url+"/pastetext.htm",width:parseInt(b(d,"paste_dialog_width")),height:parseInt(b(d,"paste_dialog_height")),inline:1})})}d.addButton("pasteword",{title:"paste.paste_word_desc",cmd:"mcePasteWord"})}});tinymce.PluginManager.add("paste",tinymce.plugins.PastePlugin)})();