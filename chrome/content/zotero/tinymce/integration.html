<!DOCTYPE html PUBLIC "-//W3C//DTD XHTML 1.0 Strict//EN" "http://www.w3.org/TR/xhtml1/DTD/xhtml1-strict.dtd">
<meta http-equiv="Content-Type" content="text/html; charset=utf-8">
<html xmlns="http://www.w3.org/1999/xhtml">
<head>
<meta http-equiv="Content-Type" content="text/html; charset=utf-8">
<style>
html, body {
	height: 100%;
	margin: 0;
}

#tinymce_parent {
	display: block;
	height: 100%;
	min-height: 130px;
}
#tinymce_tbl {
	height: 100% !important;
	width: 100% !important;
}

#noScriptWarning {
	padding: 10px 8px 4px;
	font-family: "Lucida Sans Unicode", "Lucida Grande", Verdana, Arial, Helvetica, sans-serif;
	font-size: 12px;
}
</style>

<script type="text/javascript" src="tiny_mce.js"></script>
<script type="text/javascript">
	tinyMCE.init({
		// General options
		mode : "none",
		theme : "advanced",
		content_css : "css/integration-content.css",

		// Theme options
		theme_advanced_buttons1 : "bold,italic,underline,|,sub,sup,|,removeformat",
		theme_advanced_buttons2 : "",
		theme_advanced_buttons3 : "",
		theme_advanced_toolbar_location : "top",
		theme_advanced_toolbar_align : "left",
		theme_advanced_resizing : true,
<<<<<<< HEAD

=======
		
>>>>>>> bb563570
		setup : function (ed) {
			ed.onInit.add(function (ed) {
				zoteroInit(ed);
			});
		}
	});
	tinyMCE.execCommand("mceAddControl", true, "tinymce");
</script>
</head>
<body>
<div id="tinymce"><div id="noScriptWarning"/></div>
</body>
</html>
<|MERGE_RESOLUTION|>--- conflicted
+++ resolved
@@ -1,61 +1,56 @@
-<!DOCTYPE html PUBLIC "-//W3C//DTD XHTML 1.0 Strict//EN" "http://www.w3.org/TR/xhtml1/DTD/xhtml1-strict.dtd">
-<meta http-equiv="Content-Type" content="text/html; charset=utf-8">
-<html xmlns="http://www.w3.org/1999/xhtml">
-<head>
-<meta http-equiv="Content-Type" content="text/html; charset=utf-8">
-<style>
-html, body {
-	height: 100%;
-	margin: 0;
-}
-
-#tinymce_parent {
-	display: block;
-	height: 100%;
-	min-height: 130px;
-}
-#tinymce_tbl {
-	height: 100% !important;
-	width: 100% !important;
-}
-
-#noScriptWarning {
-	padding: 10px 8px 4px;
-	font-family: "Lucida Sans Unicode", "Lucida Grande", Verdana, Arial, Helvetica, sans-serif;
-	font-size: 12px;
-}
-</style>
-
-<script type="text/javascript" src="tiny_mce.js"></script>
-<script type="text/javascript">
-	tinyMCE.init({
-		// General options
-		mode : "none",
-		theme : "advanced",
-		content_css : "css/integration-content.css",
-
-		// Theme options
-		theme_advanced_buttons1 : "bold,italic,underline,|,sub,sup,|,removeformat",
-		theme_advanced_buttons2 : "",
-		theme_advanced_buttons3 : "",
-		theme_advanced_toolbar_location : "top",
-		theme_advanced_toolbar_align : "left",
-		theme_advanced_resizing : true,
-<<<<<<< HEAD
-
-=======
-		
->>>>>>> bb563570
-		setup : function (ed) {
-			ed.onInit.add(function (ed) {
-				zoteroInit(ed);
-			});
-		}
-	});
-	tinyMCE.execCommand("mceAddControl", true, "tinymce");
-</script>
-</head>
-<body>
-<div id="tinymce"><div id="noScriptWarning"/></div>
-</body>
-</html>
+<!DOCTYPE html PUBLIC "-//W3C//DTD XHTML 1.0 Strict//EN" "http://www.w3.org/TR/xhtml1/DTD/xhtml1-strict.dtd">
+<meta http-equiv="Content-Type" content="text/html; charset=utf-8">
+<html xmlns="http://www.w3.org/1999/xhtml">
+<head>
+<style>
+html, body {
+	height: 100%;
+	margin: 0;
+}
+
+#tinymce_parent {
+	display: block;
+	height: 100%;
+	min-height: 130px;
+}
+#tinymce_tbl {
+	height: 100% !important;
+	width: 100% !important;
+}
+
+#noScriptWarning {
+	padding: 10px 8px 4px;
+	font-family: "Lucida Sans Unicode", "Lucida Grande", Verdana, Arial, Helvetica, sans-serif;
+	font-size: 12px;
+}
+</style>
+
+<script type="text/javascript" src="tiny_mce.js"></script>
+<script type="text/javascript">
+	tinyMCE.init({
+		// General options
+		mode : "none",
+		theme : "advanced",
+		content_css : "css/integration-content.css",
+
+		// Theme options
+		theme_advanced_buttons1 : "bold,italic,underline,|,sub,sup,|,removeformat",
+		theme_advanced_buttons2 : "",
+		theme_advanced_buttons3 : "",
+		theme_advanced_toolbar_location : "top",
+		theme_advanced_toolbar_align : "left",
+		theme_advanced_resizing : true,
+		
+		setup : function (ed) {
+			ed.onInit.add(function (ed) {
+				zoteroInit(ed);
+			});
+		}
+	});
+	tinyMCE.execCommand("mceAddControl", true, "tinymce");
+</script>
+</head>
+<body>
+<div id="tinymce"><div id="noScriptWarning"/></div>
+</body>
+</html>