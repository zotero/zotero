--- conflicted
+++ resolved
@@ -314,7 +314,8 @@
 			<field name="_tabIndexMinCreators" readonly="true">10</field>
 			<field name="_tabIndexMaxCreators">0</field>
 			<field name="_tabIndexMinFields" readonly="true">1000</field>
-			<field name="_tabIndexMaxFields">0</field>
+			<field name="_tabIndexMaxInfoFields">0</field>
+			<field name="_tabIndexMaxTagsFields">0</field>
 			
 			<property name="_defaultFirstName"
 				onget="return '(' + Zotero.getString('pane.item.defaultFirstName') + ')'"/>
@@ -520,7 +521,7 @@
 							// Start tabindex at 1001 after creators
 							var tabindex = fieldIsClickable
 								? (i>0 ? this._tabIndexMinFields + i : 1) : 0;
-							this._tabIndexMaxFields = Math.max(this._tabIndexMaxFields, tabindex);
+							this._tabIndexMaxInfoFields = Math.max(this._tabIndexMaxInfoFields, tabindex);
 							
 							if (fieldIsClickable
 									&& !Zotero.Items.isPrimaryField(fieldName)
@@ -862,14 +863,8 @@
 					}
 
 					// Move to next or previous field if (shift-)tab was pressed
-<<<<<<< HEAD
 					if (this._lastTabIndex && this._tabDirection) {
-						this._focusNextField('info', this._dynamicFields, this._lastTabIndex, this._tabDirection == -1);
-=======
-					if (this._lastTabIndex && this._tabDirection)
-					{
 						this._focusNextField(this._dynamicFields, this._lastTabIndex, this._tabDirection == -1);
->>>>>>> d60b0221
 					}
 //Zotero.debug("XXX === refresh() === [end]");
 				]]>
@@ -1323,15 +1318,7 @@
 					if (creator.fieldMode) {
 						firstlast.lastChild.setAttribute('hidden', true);
 					}
-<<<<<<< HEAD
-
-=======
-					
-					if (this.editable) {
-						firstlast.setAttribute('contextmenu', 'zotero-creator-transform-menu');
-					}
-					
->>>>>>> d60b0221
+
 					this._tabIndexMaxCreators = Math.max(this._tabIndexMaxCreators, tabindex);
 
 					hbox.appendChild(firstlast);
@@ -1446,19 +1433,30 @@
 					Zotero.setRTL(elem, [this.itemLanguage]);
 					
 					// y-m-d status indicator
-					var ymd = document.createElement('label');
-					ymd.id = 'zotero-date-field-status';
-					ymd.setAttribute(
-						'value',
-						Zotero.Date.strToDate(Zotero.Date.multipartToStr(value))
-							.order.split('').join(' ')
-					);
+					var datebox = document.createElement('hbox');
+					datebox.className = 'zotero-date-field-status';
+					var year = document.createElement('label');
+					var month = document.createElement('label');
+					var day = document.createElement('label');
+					year.setAttribute('value', Zotero.getString('date.abbreviation.year'));
+					month.setAttribute('value', Zotero.getString('date.abbreviation.month'));
+					day.setAttribute('value', Zotero.getString('date.abbreviation.day'));
+					
+					// Display the date parts we have and hide the others
+					var sqldate = Zotero.Date.multipartToSQL(value);
+					year.setAttribute('hidden', !Zotero.Date.sqlHasYear(sqldate));
+					month.setAttribute('hidden', !Zotero.Date.sqlHasMonth(sqldate));
+					day.setAttribute('hidden', !Zotero.Date.sqlHasDay(sqldate));
+					
+					datebox.appendChild(year);
+					datebox.appendChild(month);
+					datebox.appendChild(day);
 					
 					var hbox = document.createElement('hbox');
 					hbox.setAttribute('flex', 1);
 					hbox.className = "date-box";
 					hbox.appendChild(elem);
-					hbox.appendChild(ymd);
+					hbox.appendChild(datebox);
 					
 					this.addDynamicRow(label, hbox);
 				]]>
@@ -2003,7 +2001,7 @@
 					   break;
 					 case event.DOM_VK_TAB:
 					   this._tabDirection = event.shiftKey ? -1 : 1;
-					   this._focusNextField('info', this._dynamicFields, this._lastTabIndex, this._tabDirection == -1);
+					   this._focusNextField(this._dynamicFields, this._lastTabIndex, this._tabDirection == -1);
 					   event.preventDefault();
 					   return true;
 				   }
@@ -2044,7 +2042,7 @@
 							var focusMode = 'info';
 							var focusBox = this._dynamicFields;
 						}
-						this._focusNextField(focusMode, focusBox, this._lastTabIndex, this._tabDirection == -1);
+						this._focusNextField(focusBox, this._lastTabIndex, this._tabDirection == -1);
 					}
 */
 				]]>
@@ -2154,6 +2152,10 @@
 						case 'itemType':
 							valueText = Zotero.ItemTypes.getLocalizedString(valueText);
 							valueElement.setAttribute('itemTypeID', valueText);
+							break;
+						
+						case 'tag':
+							this._tabIndexMaxTagsFields = Math.max(this._tabIndexMaxTagsFields, tabindex);
 							break;
 						
 						// Convert dates from UTC
@@ -2312,6 +2314,11 @@
 						} else if (c && c.multi) {
 							langs.push(c.multi.main)
 						}
+					}
+					else if (fieldName=='tag') {
+						var tagID = elem.parentNode.getAttribute('id').split('-')[1];
+						var value = tagID ? Zotero.Tags.getName(tagID) : '';
+						var itemID = Zotero.getAncestorByTagName(elem, 'tagsbox').item.id;
 					}
 					else {
 // OOOOO: This can all be simplified, back pretty much to the monolingual
@@ -2371,16 +2378,12 @@
 					
 					if (field === 'creator') {
 						t.setAttribute('fieldMode', elem.getAttribute('fieldMode'));
-<<<<<<< HEAD
 						if (creatorField=='lastName') {
 							elem.parentNode.lastChild.style.maxWidth = "40px";
 							elem.parentNode.lastChild.setAttribute('flex', '1');
 						} else {
 							elem.parentNode.firstChild.style.maxWidth = "40px";
 						}
-=======
-						t.setAttribute('newlines','pasteintact');
->>>>>>> d60b0221
 					}
 					
 					var fieldNameX = fieldName.replace(/-.*$/,"");
@@ -2391,7 +2394,8 @@
 					else {
 						// Add auto-complete for certain fields
 						if (Zotero.ItemFields.isAutocompleteField(fieldName)
-								|| fieldName == 'creator') {
+								|| fieldName == 'creator'
+								|| fieldName == 'tag') {
 							t.setAttribute('type', 'autocomplete');
 							t.setAttribute('autocompletesearch', 'zotero');
 							var suffix = itemID ? itemID : '';
@@ -2527,19 +2531,24 @@
 							// DEBUG: what happens if this isn't present?
 							event.preventDefault();
 							
+							if (fieldname == 'tag')
+							{
+								// If last tag row, create new one
+								var row = target.parentNode.parentNode;
+								if (row == row.parentNode.lastChild)
+								{
+									this._tabDirection = 1;
+									var lastTag = true;
+								}
+							}
 							// Shift-enter adds new creator row
-							if (fieldname.indexOf('creator-') == 0 && event.shiftKey) {
+							else if (fieldname.indexOf('creator-') == 0 && event.shiftKey) {
 								// Value hasn't changed
 								if (target.getAttribute('value') == target.value) {
 									// If + button is disabled, just focus next creator row
-<<<<<<< HEAD
 									var row = Zotero.getAncestorByTagName(target, 'row');
 									if (row.lastChild.lastChild.disabled) {
-										this._focusNextField('info', this._dynamicFields, this._lastTabIndex, false);
-=======
-									if (Zotero.getAncestorByTagName(target, 'row').lastChild.lastChild.disabled) {
 										this._focusNextField(this._dynamicFields, this._lastTabIndex, false);
->>>>>>> d60b0221
 									}
 									else {
 										// TODO: should use current creator type
@@ -2560,9 +2569,11 @@
 							focused.blur();
 							
 							// Return focus to items pane
-							var tree = document.getElementById('zotero-items-tree');
-							if (tree) {
-								tree.focus();
+							if (!lastTag) {
+								var tree = document.getElementById('zotero-items-tree');
+								if (tree) {
+									tree.focus();
+								}
 							}
 							
 							return false;
@@ -2571,7 +2582,13 @@
 							// Reset field to original value
 							target.value = target.getAttribute('value');
 							
+							var tagsbox = Zotero.getAncestorByTagName(focused, 'tagsbox');
+							
 							focused.blur();
+							
+							if (tagsbox) {
+								tagsbox.closePopup();
+							}
 							
 							// Return focus to items pane
 							var tree = document.getElementById('zotero-items-tree');
@@ -2592,7 +2609,7 @@
 									this._deferCreatorSave = true;
 								}
 							}
-							this._focusNextField('info', this._dynamicFields, this._lastTabIndex, this._tabDirection == -1);
+							this._focusNextField(this._dynamicFields, this._lastTabIndex, this._tabDirection == -1);
 							this._deferCreatorSave = false;
 							event.preventDefault();
 							return true;
@@ -2608,7 +2625,7 @@
 				<body>
 				<![CDATA[
 					if (!event.shiftKey) {
-						this.focusFirstField();
+						this.focusFirstField('info');
 						event.preventDefault();
 					}
 					// Shift-tab
@@ -2695,7 +2712,6 @@
 
 
 						var otherFields = this.getCreatorFields(row);
-<<<<<<< HEAD
 
 						// deferSave=true will be overidden if the item has been
 						// saved previously.
@@ -2714,72 +2730,6 @@
 							}
 							var val = false;
 						}
-=======
-						otherFields[creatorField] = value;
-						var lastName = otherFields.lastName;
-						
-						//Handle \n\r and \n delimited entries
-						var rawNameArray = lastName.split(/\r\n?|\n/);
-						if (rawNameArray.length > 1) {
-							//Save tab direction and add creator flags since they are reset in the 
-							//process of adding multiple authors
-							var tabDirectionBuffer = this._tabDirection;
-							var addCreatorRowBuffer = this._addCreatorRow;
-							var tabIndexBuffer = this._lastTabIndex;
-							this._tabDirection = false;
-							this._addCreatorRow = false;
-							
-							//Filter out bad names
-							var nameArray = [tempName for each(tempName in rawNameArray) if(tempName)];
-							
-							//If not adding names at the end of the creator list, make new creator 
-							//entries and then shift down existing creators.
-							var initNumCreators = this.item.numCreators();
-							var creatorsToShift = initNumCreators - creatorIndex;
-							if (creatorsToShift > 0) { 
-								//Add extra creators
-								for (var i=0;i<nameArray.length;i++) {
-									this.modifyCreator(i+initNumCreators,otherFields);
-								}
-								
-								//Shift existing creators
-								for (var i=initNumCreators-1; i>=creatorIndex; i--) {
-									var shiftedCreator = this.item.getCreator(i);
-									this.item.setCreator(nameArray.length+i,shiftedCreator.ref,shiftedCreator.creatorTypeID);
-								}
-							}
-							
-							//Add the creators in lastNameArray one at a time
-							for each(var tempName in nameArray) {
-								// Check for tab to determine creator name format
-								otherFields.fieldMode = (tempName.indexOf('\t') == -1) ? 1 : 0;
-								if (otherFields.fieldMode == 0) {
-									otherFields.lastName=tempName.split('\t')[0];
-									otherFields.firstName=tempName.split('\t')[1];
-								} 
-								else {
-									otherFields.lastName=tempName;
-									otherFields.firstName='';
-								}
-								this.modifyCreator(creatorIndex,otherFields);
-								creatorIndex++;
-							}
-							this._tabDirection = tabDirectionBuffer;
-							this._addCreatorRow = (creatorsToShift==0) ? addCreatorRowBuffer : false;
-							if (this._tabDirection == 1) {
-								this._lastTabIndex = parseInt(tabIndexBuffer,10) + 2*(nameArray.length-1);
-								if (otherFields.fieldMode == 0) {
-									this._lastTabIndex++;
-								}
-							}
-						}
-						else {
-							this.modifyCreator(creatorIndex, otherFields);
-						}
-	
-						var val = this.item.getCreator(creatorIndex);
-						val = val ? val.ref[creatorField] : null;
->>>>>>> d60b0221
 						
 						if (!val) {
 							// Reset to '(first)'/'(last)'/'(name)'
@@ -2811,6 +2761,83 @@
 							box.firstChild.style.maxWidth = null;
 							box.firstChild.style.width = null;
 						}
+					}
+					
+					// Tags
+					else if (fieldName=='tag') {
+						var tagsbox = Zotero.getAncestorByTagName(textbox, 'tagsbox');
+						if (!tagsbox)
+						{
+							Zotero.debug('Tagsbox not found', 1);
+							return;
+						}
+						
+						var row = textbox.parentNode;
+						var rows = row.parentNode;
+						
+						// Tag id encoded as 'tag-1234'
+						var id = row.getAttribute('id').split('-')[1];
+						
+						if (saveChanges) {
+							if (id) {
+								if (value) {
+									// If trying to replace with another existing tag
+									// (which causes a delete of the row),
+									// clear the tab direction so we don't advance
+									// when the notifier kicks in
+									var existing = Zotero.Tags.getID(value, 0);
+									if (existing && id != existing)
+									{
+										this._tabDirection = false;
+									}
+									var changed = tagsbox.replace(id, value);
+									if (changed)
+									{
+										return;
+									}
+								}
+								else {
+									tagsbox.remove(id);
+									return;
+								}
+							}
+							// New tag
+							else {
+								// If this is an existing automatic tag, it's going to be
+								// deleted and the number of rows will stay the same,
+								// so we have to compensate
+								var existingTypes = Zotero.Tags.getTypes(value);
+								if (existingTypes && existingTypes.indexOf(1) != -1) {
+									this._lastTabIndex--;
+								}
+								var id = tagsbox.add(value);
+							}
+						}
+						
+						if (id) {
+							elem = this.createValueElement(
+								value,
+								'tag',
+								tabindex
+							);
+						}
+						else {
+							// Just remove the row
+							//
+							// If there's an open popup, this throws NODE CANNOT BE FOUND
+							try {
+								var row = rows.removeChild(row);
+							}
+							catch (e) {}
+							tagsbox.fixPopup();
+							tagsbox.closePopup();
+							
+							this._tabDirection = false;
+							return;
+						}
+						
+						var focusMode = 'tags';
+						var focusBox = tagsbox;
 					}
 					
 					// Fields
@@ -2914,7 +2941,10 @@
 					}
 					
 					if (this._tabDirection) {
-						var focusBox = this._dynamicFields;
+						if (!focusMode) {
+							var focusMode = 'info';
+							var focusBox = this._dynamicFields;
+						}
 						this._focusNextField(focusBox, this._lastTabIndex, this._tabDirection == -1);
 					}
 				}
@@ -3325,21 +3355,6 @@
 			</method>
 			
 			
-			<method name="swapNames">
-				<body><![CDATA[
-					var row = Zotero.getAncestorByTagName(document.popupNode, 'row');
-					var typeBox = row.getElementsByAttribute('popup', 'creator-type-menu')[0];
-					var creatorIndex = parseInt(typeBox.getAttribute('fieldname').split('-')[1]);
-					var fields = this.getCreatorFields(row);
-					var lastName = fields.lastName;
-					var firstName = fields.firstName;
-					fields.lastName = firstName;
-					fields.firstName = lastName;
-					this.modifyCreator(creatorIndex, fields);
-					this.item.save();
-				]]></body>
-			</method>
-			
 			<method name="moveCreator">
 				<parameter name="moveUp"/>
 				<body>
@@ -3393,9 +3408,14 @@
 			
 			
 			<method name="focusFirstField">
-				<body>
-				<![CDATA[
-					this._focusNextField(this._dynamicFields, 0, false);
+				<parameter name="mode"/>
+				<body>
+				<![CDATA[
+					switch (mode) {
+						case 'info':
+							this._focusNextField(this._dynamicFields, 0, false);
+							break;
+					}
 				]]>
 				</body>
 			</method>
@@ -3415,8 +3435,10 @@
 				<parameter name="back"/>
 				<body>
 				<![CDATA[
-//Zotero.debug("XXX focusNextField() [start]: "+mode+" "+box+" "+tabindex+" "+back);
+                    // Was seriously out of line with official Zotero, replaced verbatim
+                    // from official source, 15 March 2013.
 					tabindex = parseInt(tabindex);
+					
 					if (back)
 					{
 						switch (tabindex)
@@ -3465,27 +3487,6 @@
 						}
 					}
 					
-<<<<<<< HEAD
-					switch (mode)
-					{
-						case 'info':
-							var next = box.getElementsByAttribute('ztabindex', nextIndex);
-							if (!next[0])
-							{
-								Zotero.debug("Next field not found!!!");
-								return this._focusNextField(mode, box, nextIndex, back);
-							}
-							break;
-						
-						// Tags pane
-						case 'tags':
-							var next = document.getAnonymousNodes(box)[0].
-								getElementsByAttribute('ztabindex', nextIndex);
-							if (!next[0]) {
-								next[0] = box.addDynamicRow();
-							}
-							break;
-=======
 					Zotero.debug('Looking for tabindex ' + nextIndex, 4);
 					
 					var next = box.getElementsByAttribute('ztabindex', nextIndex);
@@ -3493,9 +3494,10 @@
 					{
 						//Zotero.debug("Next field not found");
 						return this._focusNextField(box, nextIndex, back);
->>>>>>> d60b0221
-					}
+					}
+					
 					next[0].click();
+					
 					// DEBUG: next[0] is always equal to the target element,
 					// but for some reason it's necessary to scroll to the next
 					// element when moving forward for the target element to
@@ -3659,23 +3661,6 @@
 							</menupopup>
 						</menu>
 					</menupopup>
-<<<<<<< HEAD
-=======
-					<menupopup id="zotero-creator-transform-menu"
-						onpopupshowing="var row = Zotero.getAncestorByTagName(document.popupNode, 'row');
-							var typeBox = row.getElementsByAttribute('popup', 'creator-type-menu')[0];
-							var index = parseInt(typeBox.getAttribute('fieldname').split('-')[1]);
-							var item = document.getBindingParent(this).item;
-							var exists = item.hasCreatorAt(index);
-							if (exists) {
-								var fieldMode = item.getCreator(index).ref.fieldMode;
-							}
-							var hideTransforms = !exists || !!fieldMode;
-							return !hideTransforms;">
-						<menuitem label="&zotero.item.creatorTransform.nameSwap;"
-							oncommand="document.getBindingParent(this).swapNames();"/>
-					</menupopup>
->>>>>>> d60b0221
 					<zoteroguidancepanel id="zotero-author-guidance" about="authorMenu" position="after_end" x="-25"/>
 				</popupset>
 				<grid flex="1">
