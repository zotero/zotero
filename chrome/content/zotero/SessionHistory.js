import React, { useState } from 'react';
import PropTypes from 'prop-types';

const containerStyle = {
  width: '100%',
  minHeight: '100%',
  padding: '0 1.25rem 1.875rem 1.25rem',
  borderWidth: '1px',
  background: '#F2F2F2',
  borderRadius: '0.5rem',
  height: '100%',
  display: 'flex',
  flexDirection: 'column',
  fontFamily: 'Roboto, Inter, Arial, sans-serif',
  position: 'relative',
<<<<<<< HEAD
  overflowX: 'hidden',
  overflowY: 'auto',
=======
  overflow: 'auto',
>>>>>>> c35989bc
  boxSizing: 'border-box',
};

const searchSectionStyle = {
  width: '100%',
  marginBottom: '0.875rem',
  padding: '0',
  background: 'white',
  borderRadius: '0.375rem',
  boxShadow: '0 0.0625rem 0.1875rem rgba(0,0,0,0.1)',
  display: 'flex',
  alignSelf: 'flex-start',
};

const sessionListTitleStyle = {
  width: '100%',
  fontSize: '1rem',
  fontWeight: 500,
  lineHeight: '135%',
  letterSpacing: '0%',
  verticalAlign: 'middle',
  color: '#757575',
  padding: '0.875rem',
  alignSelf: 'flex-start',
};

const searchInputStyle = {
  flex: 1,
  width: '100%',
  padding: '0',
  border: 'none',
  borderRadius: '0.375rem',
  background: '#fff',
  color: '#1a65b0',
  minHeight: '2rem',
  fontSize: '0.8125rem',
  outline: 'none',
  boxShadow: 'none'
};

const sessionListStyle = {
  width: '100%',
  borderRadius: '0.5rem',
  overflowY: 'auto',
  background: '#F2F2F2',
  flex: 1,
  display: 'flex',
  flexDirection: 'column',
  alignSelf: 'flex-start',
<<<<<<< HEAD
  boxSizing: 'border-box',
=======
>>>>>>> c35989bc
};

const sessionButtonStyle = {
  all: 'revert',
  width: '100%',
  fontFamily: 'Roboto, sans-serif',
  padding: '0.875rem',
  background: '#F2F2F2',
  border: 'none',
  borderRadius: '0.375rem',
  textAlign: 'left',
  fontWeight: 600,
  fontSize: '1rem',
  lineHeight: '100%',
  letterSpacing: '0%',
  color: '#292929',
  cursor: 'pointer',
  whiteSpace: 'nowrap',
  overflow: 'hidden',
  textOverflow: 'ellipsis',
<<<<<<< HEAD
  boxSizing: 'border-box',
=======
>>>>>>> c35989bc
};

const loadingStyle = {
  width: '100%',
  display: 'flex',
  alignItems: 'center',
  justifyContent: 'center',
  height: '100%',
  color: '#666',
  fontSize: '0.875rem',
};

const errorStyle = {
  width: '90%',
  color: '#dc3545',
  padding: '0',
  background: '#fff',
  borderRadius: '0.375rem',
  margin: '0.5rem auto',
  fontSize: '0.8125rem',
  alignSelf: 'flex-start',
  marginLeft: '5%',
};

function SessionHistory({ sessions = [], onSessionSelect, isLoading = false, error = null, showSearch = true }) {
  const [search, setSearch] = useState('');
  const [hoveredButton, setHoveredButton] = useState(null);

  // Filter and sort sessions
  const filteredSessions = sessions
    .filter(s => !search || (s.sessionName || '').toLowerCase().includes(search.toLowerCase()))
    .sort((a, b) => new Date(b.lastUpdatedTime || 0) - new Date(a.lastUpdatedTime || 0));

  if (isLoading) {
    return (
      <div style={containerStyle}>
        <div style={loadingStyle}>Loading sessions...</div>
      </div>
    );
  }

  if (error) {
    return (
      <div style={containerStyle}>
        <div style={errorStyle}>Error: {error}</div>
      </div>
    );
  }

  return (
    <div style={containerStyle}>
      {/* Search Bar Section */}
      {showSearch && (
        <div style={searchSectionStyle}>
          <input
            type="text"
            placeholder="Search sessions..."
            value={search}
            onChange={e => setSearch(e.target.value)}
            style={searchInputStyle}
          />
        </div>
      )}
      <div style={sessionListTitleStyle}>Sessions</div>
      {/* Session List Section */}
      <div style={sessionListStyle}>
        {filteredSessions.length === 0 && (
          <div style={{ color: '#888', textAlign: 'center', marginTop: 16 }}>No sessions found.</div>
        )}
        {filteredSessions.map(session => (
          <button
            key={session.id || session.sessionName}
            style={{
              ...sessionButtonStyle,
              background: hoveredButton === session.id ? '#D9D9D9' : '#F2F2F2'
            }}
            onClick={() => onSessionSelect && onSessionSelect(session.sessionName)}
            onMouseEnter={() => setHoveredButton(session.id)}
            onMouseLeave={() => setHoveredButton(null)}
          >
            {session.sessionName || 'Unnamed Session'}
          </button>
        ))}
      </div>
    </div>
  );
}

SessionHistory.propTypes = {
  sessions: PropTypes.arrayOf(PropTypes.shape({
    id: PropTypes.string,
    sessionName: PropTypes.string,
    lastUpdatedTime: PropTypes.string
  })),
  onSessionSelect: PropTypes.func,
  isLoading: PropTypes.bool,
  error: PropTypes.string,
  showSearch: PropTypes.bool
};

export default SessionHistory;
<|MERGE_RESOLUTION|>--- conflicted
+++ resolved
@@ -1,199 +1,187 @@
-import React, { useState } from 'react';
-import PropTypes from 'prop-types';
-
-const containerStyle = {
-  width: '100%',
-  minHeight: '100%',
-  padding: '0 1.25rem 1.875rem 1.25rem',
-  borderWidth: '1px',
-  background: '#F2F2F2',
-  borderRadius: '0.5rem',
-  height: '100%',
-  display: 'flex',
-  flexDirection: 'column',
-  fontFamily: 'Roboto, Inter, Arial, sans-serif',
-  position: 'relative',
-<<<<<<< HEAD
-  overflowX: 'hidden',
-  overflowY: 'auto',
-=======
-  overflow: 'auto',
->>>>>>> c35989bc
-  boxSizing: 'border-box',
-};
-
-const searchSectionStyle = {
-  width: '100%',
-  marginBottom: '0.875rem',
-  padding: '0',
-  background: 'white',
-  borderRadius: '0.375rem',
-  boxShadow: '0 0.0625rem 0.1875rem rgba(0,0,0,0.1)',
-  display: 'flex',
-  alignSelf: 'flex-start',
-};
-
-const sessionListTitleStyle = {
-  width: '100%',
-  fontSize: '1rem',
-  fontWeight: 500,
-  lineHeight: '135%',
-  letterSpacing: '0%',
-  verticalAlign: 'middle',
-  color: '#757575',
-  padding: '0.875rem',
-  alignSelf: 'flex-start',
-};
-
-const searchInputStyle = {
-  flex: 1,
-  width: '100%',
-  padding: '0',
-  border: 'none',
-  borderRadius: '0.375rem',
-  background: '#fff',
-  color: '#1a65b0',
-  minHeight: '2rem',
-  fontSize: '0.8125rem',
-  outline: 'none',
-  boxShadow: 'none'
-};
-
-const sessionListStyle = {
-  width: '100%',
-  borderRadius: '0.5rem',
-  overflowY: 'auto',
-  background: '#F2F2F2',
-  flex: 1,
-  display: 'flex',
-  flexDirection: 'column',
-  alignSelf: 'flex-start',
-<<<<<<< HEAD
-  boxSizing: 'border-box',
-=======
->>>>>>> c35989bc
-};
-
-const sessionButtonStyle = {
-  all: 'revert',
-  width: '100%',
-  fontFamily: 'Roboto, sans-serif',
-  padding: '0.875rem',
-  background: '#F2F2F2',
-  border: 'none',
-  borderRadius: '0.375rem',
-  textAlign: 'left',
-  fontWeight: 600,
-  fontSize: '1rem',
-  lineHeight: '100%',
-  letterSpacing: '0%',
-  color: '#292929',
-  cursor: 'pointer',
-  whiteSpace: 'nowrap',
-  overflow: 'hidden',
-  textOverflow: 'ellipsis',
-<<<<<<< HEAD
-  boxSizing: 'border-box',
-=======
->>>>>>> c35989bc
-};
-
-const loadingStyle = {
-  width: '100%',
-  display: 'flex',
-  alignItems: 'center',
-  justifyContent: 'center',
-  height: '100%',
-  color: '#666',
-  fontSize: '0.875rem',
-};
-
-const errorStyle = {
-  width: '90%',
-  color: '#dc3545',
-  padding: '0',
-  background: '#fff',
-  borderRadius: '0.375rem',
-  margin: '0.5rem auto',
-  fontSize: '0.8125rem',
-  alignSelf: 'flex-start',
-  marginLeft: '5%',
-};
-
-function SessionHistory({ sessions = [], onSessionSelect, isLoading = false, error = null, showSearch = true }) {
-  const [search, setSearch] = useState('');
-  const [hoveredButton, setHoveredButton] = useState(null);
-
-  // Filter and sort sessions
-  const filteredSessions = sessions
-    .filter(s => !search || (s.sessionName || '').toLowerCase().includes(search.toLowerCase()))
-    .sort((a, b) => new Date(b.lastUpdatedTime || 0) - new Date(a.lastUpdatedTime || 0));
-
-  if (isLoading) {
-    return (
-      <div style={containerStyle}>
-        <div style={loadingStyle}>Loading sessions...</div>
-      </div>
-    );
-  }
-
-  if (error) {
-    return (
-      <div style={containerStyle}>
-        <div style={errorStyle}>Error: {error}</div>
-      </div>
-    );
-  }
-
-  return (
-    <div style={containerStyle}>
-      {/* Search Bar Section */}
-      {showSearch && (
-        <div style={searchSectionStyle}>
-          <input
-            type="text"
-            placeholder="Search sessions..."
-            value={search}
-            onChange={e => setSearch(e.target.value)}
-            style={searchInputStyle}
-          />
-        </div>
-      )}
-      <div style={sessionListTitleStyle}>Sessions</div>
-      {/* Session List Section */}
-      <div style={sessionListStyle}>
-        {filteredSessions.length === 0 && (
-          <div style={{ color: '#888', textAlign: 'center', marginTop: 16 }}>No sessions found.</div>
-        )}
-        {filteredSessions.map(session => (
-          <button
-            key={session.id || session.sessionName}
-            style={{
-              ...sessionButtonStyle,
-              background: hoveredButton === session.id ? '#D9D9D9' : '#F2F2F2'
-            }}
-            onClick={() => onSessionSelect && onSessionSelect(session.sessionName)}
-            onMouseEnter={() => setHoveredButton(session.id)}
-            onMouseLeave={() => setHoveredButton(null)}
-          >
-            {session.sessionName || 'Unnamed Session'}
-          </button>
-        ))}
-      </div>
-    </div>
-  );
-}
-
-SessionHistory.propTypes = {
-  sessions: PropTypes.arrayOf(PropTypes.shape({
-    id: PropTypes.string,
-    sessionName: PropTypes.string,
-    lastUpdatedTime: PropTypes.string
-  })),
-  onSessionSelect: PropTypes.func,
-  isLoading: PropTypes.bool,
-  error: PropTypes.string,
-  showSearch: PropTypes.bool
-};
-
-export default SessionHistory;
+import React, { useState } from 'react';
+import PropTypes from 'prop-types';
+
+const containerStyle = {
+  width: '100%',
+  minHeight: '100%',
+  padding: '0 1.25rem 1.875rem 1.25rem',
+  borderWidth: '1px',
+  background: '#F2F2F2',
+  borderRadius: '0.5rem',
+  height: '100%',
+  display: 'flex',
+  flexDirection: 'column',
+  fontFamily: 'Roboto, Inter, Arial, sans-serif',
+  position: 'relative',
+  overflowX: 'hidden',
+  overflowY: 'auto',
+  boxSizing: 'border-box',
+};
+
+const searchSectionStyle = {
+  width: '100%',
+  marginBottom: '0.875rem',
+  padding: '0',
+  background: 'white',
+  borderRadius: '0.375rem',
+  boxShadow: '0 0.0625rem 0.1875rem rgba(0,0,0,0.1)',
+  display: 'flex',
+  alignSelf: 'flex-start',
+};
+
+const sessionListTitleStyle = {
+  width: '100%',
+  fontSize: '1rem',
+  fontWeight: 500,
+  lineHeight: '135%',
+  letterSpacing: '0%',
+  verticalAlign: 'middle',
+  color: '#757575',
+  padding: '0.875rem',
+  alignSelf: 'flex-start',
+};
+
+const searchInputStyle = {
+  flex: 1,
+  width: '100%',
+  padding: '0',
+  border: 'none',
+  borderRadius: '0.375rem',
+  background: '#fff',
+  color: '#1a65b0',
+  minHeight: '2rem',
+  fontSize: '0.8125rem',
+  outline: 'none',
+  boxShadow: 'none'
+};
+
+const sessionListStyle = {
+  width: '100%',
+  borderRadius: '0.5rem',
+  overflowY: 'auto',
+  background: '#F2F2F2',
+  flex: 1,
+  display: 'flex',
+  flexDirection: 'column',
+  alignSelf: 'flex-start',
+};
+
+const sessionButtonStyle = {
+  all: 'revert',
+  width: '100%',
+  fontFamily: 'Roboto, sans-serif',
+  padding: '0.875rem',
+  background: '#F2F2F2',
+  border: 'none',
+  borderRadius: '0.375rem',
+  textAlign: 'left',
+  fontWeight: 600,
+  fontSize: '1rem',
+  lineHeight: '100%',
+  letterSpacing: '0%',
+  color: '#292929',
+  cursor: 'pointer',
+  whiteSpace: 'nowrap',
+  overflow: 'hidden',
+  textOverflow: 'ellipsis',
+};
+
+const loadingStyle = {
+  width: '100%',
+  display: 'flex',
+  alignItems: 'center',
+  justifyContent: 'center',
+  height: '100%',
+  color: '#666',
+  fontSize: '0.875rem',
+};
+
+const errorStyle = {
+  width: '90%',
+  color: '#dc3545',
+  padding: '0',
+  background: '#fff',
+  borderRadius: '0.375rem',
+  margin: '0.5rem auto',
+  fontSize: '0.8125rem',
+  alignSelf: 'flex-start',
+  marginLeft: '5%',
+};
+
+function SessionHistory({ sessions = [], onSessionSelect, isLoading = false, error = null, showSearch = true }) {
+  const [search, setSearch] = useState('');
+  const [hoveredButton, setHoveredButton] = useState(null);
+
+  // Filter and sort sessions
+  const filteredSessions = sessions
+    .filter(s => !search || (s.sessionName || '').toLowerCase().includes(search.toLowerCase()))
+    .sort((a, b) => new Date(b.lastUpdatedTime || 0) - new Date(a.lastUpdatedTime || 0));
+
+  if (isLoading) {
+    return (
+      <div style={containerStyle}>
+        <div style={loadingStyle}>Loading sessions...</div>
+      </div>
+    );
+  }
+
+  if (error) {
+    return (
+      <div style={containerStyle}>
+        <div style={errorStyle}>Error: {error}</div>
+      </div>
+    );
+  }
+
+  return (
+    <div style={containerStyle}>
+      {/* Search Bar Section */}
+      {showSearch && (
+        <div style={searchSectionStyle}>
+          <input
+            type="text"
+            placeholder="Search sessions..."
+            value={search}
+            onChange={e => setSearch(e.target.value)}
+            style={searchInputStyle}
+          />
+        </div>
+      )}
+      <div style={sessionListTitleStyle}>Sessions</div>
+      {/* Session List Section */}
+      <div style={sessionListStyle}>
+        {filteredSessions.length === 0 && (
+          <div style={{ color: '#888', textAlign: 'center', marginTop: 16 }}>No sessions found.</div>
+        )}
+        {filteredSessions.map(session => (
+          <button
+            key={session.id || session.sessionName}
+            style={{
+              ...sessionButtonStyle,
+              background: hoveredButton === session.id ? '#D9D9D9' : '#F2F2F2'
+            }}
+            onClick={() => onSessionSelect && onSessionSelect(session.sessionName)}
+            onMouseEnter={() => setHoveredButton(session.id)}
+            onMouseLeave={() => setHoveredButton(null)}
+          >
+            {session.sessionName || 'Unnamed Session'}
+          </button>
+        ))}
+      </div>
+    </div>
+  );
+}
+
+SessionHistory.propTypes = {
+  sessions: PropTypes.arrayOf(PropTypes.shape({
+    id: PropTypes.string,
+    sessionName: PropTypes.string,
+    lastUpdatedTime: PropTypes.string
+  })),
+  onSessionSelect: PropTypes.func,
+  isLoading: PropTypes.bool,
+  error: PropTypes.string,
+  showSearch: PropTypes.bool
+};
+
+export default SessionHistory;