--- conflicted
+++ resolved
@@ -43,11 +43,8 @@
 	getSessionById,
 	getSessionsByUserId,
 	getUserByProviderUserId,
-<<<<<<< HEAD
-	deleteSessionById
-=======
+	deleteSessionById,
 	DT_SIGN_UP_URL
->>>>>>> b65aa8b0
 } from './api/libs/api.js';
 import {
 	useAuthState,
