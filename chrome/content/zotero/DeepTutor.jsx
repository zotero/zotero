/*
	***** BEGIN LICENSE BLOCK *****
	
	Copyright © 2019 Corporation for Digital Scholarship
                     Vienna, Virginia, USA
					http://zotero.org
	
	This file is part of Zotero.
	
	Zotero is free software: you can redistribute it and/or modify
	it under the terms of the GNU Affero General Public License as published by
	the Free Software Foundation, either version 3 of the License, or
	(at your option) any later version.
	
	Zotero is distributed in the hope that it will be useful,
	but WITHOUT ANY WARRANTY; without even the implied warranty of
	MERCHANTABILITY or FITNESS FOR A PARTICULAR PURPOSE.  See the
	GNU Affero General Public License for more details.

	You should have received a copy of the GNU Affero General Public License
	along with Zotero.  If not, see <http://www.gnu.org/licenses/>.
	
	***** END LICENSE BLOCK *****
*/

import React from 'react';
import ReactDOM from 'react-dom';
import PropTypes from 'prop-types';
import ModelSelection from './ModelSelection.js';
import SessionHistory from './SessionHistory.js';
import DeepTutorChatBox from './DeepTutorChatBox.js';
import DeepTutorWelcomePane from './DeepTutorWelcomePane.js';
import DeepTutorSignIn from './DeepTutorSignIn.js';
import DeepTutorSignUp from './DeepTutorSignUp.js';
import DeepTutorUpgradePremium from './DeepTutorUpgradePremium.js';
import DeepTutorTopSection from './DeepTutorTopSection.js';
import DeepTutorBottomSection from './DeepTutorBottomSection.js';
import DeepTutorSubscriptionConfirm from './DeepTutorSubscriptionConfirm.js';
import DeepTutorManageSubscription from './DeepTutorManageSubscription.js';
import { 
	getUserById, 
	getSessionsByUserId, 
	getMessagesBySessionId,
	getSessionById 
} from './api/libs/api';
import { 
	useAuthState, 
	getCurrentUser, 
	refreshSession, 
	signOut 
} from './auth/cognitoAuth.js';

// Enums
const SessionStatus = {
	CREATED: 'CREATED',
	READY: 'READY',
	PROCESSING_ERROR: 'PROCESSING_ERROR',
	FINAL_PROCESSING_ERROR: 'FINAL_PROCESSING_ERROR',
	PROCESSING: 'PROCESSING',
	DELETED: 'DELETED'
};

const SessionType = {
	LITE: 'LITE',
	BASIC: 'BASIC',
	ADVANCED: 'ADVANCED'
};

const ContentType = {
	THINK: 'THINK',
	TEXT: 'TEXT',
	IMAGE: 'IMAGE',
	AUDIO: 'AUDIO'
};

const MessageStatus = {
	UNVIEW: 'UNVIEW',
	DELETED: 'DELETED',
	VIEWED: 'VIEWED',
	PROCESSING_ERROR: 'PROCESSING_ERROR'
};

const MessageRole = {
	TUTOR: 'TUTOR',
	USER: 'USER'
};

// Utility Classes
class SessionStatusEvent {
	constructor(effectiveTime, status) {
		this.effectiveTime = effectiveTime;
		this.status = status;
	}
}

class PresignedUrl {
	constructor(preSignedUrl, preSignedReadUrl) {
		this.preSignedUrl = preSignedUrl;
		this.preSignedReadUrl = preSignedReadUrl;
	}
}

class FileDocumentMap {
	constructor() {
		this._map = new Map(); // Maps file name to document ID
		this._reverseMap = new Map(); // Maps document ID to file name
		this._fileIdMap = new Map(); // Maps document ID to original file ID
		this._preSignedUrlDataMap = new Map(); // Maps document ID to preSignedUrlData
	}

	addMapping(fileName, documentId, fileId, preSignedUrlData) {
		this._map.set(fileName, documentId);
		this._reverseMap.set(documentId, fileName);
		this._fileIdMap.set(documentId, fileId);
		if (preSignedUrlData) {
			this._preSignedUrlDataMap.set(documentId, preSignedUrlData);
		}
	}

	getDocumentId(fileName) {
		return this._map.get(fileName);
	}

	getFileName(documentId) {
		return this._reverseMap.get(documentId);
	}

	getFileId(documentId) {
		return this._fileIdMap.get(documentId);
	}

	getAllDocumentIds() {
		return Array.from(this._map.values());
	}

	getAllFileNames() {
		return Array.from(this._map.keys());
	}

	hasFile(fileName) {
		return this._map.has(fileName);
	}

	hasDocument(documentId) {
		return this._reverseMap.has(documentId);
	}

	removeMapping(fileName) {
		const documentId = this._map.get(fileName);
		if (documentId) {
			this._map.delete(fileName);
			this._reverseMap.delete(documentId);
			this._fileIdMap.delete(documentId);
		}
	}

	clear() {
		this._map.clear();
		this._reverseMap.clear();
		this._fileIdMap.clear();
	}

	toJSON() {
		return {
			fileToDocument: Object.fromEntries(this._map),
			documentToFile: Object.fromEntries(this._reverseMap),
			documentToFileId: Object.fromEntries(this._fileIdMap),
			documentToPreSignedUrlData: Object.fromEntries(this._preSignedUrlDataMap)
		};
	}
}

class Message {
	constructor({
		id = null,
		parentMessageId = null,
		userId = null,
		sessionId = null,
		subMessages = [],
		followUpQuestions = [],
		creationTime = new Date().toISOString(),
		lastUpdatedTime = new Date().toISOString(),
		status = MessageStatus.UNVIEW,
		role = MessageRole.USER
	} = {}) {
		this.id = null;  // Always set id to null
		this.parentMessageId = parentMessageId;
		this.userId = userId;
		this.sessionId = sessionId;
		this.subMessages = subMessages;
		this.followUpQuestions = followUpQuestions;
		this.creationTime = creationTime;
		this.lastUpdatedTime = lastUpdatedTime;
		this.status = status;
		this.role = role;
	}
}

class SubMessage {
	constructor({
		text = null,
		image = null,
		audio = null,
		contentType = ContentType.TEXT,
		creationTime = new Date().toISOString(),
		sources = []
	} = {}) {
		this.text = text;
		this.image = image;
		this.audio = audio;
		this.contentType = contentType;
		this.creationTime = creationTime;
		this.sources = sources;
	}
}

class MessageSource {
	constructor({
		index = 0,
		page = 0,
		referenceString = ""
	} = {}) {
		this.index = index;
		this.page = page;
		this.referenceString = referenceString;
	}
}

class Conversation {
	constructor({
		userId = null,
		sessionId = null,
		ragSessionId = null,
		storagePaths = [],
		history = [],
		message = null,
		streaming = false,
		type = SessionType.BASIC
	} = {}) {
		this.userId = userId;
		this.sessionId = sessionId;
		this.ragSessionId = ragSessionId;
		this.storagePaths = storagePaths;
		this.history = history;
		this.message = message;
		this.streaming = streaming;
		this.type = type;
	}
}

class DeepTutorSession {
	constructor({
		id = null,
		userId = 1234,
		sessionName = new Date().toISOString(),
		creationTime = new Date().toISOString(),
		lastUpdatedTime = new Date().toISOString(),
		type = SessionType.BASIC,
		status = SessionStatus.CREATED,
		statusTimeline = [],
		documentIds = [],
		generateHash = null
	} = {}) {
		this.id = id;
		this.userId = userId;
		this.sessionName = sessionName;
		this.creationTime = creationTime;
		this.lastUpdatedTime = lastUpdatedTime;
		this.type = type;
		this.status = status;
		this.statusTimeline = statusTimeline;
		this.documentIds = documentIds;
		this.generateHash = generateHash;
	}

	update() {
		this.lastUpdatedTime = new Date().toISOString();
	}

	toJSON() {
		return {
			id: this.id,
			userId: this.userId,
			sessionName: this.sessionName,
			creationTime: this.creationTime,
			lastUpdatedTime: this.lastUpdatedTime,
			type: this.type,
			status: this.status,
			statusTimeline: this.statusTimeline,
			documentIds: this.documentIds,
			generateHash: this.generateHash
		};
	}
}

class DeepTutorMessage {
	constructor({ 
		id = null, 
		parentMessageId = null, 
		userId = null, 
		sessionId = null, 
		subMessages = [], 
		followUpQuestions = [], 
		creationTime = new Date().toISOString(), 
		lastUpdatedTime = new Date().toISOString(), 
		status = 'active', 
		role = 'user' 
	} = {}) {
		this.id = id;
		this.parentMessageId = parentMessageId;
		this.userId = userId;
		this.sessionId = sessionId;
		this.subMessages = subMessages;
		this.followUpQuestions = followUpQuestions;
		this.creationTime = creationTime;
		this.lastUpdatedTime = lastUpdatedTime;
		this.status = status;
		this.role = role;
	}
}

const logoPath = 'chrome://zotero/content/DeepTutorMaterials/DPTLogo.png';
const HistoryIconPath = 'chrome://zotero/content/DeepTutorMaterials/History.png';
const PlusIconPath = 'chrome://zotero/content/DeepTutorMaterials/Plus.png';
const FeedIconPath = 'chrome://zotero/content/DeepTutorMaterials/Feedback.png';
const PersonIconPath = 'chrome://zotero/content/DeepTutorMaterials/Person.png';
const MicroscopeIconPath = 'chrome://zotero/content/DeepTutorMaterials/History/Search.png';

const LitePath = 'chrome://zotero/content/DeepTutorMaterials/Chat/LITE.png';
const BasicPath = 'chrome://zotero/content/DeepTutorMaterials/Chat/BASIC.png';
const AdvancedPath = 'chrome://zotero/content/DeepTutorMaterials/Chat/ADVANCED.png';
const RegisDragPath = 'chrome://zotero/content/DeepTutorMaterials/Registration/DRAG.png';
const SubscriptionConfirmBookPath = 'chrome://zotero/content/DeepTutorMaterials/Subscription/SubscriptionConfirmBook.png';
const SubscriptionManageMarkPath = 'chrome://zotero/content/DeepTutorMaterials/Subscription/SubscriptionManageMark.png';

const styles = {
	container: {
		display: 'flex',
		flexDirection: 'column',
		height: '100%',
		width: '100%',
		background: '#f8f9fa',
		fontFamily: 'Roboto, Inter, Arial, sans-serif',
		position: 'relative',
	},
	top: {
		display: 'flex',
		flexDirection: 'row',
		alignItems: 'center',
		justifyContent: 'space-between',
		padding: '6px 8px 3px 8px',
		minHeight: '64px',
		background: '#fff',
		borderBottom: '1px solid #e9ecef',
	},
	logo: {
		height: '32px',
		width: 'auto',
		display: 'block',
	},
	topRight: {
		display: 'flex',
		flexDirection: 'row',
		gap: '12px',
	},
	iconButton: {
		width: '40px',
		height: '40px',
		background: '#F8F6F7',
		border: 'none',
		borderRadius: '6px',
		cursor: 'pointer',
		display: 'flex',
		alignItems: 'center',
		justifyContent: 'center',
		transition: 'background-color 0.2s ease',
		padding: '8px',
	},
	iconButtonActive: {
		background: '#D9D9D9',
	},
	iconImage: {
		width: '24px',
		height: '24px',
		objectFit: 'contain',
	},
	middle: {
		flex: 1,
		display: 'flex',
		flexDirection: 'column',
		alignItems: 'center',
		justifyContent: 'flex-start',
		position: 'relative',
		background: '#f8f9fa',
		minHeight: 0,
		width: '100%',
		padding: '0',
	},
	paneList: {
		width: '100%',
		height: '100%',
		display: 'flex',
		flexDirection: 'column',
		alignItems: 'center',
		justifyContent: 'flex-start',
		position: 'relative',
		padding: '0',
	},
	bottom: {
		display: 'flex',
		flexDirection: 'row',
		alignItems: 'center',
		justifyContent: 'space-between',
		padding: '18px 32px 24px 32px',
		background: '#fff',
		borderTop: '1px solid #e9ecef',
	},
	bottomLeft: {
		display: 'flex',
		flexDirection: 'column',
		gap: '8px',
	},
	textButton: {
		background: '#F8F6F7',
		border: 'none',
		color: '#0687E5',
		fontWeight: 500,
		fontSize: '1em',
		fontFamily: 'Roboto, sans-serif',
		cursor: 'pointer',
		padding: '4px 8px',
		margin: 0,
		borderRadius: '4px',
		width: 'fit-content',
		textAlign: 'left',
		display: 'flex',
		alignItems: 'center',
		gap: '8px',
		transition: 'background-color 0.2s ease',
		':hover': {
			background: '#D9D9D9'
		}
	},
	buttonIcon: {
		width: '16px',
		height: '16px',
		objectFit: 'contain',
	},
	upgradeButton: {
		display: 'flex',
		alignItems: 'center',
		justifyContent: 'center',
		height: '33px',
		minWidth: '33px',
		padding: '0 18px',
		background: '#0687E5',
		border: 'none',
		borderRadius: '8px',
		fontWeight: 600,
		fontSize: '1em',
		color: '#ffffff',
		cursor: 'pointer',
		boxShadow: '0 1px 2px rgba(0,0,0,0.03)',
		transition: 'background 0.2s',
		fontFamily: 'Roboto, sans-serif',
	},
	profilePopup: {
		position: 'absolute',
		bottom: '100%',
		left: 0,
		background: '#fff',
		borderRadius: '8px',
		boxShadow: '0 2px 8px rgba(0,0,0,0.15)',
		padding: '12px',
		marginBottom: '8px',
		zIndex: 1000,
		minWidth: '200px',
	},
	profileButtonContainer: {
		position: 'relative',
	},
	componentButton: {
		padding: '6px 18px',
		borderRadius: 6,
		border: '1px solid #0687E5',
		background: '#fff',
		color: '#0687E5',
		fontWeight: 600,
		cursor: 'pointer',
		fontFamily: 'Roboto, Inter, Arial, sans-serif',
		width: '100%',
		textAlign: 'left',
		marginBottom: '4px',
		transition: 'all 0.2s ease',
		'&:hover': {
			background: '#f0f9ff',
		},
	},
	componentButtonActive: {
		background: '#0687E5',
		color: '#fff',
	},
};

var DeepTutor = class DeepTutor extends React.Component {
	/**
	 * Initialize the DeepTutor React component in the given DOM element.
	 * @param {Element} domEl - The DOM element to render into
	 * @param {Object} opts - Options to pass as props
	 * @returns {Promise<DeepTutor>}
	 */
	static async init(domEl, opts={}) {
		Zotero.debug("DPTDPTDEBUG!! DeepTutor.init called with options:", opts);
		var ref;
		opts.domEl = domEl;
		await new Promise((resolve) => {
			Zotero.debug("DPTDPTDEBUG!! Creating React root for DeepTutor");
			ReactDOM.createRoot(domEl).render(<DeepTutor ref={(c) => {
				ref = c;
				Zotero.debug("DPTDPTDEBUG!! DeepTutor component mounted");
				resolve();
			}} {...opts} />);
		});
		Zotero.debug("DPTDPTDEBUG!! DeepTutor initialization complete");
		return ref;
	}
	
	static defaultProps = {
		onSelectionChange: () => {},
		onContextMenu: () => {},
		onActivate: () => {},
		emptyMessage: "No messages",
		onNewSession: () => {},
		onSendMessage: () => {},
		onSwitchComponent: () => {}
	};

	static propTypes = {
		onSelectionChange: PropTypes.func,
		onContextMenu: PropTypes.func,
		onActivate: PropTypes.func,
		emptyMessage: PropTypes.string,
		onNewSession: PropTypes.func,
		onSendMessage: PropTypes.func,
		onSwitchComponent: PropTypes.func
	};
	
	constructor(props) {
		super(props);
		this.state = {
			currentPane: 'welcome',
			sessions: [],
			sesNamToObj: new Map(),
			isLoading: false,
			error: null,
			showProfilePopup: false,
			showSignInPopup: false,
			showSignUpPopup: false,
			showUpgradePopup: false,
			showModelSelectionPopup: false,
			collapsed: false,
			showSearch: true,
<<<<<<< HEAD
			showSubscriptionConfirmPopup: false,
			showManageSubscriptionPopup: false
=======
			// Auth state
			isAuthenticated: false,
			currentUser: null,
			authError: null
>>>>>>> 2aa82316
		};
		this._initialized = false;
		this._selection = null;
		this._messages = [];
		this._currentSession = null;
		this._loadingPromise = new Promise(resolve => {
			this._loadingPromiseResolve = resolve;
		});
		this.containerRef = React.createRef();
		
		// Bind auth state change handler
		this.handleAuthStateChange = this.handleAuthStateChange.bind(this);
	}

	async componentDidMount() {
		this._initialized = true;
		this._loadingPromiseResolve();
		Zotero.debug("DeepTutor: Component mounted");
		
		// Initialize auth state
		await this.initializeAuthState();
		
		// Add auth state listener
		const authState = useAuthState();
		authState.addListener(this.handleAuthStateChange);
	}

	componentWillUnmount() {
		// Remove auth state listener
		const authState = useAuthState();
		authState.removeListener(this.handleAuthStateChange);
	}

	async initializeAuthState() {
		try {
			Zotero.debug("DeepTutor: Initializing auth state");
			
			// Try to get current user from stored session
			const currentUserData = await getCurrentUser();
			
			if (currentUserData) {
				Zotero.debug("DeepTutor: User is authenticated");
				this.setState({
					isAuthenticated: true,
					currentUser: currentUserData.user,
					currentPane: 'sessionHistory'
				});
				
				// Load sessions for authenticated user
				await this.loadSession();
			} else {
				Zotero.debug("DeepTutor: User is not authenticated");
				this.setState({
					isAuthenticated: false,
					currentUser: null,
					currentPane: 'welcome'
				});
			}
		} catch (error) {
			Zotero.debug(`DeepTutor: Auth initialization error: ${error.message}`);
			
			// Try to refresh session
			try {
				const refreshedData = await refreshSession();
				Zotero.debug("DeepTutor: Session refreshed successfully");
				this.setState({
					isAuthenticated: true,
					currentUser: refreshedData.user,
					currentPane: 'sessionHistory'
				});
				await this.loadSession();
			} catch (refreshError) {
				Zotero.debug(`DeepTutor: Session refresh failed: ${refreshError.message}`);
				this.setState({
					isAuthenticated: false,
					currentUser: null,
					currentPane: 'welcome',
					authError: 'Session expired, please sign in again'
				});
			}
		}
	}

	handleAuthStateChange(isAuthenticated, user) {
		Zotero.debug(`DeepTutor: Auth state changed - authenticated: ${isAuthenticated}`);
		
		this.setState({
			isAuthenticated,
			currentUser: user,
			authError: null
		});

		if (isAuthenticated) {
			// User signed in, load sessions
			this.loadSession();
			this.switchPane('sessionHistory');
		} else {
			// User signed out, clear data and show welcome
			this.setState({
				sessions: [],
				sesNamToObj: new Map(),
				currentSession: null,
				messages: []
			});
			this.switchPane('welcome');
		}
	}

	waitForLoad() {
		return this._loadingPromise;
	}

	async setMessages(messages) {
		this._messages = messages;
		this.forceUpdate();
	}

	async setCurrentSession(session) {
		this._currentSession = session;
		this.forceUpdate();
	}

	handleNewSession = () => {
		this.props.onNewSession();
	}

	handleSendMessage = () => {
		this.props.onSendMessage();
	}

	handleSwitchComponent = (componentId) => {
		this.props.onSwitchComponent(componentId);
	}

	// Placeholder for pane switching logic
	switchPane = (pane) => {
		this.setState({ currentPane: pane });
	};

	toggleProfilePopup = () => {
		this.setState(prevState => ({
			showProfilePopup: !prevState.showProfilePopup
		}));
	};

	toggleSignInPopup = () => {
		this.setState(prevState => ({
			showSignInPopup: !prevState.showSignInPopup
		}));
	};

	toggleSignUpPopup = () => {
		this.setState(prevState => ({
			showSignUpPopup: !prevState.showSignUpPopup
		}));
	};

	toggleUpgradePopup = () => {
		this.setState(prevState => ({
			showUpgradePopup: !prevState.showUpgradePopup
		}));
	};

	toggleModelSelectionPopup = () => {
		this.setState(prevState => ({
			showModelSelectionPopup: !prevState.showModelSelectionPopup
		}));
	};

	toggleSubscriptionConfirmPopup = () => {
		this.setState(prevState => ({
			showSubscriptionConfirmPopup: !prevState.showSubscriptionConfirmPopup
		}));
	};

	toggleManageSubscriptionPopup = () => {
		this.setState(prevState => ({
			showManageSubscriptionPopup: !prevState.showManageSubscriptionPopup
		}));
	};

	toggleCollapse = () => {
		this.setState(prevState => ({
			collapsed: !prevState.collapsed
		}), () => {
			if (window.ZoteroPane && typeof window.ZoteroPane.updateLayoutConstraints === 'function') {
				window.ZoteroPane.updateLayoutConstraints();
			}
		});
	}

	toggleSearch = () => {
		this.setState(prevState => ({
			showSearch: !prevState.showSearch
		}));
	}

	handleSignOut = async () => {
		try {
			Zotero.debug("DeepTutor: Signing out user");
			await signOut();
			
			// Close profile popup
			this.setState({ showProfilePopup: false });
			
			Zotero.debug("DeepTutor: Sign out successful");
		} catch (error) {
			Zotero.debug(`DeepTutor: Sign out error: ${error.message}`);
		}
	};

	async loadSession() {
		// Only load sessions if user is authenticated
		if (!this.state.isAuthenticated) {
			Zotero.debug("DeepTutor: Cannot load sessions - user not authenticated");
			return;
		}

		try {
			this.setState({ isLoading: true, error: null });
			Zotero.debug("DeepTutor: Loading sessions...");

			// Use hardcoded user ID for now - in production, get from Cognito user attributes
			const userData = await getUserById('67f5b836cb8bb15b67a1149e');
			
			// Fetch sessions using centralized API
			const sessionsData = await getSessionsByUserId(userData.id);
			Zotero.debug(`DeepTutor: Fetched ${sessionsData.length} sessions`);

			// Convert API data to DeepTutorSession objects
			const sessions = sessionsData.map(sessionData => new DeepTutorSession(sessionData));

			// Update session name to object mapping
			const sesNamToObj = new Map();
			sessions.forEach(session => {
				sesNamToObj.set(session.sessionName, session);
			});

			// Update state with new sessions
			this.setState({ 
				sessions,
				sesNamToObj,
				isLoading: false
			});

			// If no sessions, switch to model selection pane
			if (sessions.length === 0) {
				this.switchPane('modelSelection');
			} else {
				// If sessions exist, switch to main pane
				this.switchPane('main');
			}

			Zotero.debug(`DeepTutor: Successfully loaded ${sessions.length} sessions`);
		} catch (error) {
			Zotero.debug(`DeepTutor: Error loading sessions: ${error.message}`);
			
			// Check if it's an authentication error
			if (error.message === 'Authentication required') {
				this.setState({
					isAuthenticated: false,
					currentUser: null,
					currentPane: 'welcome',
					authError: 'Please sign in to continue'
				});
			} else {
				this.setState({ 
					error: error.message,
					isLoading: false
				});
			}
		}
	}

	handleSessionSelect = async (sessionName) => {
		try {
			const session = this.state.sesNamToObj.get(sessionName);
			if (!session) {
				Zotero.debug(`DeepTutor: No session object found for: ${sessionName}`);
				return;
			}

			Zotero.debug(`DeepTutor: Fetching messages for session: ${sessionName}`);
			try {
				const messages = await getMessagesBySessionId(session.id);
				Zotero.debug(`DeepTutor: Successfully fetched ${messages.length} messages`);
				Zotero.debug(`DeepTutor: Messages content: ${JSON.stringify(messages)}`);

				// Update state with current session and messages
				await this.setState({
					currentSession: session,
					messages: messages,
					documentIds: session.documentIds || []
				});

				// Switch to main pane
				this.switchPane('main');

				// Update DeepTutorChatBox through props
				if (session.id) {
					// Update session ID through props
					if (this.props.onSessionIdUpdate) {
						this.props.onSessionIdUpdate(session.id);
						Zotero.debug(`DeepTutor: Updated session ID to ${session.id}`);
					}

					// Update user ID through props
					if (session.userId && this.props.onUserIdUpdate) {
						this.props.onUserIdUpdate(session.userId);
						Zotero.debug(`DeepTutor: Updated user ID to ${session.userId}`);
					}
				}

				Zotero.debug(`DeepTutor: Messages loaded successfully`);

			} catch (error) {
				Zotero.debug(`DeepTutor: Error in fetching messages: ${error.message}`);
			}
		} catch (error) {
			Zotero.debug(`DeepTutor: Error in handleSessionSelect: ${error.message}`);
		}
	}

	render() {
		Zotero.debug("DeepTutor: Render called");
		
		const containerStyle = {
			...styles.container,
			width: this.state.collapsed ? '0' : '100%',
			minWidth: this.state.collapsed ? '0' : '320px',
			maxWidth: this.state.collapsed ? '0' : '905px',
			transition: 'all 0.3s ease-in-out',
			overflow: 'hidden',
			display: 'flex',
			flex: '1',
			flexDirection: 'column',
			height: '100%'
		};
		
		return (
			<div 
				ref={this.containerRef}
				style={containerStyle}
				id="zotero-deep-tutor-pane"
				collapsed={this.state.collapsed.toString()}
			>
				<DeepTutorTopSection
					currentPane={this.state.currentPane}
					onSwitchPane={this.switchPane}
					onToggleModelSelectionPopup={this.toggleModelSelectionPopup}
					onToggleSearch={this.toggleSearch}
					logoPath={logoPath}
					HistoryIconPath={HistoryIconPath}
					PlusIconPath={PlusIconPath}
					MicroscopeIconPath={MicroscopeIconPath}
				/>

				{/* Middle Section */}
				<div style={styles.middle}>
					<div style={styles.paneList}>
						{this.state.currentPane === 'main' && (
							<DeepTutorChatBox 
								ref={ref => this._tutorBox = ref}
								currentSession={this.state.currentSession}
								key={this.state.currentSession?.id}
								onSessionSelect={this.handleSessionSelect}
							/>
						)}
						{this.state.currentPane === 'sessionHistory' && 
							<SessionHistory 
								sessions={this.state.sessions} 
								onSessionSelect={this.handleSessionSelect}
								isLoading={this.state.isLoading}
								error={this.state.error}
								showSearch={this.state.showSearch}
							/>
						}
						{this.state.currentPane === 'modelSelection' && 
							<ModelSelection 
								onSubmit={async (sessionId) => {
									try {
										const sessionData = await getSessionById(sessionId);
										const session = new DeepTutorSession(sessionData);
										const newSesNamToObj = new Map(this.state.sesNamToObj);
										newSesNamToObj.set(session.sessionName, session);
										
										await this.setState({
											currentSession: session,
											messages: [],
											documentIds: session.documentIds || [],
											sesNamToObj: newSesNamToObj,
											sessions: [...this.state.sessions, session]
										});

										await this.handleSessionSelect(session.sessionName);
										this.switchPane('main');
										this.toggleModelSelectionPopup();
									} catch (error) {
										Zotero.debug(`DeepTutor: Error handling new session: ${error.message}`);
									}
								}}
							/>
						}
						{this.state.currentPane === 'welcome' && <DeepTutorWelcomePane onWelcomeSignIn={() => this.toggleSignInPopup()} />}
						{this.state.currentPane === 'signIn' && <DeepTutorSignIn 
							onSignInSignUp={() => this.toggleSignUpPopup()} 
							onSignInSuccess={() => {
								this.loadSession();
								this.switchPane('sessionHistory');
								this.toggleSignInPopup();
							}}
						/>}
						{this.state.currentPane === 'signUp' && <DeepTutorSignUp onSignUpSignIn={() => {
							this.toggleSignUpPopup();
							this.toggleSignInPopup();
						}} />}
					</div>
				</div>

				{/* Upgrade Premium Popup */}
				{this.state.showUpgradePopup && (
					<div style={{
						position: 'absolute',
						top: 0,
						left: 0,
						right: 0,
						bottom: 0,
						backgroundColor: 'rgba(0, 0, 0, 0.5)',
						display: 'flex',
						alignItems: 'center',
						justifyContent: 'center',
						zIndex: 1000,
					}}>
						<div style={{
							position: 'relative',
							width: '80%',
							maxWidth: '430px',
							maxHeight: '80%',
							background: '#FFFFFF',
							borderRadius: '10px',
							padding: '20px',
							overflow: 'auto'
						}}>
							<div style={{
								display: 'flex',
								justifyContent: 'space-between',
								alignItems: 'center',
								marginBottom: '20px',
								minHeight: '64px',
								padding: '0 16px',
							}}>
								<div style={{
									position: 'absolute',
									left: '50%',
									transform: 'translateX(-50%)',
									background: 'linear-gradient(90deg, #0AE2FF 0%, #0687E5 100%)',
									WebkitBackgroundClip: 'text',
									WebkitTextFillColor: 'transparent',
									backgroundClip: 'text',
									color: '#0687E5',
									fontWeight: 700,
									fontSize: '16px',
									lineHeight: '100%',
									letterSpacing: '0%',
								}}>
									Upgrade Your Plan
								</div>
								<button
									onClick={this.toggleUpgradePopup}
									style={{
										background: 'none',
										border: 'none',
										cursor: 'pointer',
										padding: '4px',
										fontSize: '24px',
										color: '#666',
										width: '32px',
										height: '32px',
										display: 'flex',
										alignItems: 'center',
										justifyContent: 'center',
										borderRadius: '50%',
										marginLeft: 'auto',
									}}
								>
									✕
								</button>
							</div>
							<DeepTutorUpgradePremium onUpgradeSuccess={() => {
								this.setState({ showUpgradePopup: false, showSubscriptionConfirmPopup: true });
							}} />
						</div>
					</div>
				)}

				{/* Subscription Confirm Popup */}
				{this.state.showSubscriptionConfirmPopup && (
					<div style={{
						position: 'absolute',
						top: 0,
						left: 0,
						right: 0,
						bottom: 0,
						backgroundColor: 'rgba(0, 0, 0, 0.5)',
						display: 'flex',
						alignItems: 'center',
						justifyContent: 'center',
						zIndex: 1000,
					}}>
						<div style={{
							position: 'relative',
							width: '80%',
							maxWidth: '430px',
							maxHeight: '80%',
							background: '#FFFFFF',
							borderRadius: '10px',
							padding: '20px',
							overflow: 'auto'
						}}>
							<DeepTutorSubscriptionConfirm
								imagePath={SubscriptionConfirmBookPath}
								onClose={() => this.setState({ showSubscriptionConfirmPopup: false, showManageSubscriptionPopup: true })}
							/>
						</div>
					</div>
				)}

				{/* Manage Subscription Popup */}
				{this.state.showManageSubscriptionPopup && (
					<div style={{
						position: 'absolute',
						top: 0,
						left: 0,
						right: 0,
						bottom: 0,
						backgroundColor: 'rgba(0, 0, 0, 0.5)',
						display: 'flex',
						alignItems: 'center',
						justifyContent: 'center',
						zIndex: 1000,
					}}>
						<div style={{
							position: 'relative',
							width: '80%',
							maxWidth: '430px',
							maxHeight: '80%',
							background: '#FFFFFF',
							borderRadius: '10px',
							padding: '20px',
							overflow: 'auto'
						}}>
							<DeepTutorManageSubscription
								imagePath={SubscriptionManageMarkPath}
								onManage={() => this.setState({ showManageSubscriptionPopup: false })}
								onCancel={() => this.setState({ showManageSubscriptionPopup: false })}
							/>
						</div>
					</div>
				)}

				{/* Sign In Popup */}
				{this.state.showSignInPopup && (
					<div style={{
						position: 'absolute',
						top: 0,
						left: 0,
						right: 0,
						bottom: 0,
						backgroundColor: 'rgba(0, 0, 0, 0.5)',
						display: 'flex',
						alignItems: 'center',
						justifyContent: 'center',
						zIndex: 1000,
						overflow: 'hidden',
					}}>
						<div style={{
							position: 'relative',
							width: '80%',
							maxWidth: '430px',
							maxHeight: '80%',
							background: '#FFFFFF',
							borderRadius: '10px',
							padding: '20px',
							overflow: 'auto'
						}}>
							<div style={{
								display: 'flex',
								justifyContent: 'space-between',
								alignItems: 'center',
								marginBottom: '20px',
								minHeight: '64px',
								padding: '0 16px',
							}}>
								<div style={{
									position: 'absolute',
									left: '50%',
									transform: 'translateX(-50%)',
									background: 'linear-gradient(90deg, #0AE2FF 0%, #0687E5 100%)',
									WebkitBackgroundClip: 'text',
									WebkitTextFillColor: 'transparent',
									backgroundClip: 'text',
									color: '#0687E5',
									fontWeight: 700,
									fontSize: '24px',
									lineHeight: '100%',
									letterSpacing: '0%',
								}}>
									Sign in
								</div>
								<button
									onClick={this.toggleSignInPopup}
									style={{
										background: 'none',
										border: 'none',
										cursor: 'pointer',
										padding: '4px',
										fontSize: '24px',
										color: '#666',
										width: '32px',
										height: '32px',
										display: 'flex',
										alignItems: 'center',
										justifyContent: 'center',
										borderRadius: '50%',
										marginLeft: 'auto',
									}}
								>
									✕
								</button>
							</div>
							<DeepTutorSignIn 
								onSignInSignUp={() => {
									this.toggleSignInPopup();
									this.toggleSignUpPopup();
								}} 
								onSignInSuccess={() => {
									this.toggleSignInPopup();
									// Auth state change will be handled by the listener
								}}
							/>
						</div>
					</div>
				)}

				{/* Sign Up Popup */}
				{this.state.showSignUpPopup && (
					<div style={{
						position: 'absolute',
						top: 0,
						left: 0,
						right: 0,
						bottom: 0,
						backgroundColor: 'rgba(0, 0, 0, 0.5)',
						display: 'flex',
						alignItems: 'center',
						justifyContent: 'center',
						zIndex: 1000,
						overflow: 'hidden',
					}}>
						<div style={{
							position: 'relative',
							width: '80%',
							maxWidth: '430px',
							maxHeight: '80%',
							background: '#FFFFFF',
							borderRadius: '10px',
							padding: '20px',
							overflow: 'auto'
						}}>
							<div style={{
								display: 'flex',
								justifyContent: 'space-between',
								alignItems: 'center',
								marginBottom: '20px',
								minHeight: '64px',
								padding: '0 16px',
							}}>
								<div style={{
									position: 'absolute',
									left: '50%',
									transform: 'translateX(-50%)',
									background: 'linear-gradient(90deg, #0AE2FF 0%, #0687E5 100%)',
									WebkitBackgroundClip: 'text',
									WebkitTextFillColor: 'transparent',
									backgroundClip: 'text',
									color: '#0687E5',
									fontWeight: 700,
									fontSize: '24px',
									lineHeight: '100%',
									letterSpacing: '0%',
								}}>
									Sign up
								</div>
								<button
									onClick={this.toggleSignUpPopup}
									style={{
										background: 'none',
										border: 'none',
										cursor: 'pointer',
										padding: '4px',
										fontSize: '24px',
										color: '#666',
										width: '32px',
										height: '32px',
										display: 'flex',
										alignItems: 'center',
										justifyContent: 'center',
										borderRadius: '50%',
										marginLeft: 'auto',
									}}
								>
									✕
								</button>
							</div>
							<DeepTutorSignUp onSignUpSignIn={() => {
								this.toggleSignUpPopup();
								this.toggleSignInPopup();
							}} />
						</div>
					</div>
				)}

				{/* Model Selection Popup */}
				{this.state.showModelSelectionPopup && (
					<div style={{
						position: 'absolute',
						top: 0,
						left: 0,
						right: 0,
						bottom: 0,
						backgroundColor: 'rgba(0, 0, 0, 0.5)',
						display: 'flex',
						alignItems: 'center',
						justifyContent: 'center',
						zIndex: 1000,
						overflow: 'hidden',
					}}>
						<div style={{
							position: 'relative',
							width: '80%',
							maxWidth: '430px',
							maxHeight: '80%',
							background: '#FFFFFF',
							borderRadius: '10px',
							padding: '20px',
							overflow: 'auto'
						}}>
							<div style={{
								display: 'flex',
								justifyContent: 'space-between',
								alignItems: 'center',
								marginBottom: '20px',
								minHeight: '64px',
								padding: '0 16px',
								position: 'relative',
							}}>
								<div style={{
									position: 'absolute',
									left: '50%',
									transform: 'translateX(-50%)',
									background: 'linear-gradient(90deg, #0AE2FF 0%, #0687E5 100%)',
									WebkitBackgroundClip: 'text',
									WebkitTextFillColor: 'transparent',
									backgroundClip: 'text',
									color: '#0687E5',
									fontWeight: 700,
									fontSize: '24px',
									lineHeight: '100%',
									letterSpacing: '0%',
									textAlign: 'center',
								}}>
									Create a new session
								</div>
								<button
									onClick={this.toggleModelSelectionPopup}
									style={{
										background: 'none',
										border: 'none',
										cursor: 'pointer',
										padding: '4px',
										fontSize: '24px',
										color: '#666',
										width: '32px',
										height: '32px',
										display: 'flex',
										alignItems: 'center',
										justifyContent: 'center',
										borderRadius: '50%',
										marginLeft: 'auto',
									}}
								>
									✕
								</button>
							</div>
							<ModelSelection 
								onSubmit={async (sessionId) => {
									try {
										const sessionData = await getSessionById(sessionId);
										const session = new DeepTutorSession(sessionData);
										const newSesNamToObj = new Map(this.state.sesNamToObj);
										newSesNamToObj.set(session.sessionName, session);
										
										await this.setState({
											currentSession: session,
											messages: [],
											documentIds: session.documentIds || [],
											sesNamToObj: newSesNamToObj,
											sessions: [...this.state.sessions, session]
										});

										await this.handleSessionSelect(session.sessionName);
										this.switchPane('main');
										this.toggleModelSelectionPopup();
									} catch (error) {
										Zotero.debug(`DeepTutor: Error handling new session: ${error.message}`);
									}
								}}
							/>
						</div>
					</div>
				)}

				{/* Bottom Section */}
				<DeepTutorBottomSection
					currentPane={this.state.currentPane}
					onSwitchPane={this.switchPane}
					onToggleProfilePopup={this.toggleProfilePopup}
					onToggleSignInPopup={this.toggleSignInPopup}
					onToggleSignUpPopup={this.toggleSignUpPopup}
					onToggleUpgradePopup={this.toggleUpgradePopup}
					showProfilePopup={this.state.showProfilePopup}
					feedIconPath={FeedIconPath}
					personIconPath={PersonIconPath}
					isAuthenticated={this.state.isAuthenticated}
					currentUser={this.state.currentUser}
					onSignOut={this.handleSignOut}
				/>
			</div>
		);
	}
}

// Add event dispatcher functionality
Zotero.Utilities.Internal.makeClassEventDispatcher(DeepTutor);

// Export the component
module.exports = DeepTutor;<|MERGE_RESOLUTION|>--- conflicted
+++ resolved
@@ -560,15 +560,12 @@
 			showModelSelectionPopup: false,
 			collapsed: false,
 			showSearch: true,
-<<<<<<< HEAD
 			showSubscriptionConfirmPopup: false,
 			showManageSubscriptionPopup: false
-=======
 			// Auth state
 			isAuthenticated: false,
 			currentUser: null,
 			authError: null
->>>>>>> 2aa82316
 		};
 		this._initialized = false;
 		this._selection = null;
