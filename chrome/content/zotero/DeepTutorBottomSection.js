import React from 'react';
import PropTypes from 'prop-types';

const styles = {
    divider: {
        width: '100%',
        height: '0.0625rem',
        background: '#D9D9D9',
        marginBottom: '0.625rem',
    },
    bottom: {
        display: 'flex',
        flexDirection: 'row',
        alignItems: 'center',
        justifyContent: 'space-between',
        padding: '1.5rem 1.25rem 1.25rem 1.25rem',
        background: '#F2F2F2',
        width: '100%',
        boxSizing: 'border-box',
        position: 'relative',
        bottom: 0,
        left: 0,
        right: 0,
        margin: 0,
        zIndex: 1,
    },
    contentWrapper: {
        display: 'flex',
        flexDirection: 'column',
        alignItems: 'center',
        justifyContent: 'flex-start',
        width: '100%',
        gap: '0.3125rem',
    },
    bottomLeft: {
        display: 'flex',
        flexDirection: 'column',
        alignItems: 'center',
        gap: '0.3125rem',
        width: '100%',
    },
    feedbackBox: {
        display: 'flex',
        alignItems: 'center',
        width: '100%',
        marginBottom: '0.3125rem',
    },
    buttonsBox: {
        display: 'flex',
        flexDirection: 'row',
        alignItems: 'center',
        justifyContent: 'space-between',
        width: '100%',
    },
    textButton: {
        background: '#F2F2F2',
        border: 'none',
        color: '#292929',
        fontWeight: 500,
        fontSize: '1rem',
        lineHeight: '100%',
        letterSpacing: '0%',
        fontFamily: 'Roboto, sans-serif',
        cursor: 'pointer',
        padding: '0.5rem 1rem',
        margin: 0,
        borderRadius: '0.25rem',
        width: 'fit-content',
        textAlign: 'left',
        display: 'flex',
        alignItems: 'center',
        gap: '0.5rem',
        transition: 'background-color 0.2s ease',
        textDecoration: 'underline',
        ':hover': {
            background: '#D9D9D9'
        }
    },
    buttonIcon: {
        width: '1.1rem',
        height: '1.1rem',
        objectFit: 'contain',
    },
    upgradeButton: {
        display: 'flex',
        alignItems: 'center',
        justifyContent: 'center',
        width: '7rem',
        height: '2.65rem',
        padding: '0.625rem 1.25rem',
        background: '#0687E5',
        border: 'none',
        borderRadius: '0.625rem',
        fontWeight: 500,
        fontSize: '1rem',
        color: '#ffffff',
        cursor: 'pointer',
        boxShadow: '0 0.0625rem 0.125rem rgba(0,0,0,0.03)',
        transition: 'background 0.2s',
        fontFamily: 'Roboto, sans-serif',
    },
    profilePopup: {
        position: 'absolute',
        bottom: '100%',
        left: 0,
        background: '#fff',
        borderRadius: '0.5rem',
        boxShadow: '0 0.125rem 0.5rem rgba(0,0,0,0.15)',
        padding: '0.75rem',
        marginBottom: '0.5rem',
        zIndex: 1000,
        minWidth: '12.5rem',
    },
    profileButtonContainer: {
        position: 'relative',
    },
    componentButton: {
        padding: '0.375rem 1.125rem',
        borderRadius: '0.375rem',
        border: '0.0625rem solid #0687E5',
        background: '#fff',
        color: '#0687E5',
        fontWeight: 600,
        cursor: 'pointer',
        fontFamily: 'Roboto, Inter, Arial, sans-serif',
        width: '100%',
        textAlign: 'left',
        marginBottom: '0.25rem',
        transition: 'all 0.2s ease',
        '&:hover': {
            background: '#f0f9ff',
        },
    },
    componentButtonActive: {
        background: '#0687E5',
        color: '#fff',
    },
    profileInfo: {
        padding: '0.5rem 0',
        borderBottom: '0.0625rem solid #e9ecef',
        marginBottom: '0.5rem',
    },
    userEmail: {
        fontSize: '0.875rem',
        fontWeight: 500,
        color: '#333',
        marginBottom: '0.25rem',
    },
    userStatus: {
        fontSize: '0.75rem',
        color: '#666',
    },
    signOutButton: {
        background: '#dc3545',
        color: '#fff',
        border: 'none',
        borderRadius: '0.25rem',
        padding: '0.375rem 0.75rem',
        fontSize: '0.875rem',
        fontWeight: 500,
        cursor: 'pointer',
        width: '100%',
        marginTop: '0.5rem',
        transition: 'background 0.2s',
        ':hover': {
            background: '#c82333'
        }
    },
};

class DeepTutorBottomSection extends React.Component {
    getComponentButtonStyle(isActive) {
        return {
            ...styles.componentButton,
            ...(isActive ? styles.componentButtonActive : {})
        };
    }

    renderProfilePopup() {
        if (!this.props.showProfilePopup) return null;

        // Determine display name/email
        let displayName = 'User';
        if (this.props.userData) {
            const { name, firstName, lastName, email } = this.props.userData;
            if (name && name.trim()) {
                displayName = name;
            } else if ((firstName || lastName)) {
                displayName = `${firstName || ''} ${lastName || ''}`.trim();
            } else if (email) {
                displayName = email;
            }
        } else if (this.props.currentUser) {
            // Cognito user object may expose username/email differently
            displayName = (this.props.currentUser.username 
                || (typeof this.props.currentUser.getUsername === 'function' && this.props.currentUser.getUsername())
                || this.props.currentUser.email 
                || displayName);
        }

        return (
            <div style={styles.profilePopup} onClick={(e) => e.stopPropagation()}>
                {this.props.isAuthenticated ? (
                    <>
                        <div style={styles.profileInfo}>
                            <div style={styles.userEmail}>{displayName}</div>
                            <div style={styles.userStatus}>Logged in</div>
                        </div>
                        <button 
                            style={styles.signOutButton}
                            onClick={this.props.onSignOut}
                        >
                            Sign out
                        </button>
                        <button 
                            style={{...styles.componentButton, marginTop: '8px', background: '#6c757d', color: '#fff', borderColor: '#6c757d'}}
                            onClick={() => {
                                this.props.onSwitchNoSession();
                                this.props.onToggleProfilePopup(); // Close the popup after switching
                            }}
                        >
                            No Session
                        </button>
                    </>
                ) : (
                    <div style={styles.profileInfo}>
                        <div style={styles.userStatus}>Not logged in</div>
                        <button 
                            style={{...styles.componentButton, marginTop: '8px'}}
                            onClick={this.props.onToggleSignInPopup}
                        >
                            Sign in
                        </button>
                    </div>
                )}
            </div>
        );
    }

    renderMain() {
        return (
            <div style={styles.contentWrapper}>
                <div style={styles.divider} />
                <div style={styles.bottomLeft}>
                    <div style={styles.feedbackBox}>
                        <button 
                            style={styles.textButton}
                            onClick={() => {
                                Zotero.debug("DeepTutor: Feedback button clicked");
                                const url = 'https://docs.google.com/forms/d/e/1FAIpQLSdOZgoMsM4Th2nAAMv8CvhA2TsqTqWq_psQpdfuadoiVsus6g/viewform';
                                Zotero.debug(`DeepTutor: Attempting to open feedback URL: ${url}`);
                                
                                try {
                                    // Primary: Use Zotero's proper API for opening external URLs
                                    Zotero.debug("DeepTutor: Trying primary method - Zotero.launchURL");
                                    Zotero.launchURL(url);
                                    Zotero.debug("DeepTutor: Successfully called Zotero.launchURL");
                                } catch (error) {
                                    Zotero.debug(`DeepTutor: Primary method failed - Zotero.launchURL: ${error.message}`);
                                    
                                    // Fallback 1: Try Zotero.Utilities.Internal.launchURL
                                    try {
                                        if (Zotero.Utilities && Zotero.Utilities.Internal && Zotero.Utilities.Internal.launchURL) {
                                            Zotero.debug("DeepTutor: Trying Fallback 1 - Zotero.Utilities.Internal.launchURL");
                                            Zotero.Utilities.Internal.launchURL(url);
                                            Zotero.debug("DeepTutor: Successfully called Zotero.Utilities.Internal.launchURL");
                                        } else {
                                            throw new Error("Zotero.Utilities.Internal.launchURL not available");
                                        }
                                    } catch (fallback1Error) {
                                        Zotero.debug(`DeepTutor: Fallback 1 failed - Zotero.Utilities.Internal.launchURL: ${fallback1Error.message}`);
                                        
                                        // Fallback 2: Try Zotero.HTTP.loadDocuments
                                        try {
                                            if (Zotero.HTTP && Zotero.HTTP.loadDocuments) {
                                                Zotero.debug("DeepTutor: Trying Fallback 2 - Zotero.HTTP.loadDocuments");
                                                Zotero.HTTP.loadDocuments([url]);
                                                Zotero.debug("DeepTutor: Successfully called Zotero.HTTP.loadDocuments");
                                            } else {
                                                throw new Error("Zotero.HTTP.loadDocuments not available");
                                            }
                                        } catch (fallback2Error) {
                                            Zotero.debug(`DeepTutor: Fallback 2 failed - Zotero.HTTP.loadDocuments: ${fallback2Error.message}`);
                                            
                                            // Fallback 3: Try XPCOM nsIExternalProtocolService
                                            try {
                                                if (typeof Cc !== 'undefined' && typeof Ci !== 'undefined') {
                                                    Zotero.debug("DeepTutor: Trying Fallback 3 - XPCOM nsIExternalProtocolService (using Cc/Ci shortcuts)");
                                                    const extps = Cc["@mozilla.org/uriloader/external-protocol-service;1"]
                                                        .getService(Ci.nsIExternalProtocolService);
                                                    const uri = Cc["@mozilla.org/network/io-service;1"]
                                                        .getService(Ci.nsIIOService)
                                                        .newURI(url, null, null);
                                                    extps.loadURI(uri);
                                                    Zotero.debug("DeepTutor: Successfully opened URL via XPCOM nsIExternalProtocolService");
                                                } else {
                                                    throw new Error("XPCOM Cc/Ci shortcuts not available");
                                                }
                                            } catch (fallback3Error) {
                                                Zotero.debug(`DeepTutor: Fallback 3 failed - XPCOM nsIExternalProtocolService: ${fallback3Error.message}`);
                                                
                                                // Final fallback: Copy URL to clipboard
                                                if (navigator.clipboard) {
                                                    Zotero.debug("DeepTutor: Trying final fallback - copy URL to clipboard");
                                                    navigator.clipboard.writeText(url)
                                                        .then(() => {
                                                            Zotero.debug("DeepTutor: Successfully copied feedback URL to clipboard");
                                                            Zotero.alert(null, "DeepTutor", 'Feedback form URL copied to clipboard!\nPlease paste it in your browser to access the form.');
                                                        })
                                                        .catch((clipboardError) => {
                                                            Zotero.debug(`DeepTutor: Failed to copy to clipboard: ${clipboardError.message}`);
                                                            Zotero.alert(null, "DeepTutor", `Please manually visit this URL:\n${url}`);
                                                        });
                                                } else {
                                                    Zotero.debug("DeepTutor: Clipboard API not available, showing alert with URL");
                                                    Zotero.alert(null, "DeepTutor", `Please manually visit this URL:\n${url}`);
                                                }
                                            }
                                        }
                                    }
                                }
                            }}
                        >
                            <img src={this.props.feedIconPath} alt="Give Us Feedback" style={styles.buttonIcon} />
                            Give Us Feedback
                        </button>
                    </div>
                    <div style={styles.buttonsBox}>
                        <div style={styles.profileButtonContainer}>
                            <button style={styles.textButton} onClick={(e) => {
                                e.stopPropagation();
                                this.props.onToggleProfilePopup();
                            }}>
                                <img src={this.props.personIconPath} alt="Profile" style={styles.buttonIcon} />
                                Profile
                            </button>
                            {this.renderProfilePopup()}
                        </div>
                        <button style={styles.upgradeButton} onClick={this.props.onToggleUpgradePopup}>Upgrade</button>
                    </div>
                </div>
            </div>
        );
    }

    renderWelcome() {
        return (
            <div style={styles.contentWrapper}>
            </div>
        );
    }

    renderSessionHistory() {
        return this.renderMain();
    }

    render() {
        let content;
        if (this.props.currentPane === 'welcome') {
            content = this.renderWelcome();
        } else if (this.props.currentPane === 'main') {
            content = this.renderMain();
        } else if (this.props.currentPane === 'sessionHistory') {
            content = this.renderSessionHistory();
        } else {
            content = this.renderMain();
        }
        return (
            <div style={styles.bottom}>
                {content}
            </div>
        );
    }
}

DeepTutorBottomSection.propTypes = {
    currentPane: PropTypes.string.isRequired,
    onSwitchPane: PropTypes.func.isRequired,
    onToggleProfilePopup: PropTypes.func.isRequired,
    onToggleSignInPopup: PropTypes.func.isRequired,
    onToggleSignUpPopup: PropTypes.func.isRequired,
    onToggleUpgradePopup: PropTypes.func.isRequired,
    showProfilePopup: PropTypes.bool.isRequired,
    feedIconPath: PropTypes.string.isRequired,
    personIconPath: PropTypes.string.isRequired,
    isAuthenticated: PropTypes.bool,
    currentUser: PropTypes.object,
    onSignOut: PropTypes.func,
<<<<<<< HEAD
    onSwitchNoSession: PropTypes.func,
=======
    userData: PropTypes.object,
>>>>>>> c35989bc
};

DeepTutorBottomSection.defaultProps = {
    isAuthenticated: false,
    currentUser: null,
    onSignOut: () => {},
    userData: null,
};

export default DeepTutorBottomSection; <|MERGE_RESOLUTION|>--- conflicted
+++ resolved
@@ -1,403 +1,400 @@
-import React from 'react';
-import PropTypes from 'prop-types';
-
-const styles = {
-    divider: {
-        width: '100%',
-        height: '0.0625rem',
-        background: '#D9D9D9',
-        marginBottom: '0.625rem',
-    },
-    bottom: {
-        display: 'flex',
-        flexDirection: 'row',
-        alignItems: 'center',
-        justifyContent: 'space-between',
-        padding: '1.5rem 1.25rem 1.25rem 1.25rem',
-        background: '#F2F2F2',
-        width: '100%',
-        boxSizing: 'border-box',
-        position: 'relative',
-        bottom: 0,
-        left: 0,
-        right: 0,
-        margin: 0,
-        zIndex: 1,
-    },
-    contentWrapper: {
-        display: 'flex',
-        flexDirection: 'column',
-        alignItems: 'center',
-        justifyContent: 'flex-start',
-        width: '100%',
-        gap: '0.3125rem',
-    },
-    bottomLeft: {
-        display: 'flex',
-        flexDirection: 'column',
-        alignItems: 'center',
-        gap: '0.3125rem',
-        width: '100%',
-    },
-    feedbackBox: {
-        display: 'flex',
-        alignItems: 'center',
-        width: '100%',
-        marginBottom: '0.3125rem',
-    },
-    buttonsBox: {
-        display: 'flex',
-        flexDirection: 'row',
-        alignItems: 'center',
-        justifyContent: 'space-between',
-        width: '100%',
-    },
-    textButton: {
-        background: '#F2F2F2',
-        border: 'none',
-        color: '#292929',
-        fontWeight: 500,
-        fontSize: '1rem',
-        lineHeight: '100%',
-        letterSpacing: '0%',
-        fontFamily: 'Roboto, sans-serif',
-        cursor: 'pointer',
-        padding: '0.5rem 1rem',
-        margin: 0,
-        borderRadius: '0.25rem',
-        width: 'fit-content',
-        textAlign: 'left',
-        display: 'flex',
-        alignItems: 'center',
-        gap: '0.5rem',
-        transition: 'background-color 0.2s ease',
-        textDecoration: 'underline',
-        ':hover': {
-            background: '#D9D9D9'
-        }
-    },
-    buttonIcon: {
-        width: '1.1rem',
-        height: '1.1rem',
-        objectFit: 'contain',
-    },
-    upgradeButton: {
-        display: 'flex',
-        alignItems: 'center',
-        justifyContent: 'center',
-        width: '7rem',
-        height: '2.65rem',
-        padding: '0.625rem 1.25rem',
-        background: '#0687E5',
-        border: 'none',
-        borderRadius: '0.625rem',
-        fontWeight: 500,
-        fontSize: '1rem',
-        color: '#ffffff',
-        cursor: 'pointer',
-        boxShadow: '0 0.0625rem 0.125rem rgba(0,0,0,0.03)',
-        transition: 'background 0.2s',
-        fontFamily: 'Roboto, sans-serif',
-    },
-    profilePopup: {
-        position: 'absolute',
-        bottom: '100%',
-        left: 0,
-        background: '#fff',
-        borderRadius: '0.5rem',
-        boxShadow: '0 0.125rem 0.5rem rgba(0,0,0,0.15)',
-        padding: '0.75rem',
-        marginBottom: '0.5rem',
-        zIndex: 1000,
-        minWidth: '12.5rem',
-    },
-    profileButtonContainer: {
-        position: 'relative',
-    },
-    componentButton: {
-        padding: '0.375rem 1.125rem',
-        borderRadius: '0.375rem',
-        border: '0.0625rem solid #0687E5',
-        background: '#fff',
-        color: '#0687E5',
-        fontWeight: 600,
-        cursor: 'pointer',
-        fontFamily: 'Roboto, Inter, Arial, sans-serif',
-        width: '100%',
-        textAlign: 'left',
-        marginBottom: '0.25rem',
-        transition: 'all 0.2s ease',
-        '&:hover': {
-            background: '#f0f9ff',
-        },
-    },
-    componentButtonActive: {
-        background: '#0687E5',
-        color: '#fff',
-    },
-    profileInfo: {
-        padding: '0.5rem 0',
-        borderBottom: '0.0625rem solid #e9ecef',
-        marginBottom: '0.5rem',
-    },
-    userEmail: {
-        fontSize: '0.875rem',
-        fontWeight: 500,
-        color: '#333',
-        marginBottom: '0.25rem',
-    },
-    userStatus: {
-        fontSize: '0.75rem',
-        color: '#666',
-    },
-    signOutButton: {
-        background: '#dc3545',
-        color: '#fff',
-        border: 'none',
-        borderRadius: '0.25rem',
-        padding: '0.375rem 0.75rem',
-        fontSize: '0.875rem',
-        fontWeight: 500,
-        cursor: 'pointer',
-        width: '100%',
-        marginTop: '0.5rem',
-        transition: 'background 0.2s',
-        ':hover': {
-            background: '#c82333'
-        }
-    },
-};
-
-class DeepTutorBottomSection extends React.Component {
-    getComponentButtonStyle(isActive) {
-        return {
-            ...styles.componentButton,
-            ...(isActive ? styles.componentButtonActive : {})
-        };
-    }
-
-    renderProfilePopup() {
-        if (!this.props.showProfilePopup) return null;
-
-        // Determine display name/email
-        let displayName = 'User';
-        if (this.props.userData) {
-            const { name, firstName, lastName, email } = this.props.userData;
-            if (name && name.trim()) {
-                displayName = name;
-            } else if ((firstName || lastName)) {
-                displayName = `${firstName || ''} ${lastName || ''}`.trim();
-            } else if (email) {
-                displayName = email;
-            }
-        } else if (this.props.currentUser) {
-            // Cognito user object may expose username/email differently
-            displayName = (this.props.currentUser.username 
-                || (typeof this.props.currentUser.getUsername === 'function' && this.props.currentUser.getUsername())
-                || this.props.currentUser.email 
-                || displayName);
-        }
-
-        return (
-            <div style={styles.profilePopup} onClick={(e) => e.stopPropagation()}>
-                {this.props.isAuthenticated ? (
-                    <>
-                        <div style={styles.profileInfo}>
-                            <div style={styles.userEmail}>{displayName}</div>
-                            <div style={styles.userStatus}>Logged in</div>
-                        </div>
-                        <button 
-                            style={styles.signOutButton}
-                            onClick={this.props.onSignOut}
-                        >
-                            Sign out
-                        </button>
-                        <button 
-                            style={{...styles.componentButton, marginTop: '8px', background: '#6c757d', color: '#fff', borderColor: '#6c757d'}}
-                            onClick={() => {
-                                this.props.onSwitchNoSession();
-                                this.props.onToggleProfilePopup(); // Close the popup after switching
-                            }}
-                        >
-                            No Session
-                        </button>
-                    </>
-                ) : (
-                    <div style={styles.profileInfo}>
-                        <div style={styles.userStatus}>Not logged in</div>
-                        <button 
-                            style={{...styles.componentButton, marginTop: '8px'}}
-                            onClick={this.props.onToggleSignInPopup}
-                        >
-                            Sign in
-                        </button>
-                    </div>
-                )}
-            </div>
-        );
-    }
-
-    renderMain() {
-        return (
-            <div style={styles.contentWrapper}>
-                <div style={styles.divider} />
-                <div style={styles.bottomLeft}>
-                    <div style={styles.feedbackBox}>
-                        <button 
-                            style={styles.textButton}
-                            onClick={() => {
-                                Zotero.debug("DeepTutor: Feedback button clicked");
-                                const url = 'https://docs.google.com/forms/d/e/1FAIpQLSdOZgoMsM4Th2nAAMv8CvhA2TsqTqWq_psQpdfuadoiVsus6g/viewform';
-                                Zotero.debug(`DeepTutor: Attempting to open feedback URL: ${url}`);
-                                
-                                try {
-                                    // Primary: Use Zotero's proper API for opening external URLs
-                                    Zotero.debug("DeepTutor: Trying primary method - Zotero.launchURL");
-                                    Zotero.launchURL(url);
-                                    Zotero.debug("DeepTutor: Successfully called Zotero.launchURL");
-                                } catch (error) {
-                                    Zotero.debug(`DeepTutor: Primary method failed - Zotero.launchURL: ${error.message}`);
-                                    
-                                    // Fallback 1: Try Zotero.Utilities.Internal.launchURL
-                                    try {
-                                        if (Zotero.Utilities && Zotero.Utilities.Internal && Zotero.Utilities.Internal.launchURL) {
-                                            Zotero.debug("DeepTutor: Trying Fallback 1 - Zotero.Utilities.Internal.launchURL");
-                                            Zotero.Utilities.Internal.launchURL(url);
-                                            Zotero.debug("DeepTutor: Successfully called Zotero.Utilities.Internal.launchURL");
-                                        } else {
-                                            throw new Error("Zotero.Utilities.Internal.launchURL not available");
-                                        }
-                                    } catch (fallback1Error) {
-                                        Zotero.debug(`DeepTutor: Fallback 1 failed - Zotero.Utilities.Internal.launchURL: ${fallback1Error.message}`);
-                                        
-                                        // Fallback 2: Try Zotero.HTTP.loadDocuments
-                                        try {
-                                            if (Zotero.HTTP && Zotero.HTTP.loadDocuments) {
-                                                Zotero.debug("DeepTutor: Trying Fallback 2 - Zotero.HTTP.loadDocuments");
-                                                Zotero.HTTP.loadDocuments([url]);
-                                                Zotero.debug("DeepTutor: Successfully called Zotero.HTTP.loadDocuments");
-                                            } else {
-                                                throw new Error("Zotero.HTTP.loadDocuments not available");
-                                            }
-                                        } catch (fallback2Error) {
-                                            Zotero.debug(`DeepTutor: Fallback 2 failed - Zotero.HTTP.loadDocuments: ${fallback2Error.message}`);
-                                            
-                                            // Fallback 3: Try XPCOM nsIExternalProtocolService
-                                            try {
-                                                if (typeof Cc !== 'undefined' && typeof Ci !== 'undefined') {
-                                                    Zotero.debug("DeepTutor: Trying Fallback 3 - XPCOM nsIExternalProtocolService (using Cc/Ci shortcuts)");
-                                                    const extps = Cc["@mozilla.org/uriloader/external-protocol-service;1"]
-                                                        .getService(Ci.nsIExternalProtocolService);
-                                                    const uri = Cc["@mozilla.org/network/io-service;1"]
-                                                        .getService(Ci.nsIIOService)
-                                                        .newURI(url, null, null);
-                                                    extps.loadURI(uri);
-                                                    Zotero.debug("DeepTutor: Successfully opened URL via XPCOM nsIExternalProtocolService");
-                                                } else {
-                                                    throw new Error("XPCOM Cc/Ci shortcuts not available");
-                                                }
-                                            } catch (fallback3Error) {
-                                                Zotero.debug(`DeepTutor: Fallback 3 failed - XPCOM nsIExternalProtocolService: ${fallback3Error.message}`);
-                                                
-                                                // Final fallback: Copy URL to clipboard
-                                                if (navigator.clipboard) {
-                                                    Zotero.debug("DeepTutor: Trying final fallback - copy URL to clipboard");
-                                                    navigator.clipboard.writeText(url)
-                                                        .then(() => {
-                                                            Zotero.debug("DeepTutor: Successfully copied feedback URL to clipboard");
-                                                            Zotero.alert(null, "DeepTutor", 'Feedback form URL copied to clipboard!\nPlease paste it in your browser to access the form.');
-                                                        })
-                                                        .catch((clipboardError) => {
-                                                            Zotero.debug(`DeepTutor: Failed to copy to clipboard: ${clipboardError.message}`);
-                                                            Zotero.alert(null, "DeepTutor", `Please manually visit this URL:\n${url}`);
-                                                        });
-                                                } else {
-                                                    Zotero.debug("DeepTutor: Clipboard API not available, showing alert with URL");
-                                                    Zotero.alert(null, "DeepTutor", `Please manually visit this URL:\n${url}`);
-                                                }
-                                            }
-                                        }
-                                    }
-                                }
-                            }}
-                        >
-                            <img src={this.props.feedIconPath} alt="Give Us Feedback" style={styles.buttonIcon} />
-                            Give Us Feedback
-                        </button>
-                    </div>
-                    <div style={styles.buttonsBox}>
-                        <div style={styles.profileButtonContainer}>
-                            <button style={styles.textButton} onClick={(e) => {
-                                e.stopPropagation();
-                                this.props.onToggleProfilePopup();
-                            }}>
-                                <img src={this.props.personIconPath} alt="Profile" style={styles.buttonIcon} />
-                                Profile
-                            </button>
-                            {this.renderProfilePopup()}
-                        </div>
-                        <button style={styles.upgradeButton} onClick={this.props.onToggleUpgradePopup}>Upgrade</button>
-                    </div>
-                </div>
-            </div>
-        );
-    }
-
-    renderWelcome() {
-        return (
-            <div style={styles.contentWrapper}>
-            </div>
-        );
-    }
-
-    renderSessionHistory() {
-        return this.renderMain();
-    }
-
-    render() {
-        let content;
-        if (this.props.currentPane === 'welcome') {
-            content = this.renderWelcome();
-        } else if (this.props.currentPane === 'main') {
-            content = this.renderMain();
-        } else if (this.props.currentPane === 'sessionHistory') {
-            content = this.renderSessionHistory();
-        } else {
-            content = this.renderMain();
-        }
-        return (
-            <div style={styles.bottom}>
-                {content}
-            </div>
-        );
-    }
-}
-
-DeepTutorBottomSection.propTypes = {
-    currentPane: PropTypes.string.isRequired,
-    onSwitchPane: PropTypes.func.isRequired,
-    onToggleProfilePopup: PropTypes.func.isRequired,
-    onToggleSignInPopup: PropTypes.func.isRequired,
-    onToggleSignUpPopup: PropTypes.func.isRequired,
-    onToggleUpgradePopup: PropTypes.func.isRequired,
-    showProfilePopup: PropTypes.bool.isRequired,
-    feedIconPath: PropTypes.string.isRequired,
-    personIconPath: PropTypes.string.isRequired,
-    isAuthenticated: PropTypes.bool,
-    currentUser: PropTypes.object,
-    onSignOut: PropTypes.func,
-<<<<<<< HEAD
-    onSwitchNoSession: PropTypes.func,
-=======
-    userData: PropTypes.object,
->>>>>>> c35989bc
-};
-
-DeepTutorBottomSection.defaultProps = {
-    isAuthenticated: false,
-    currentUser: null,
-    onSignOut: () => {},
-    userData: null,
-};
-
+import React from 'react';
+import PropTypes from 'prop-types';
+
+const styles = {
+    divider: {
+        width: '100%',
+        height: '0.0625rem',
+        background: '#D9D9D9',
+        marginBottom: '0.625rem',
+    },
+    bottom: {
+        display: 'flex',
+        flexDirection: 'row',
+        alignItems: 'center',
+        justifyContent: 'space-between',
+        padding: '1.5rem 1.25rem 1.25rem 1.25rem',
+        background: '#F2F2F2',
+        width: '100%',
+        boxSizing: 'border-box',
+        position: 'relative',
+        bottom: 0,
+        left: 0,
+        right: 0,
+        margin: 0,
+        zIndex: 1,
+    },
+    contentWrapper: {
+        display: 'flex',
+        flexDirection: 'column',
+        alignItems: 'center',
+        justifyContent: 'flex-start',
+        width: '100%',
+        gap: '0.3125rem',
+    },
+    bottomLeft: {
+        display: 'flex',
+        flexDirection: 'column',
+        alignItems: 'center',
+        gap: '0.3125rem',
+        width: '100%',
+    },
+    feedbackBox: {
+        display: 'flex',
+        alignItems: 'center',
+        width: '100%',
+        marginBottom: '0.3125rem',
+    },
+    buttonsBox: {
+        display: 'flex',
+        flexDirection: 'row',
+        alignItems: 'center',
+        justifyContent: 'space-between',
+        width: '100%',
+    },
+    textButton: {
+        background: '#F2F2F2',
+        border: 'none',
+        color: '#292929',
+        fontWeight: 500,
+        fontSize: '1rem',
+        lineHeight: '100%',
+        letterSpacing: '0%',
+        fontFamily: 'Roboto, sans-serif',
+        cursor: 'pointer',
+        padding: '0.5rem 1rem',
+        margin: 0,
+        borderRadius: '0.25rem',
+        width: 'fit-content',
+        textAlign: 'left',
+        display: 'flex',
+        alignItems: 'center',
+        gap: '0.5rem',
+        transition: 'background-color 0.2s ease',
+        textDecoration: 'underline',
+        ':hover': {
+            background: '#D9D9D9'
+        }
+    },
+    buttonIcon: {
+        width: '1.1rem',
+        height: '1.1rem',
+        objectFit: 'contain',
+    },
+    upgradeButton: {
+        display: 'flex',
+        alignItems: 'center',
+        justifyContent: 'center',
+        width: '7rem',
+        height: '2.65rem',
+        padding: '0.625rem 1.25rem',
+        background: '#0687E5',
+        border: 'none',
+        borderRadius: '0.625rem',
+        fontWeight: 500,
+        fontSize: '1rem',
+        color: '#ffffff',
+        cursor: 'pointer',
+        boxShadow: '0 0.0625rem 0.125rem rgba(0,0,0,0.03)',
+        transition: 'background 0.2s',
+        fontFamily: 'Roboto, sans-serif',
+    },
+    profilePopup: {
+        position: 'absolute',
+        bottom: '100%',
+        left: 0,
+        background: '#fff',
+        borderRadius: '0.5rem',
+        boxShadow: '0 0.125rem 0.5rem rgba(0,0,0,0.15)',
+        padding: '0.75rem',
+        marginBottom: '0.5rem',
+        zIndex: 1000,
+        minWidth: '12.5rem',
+    },
+    profileButtonContainer: {
+        position: 'relative',
+    },
+    componentButton: {
+        padding: '0.375rem 1.125rem',
+        borderRadius: '0.375rem',
+        border: '0.0625rem solid #0687E5',
+        background: '#fff',
+        color: '#0687E5',
+        fontWeight: 600,
+        cursor: 'pointer',
+        fontFamily: 'Roboto, Inter, Arial, sans-serif',
+        width: '100%',
+        textAlign: 'left',
+        marginBottom: '0.25rem',
+        transition: 'all 0.2s ease',
+        '&:hover': {
+            background: '#f0f9ff',
+        },
+    },
+    componentButtonActive: {
+        background: '#0687E5',
+        color: '#fff',
+    },
+    profileInfo: {
+        padding: '0.5rem 0',
+        borderBottom: '0.0625rem solid #e9ecef',
+        marginBottom: '0.5rem',
+    },
+    userEmail: {
+        fontSize: '0.875rem',
+        fontWeight: 500,
+        color: '#333',
+        marginBottom: '0.25rem',
+    },
+    userStatus: {
+        fontSize: '0.75rem',
+        color: '#666',
+    },
+    signOutButton: {
+        background: '#dc3545',
+        color: '#fff',
+        border: 'none',
+        borderRadius: '0.25rem',
+        padding: '0.375rem 0.75rem',
+        fontSize: '0.875rem',
+        fontWeight: 500,
+        cursor: 'pointer',
+        width: '100%',
+        marginTop: '0.5rem',
+        transition: 'background 0.2s',
+        ':hover': {
+            background: '#c82333'
+        }
+    },
+};
+
+class DeepTutorBottomSection extends React.Component {
+    getComponentButtonStyle(isActive) {
+        return {
+            ...styles.componentButton,
+            ...(isActive ? styles.componentButtonActive : {})
+        };
+    }
+
+    renderProfilePopup() {
+        if (!this.props.showProfilePopup) return null;
+
+        // Determine display name/email
+        let displayName = 'User';
+        if (this.props.userData) {
+            const { name, firstName, lastName, email } = this.props.userData;
+            if (name && name.trim()) {
+                displayName = name;
+            } else if ((firstName || lastName)) {
+                displayName = `${firstName || ''} ${lastName || ''}`.trim();
+            } else if (email) {
+                displayName = email;
+            }
+        } else if (this.props.currentUser) {
+            // Cognito user object may expose username/email differently
+            displayName = (this.props.currentUser.username 
+                || (typeof this.props.currentUser.getUsername === 'function' && this.props.currentUser.getUsername())
+                || this.props.currentUser.email 
+                || displayName);
+        }
+
+        return (
+            <div style={styles.profilePopup} onClick={(e) => e.stopPropagation()}>
+                {this.props.isAuthenticated ? (
+                    <>
+                        <div style={styles.profileInfo}>
+                            <div style={styles.userEmail}>{displayName}</div>
+                            <div style={styles.userStatus}>Logged in</div>
+                        </div>
+                        <button 
+                            style={styles.signOutButton}
+                            onClick={this.props.onSignOut}
+                        >
+                            Sign out
+                        </button>
+                        <button 
+                            style={{...styles.componentButton, marginTop: '8px', background: '#6c757d', color: '#fff', borderColor: '#6c757d'}}
+                            onClick={() => {
+                                this.props.onSwitchNoSession();
+                                this.props.onToggleProfilePopup(); // Close the popup after switching
+                            }}
+                        >
+                            No Session
+                        </button>
+                    </>
+                ) : (
+                    <div style={styles.profileInfo}>
+                        <div style={styles.userStatus}>Not logged in</div>
+                        <button 
+                            style={{...styles.componentButton, marginTop: '8px'}}
+                            onClick={this.props.onToggleSignInPopup}
+                        >
+                            Sign in
+                        </button>
+                    </div>
+                )}
+            </div>
+        );
+    }
+
+    renderMain() {
+        return (
+            <div style={styles.contentWrapper}>
+                <div style={styles.divider} />
+                <div style={styles.bottomLeft}>
+                    <div style={styles.feedbackBox}>
+                        <button 
+                            style={styles.textButton}
+                            onClick={() => {
+                                Zotero.debug("DeepTutor: Feedback button clicked");
+                                const url = 'https://docs.google.com/forms/d/e/1FAIpQLSdOZgoMsM4Th2nAAMv8CvhA2TsqTqWq_psQpdfuadoiVsus6g/viewform';
+                                Zotero.debug(`DeepTutor: Attempting to open feedback URL: ${url}`);
+                                
+                                try {
+                                    // Primary: Use Zotero's proper API for opening external URLs
+                                    Zotero.debug("DeepTutor: Trying primary method - Zotero.launchURL");
+                                    Zotero.launchURL(url);
+                                    Zotero.debug("DeepTutor: Successfully called Zotero.launchURL");
+                                } catch (error) {
+                                    Zotero.debug(`DeepTutor: Primary method failed - Zotero.launchURL: ${error.message}`);
+                                    
+                                    // Fallback 1: Try Zotero.Utilities.Internal.launchURL
+                                    try {
+                                        if (Zotero.Utilities && Zotero.Utilities.Internal && Zotero.Utilities.Internal.launchURL) {
+                                            Zotero.debug("DeepTutor: Trying Fallback 1 - Zotero.Utilities.Internal.launchURL");
+                                            Zotero.Utilities.Internal.launchURL(url);
+                                            Zotero.debug("DeepTutor: Successfully called Zotero.Utilities.Internal.launchURL");
+                                        } else {
+                                            throw new Error("Zotero.Utilities.Internal.launchURL not available");
+                                        }
+                                    } catch (fallback1Error) {
+                                        Zotero.debug(`DeepTutor: Fallback 1 failed - Zotero.Utilities.Internal.launchURL: ${fallback1Error.message}`);
+                                        
+                                        // Fallback 2: Try Zotero.HTTP.loadDocuments
+                                        try {
+                                            if (Zotero.HTTP && Zotero.HTTP.loadDocuments) {
+                                                Zotero.debug("DeepTutor: Trying Fallback 2 - Zotero.HTTP.loadDocuments");
+                                                Zotero.HTTP.loadDocuments([url]);
+                                                Zotero.debug("DeepTutor: Successfully called Zotero.HTTP.loadDocuments");
+                                            } else {
+                                                throw new Error("Zotero.HTTP.loadDocuments not available");
+                                            }
+                                        } catch (fallback2Error) {
+                                            Zotero.debug(`DeepTutor: Fallback 2 failed - Zotero.HTTP.loadDocuments: ${fallback2Error.message}`);
+                                            
+                                            // Fallback 3: Try XPCOM nsIExternalProtocolService
+                                            try {
+                                                if (typeof Cc !== 'undefined' && typeof Ci !== 'undefined') {
+                                                    Zotero.debug("DeepTutor: Trying Fallback 3 - XPCOM nsIExternalProtocolService (using Cc/Ci shortcuts)");
+                                                    const extps = Cc["@mozilla.org/uriloader/external-protocol-service;1"]
+                                                        .getService(Ci.nsIExternalProtocolService);
+                                                    const uri = Cc["@mozilla.org/network/io-service;1"]
+                                                        .getService(Ci.nsIIOService)
+                                                        .newURI(url, null, null);
+                                                    extps.loadURI(uri);
+                                                    Zotero.debug("DeepTutor: Successfully opened URL via XPCOM nsIExternalProtocolService");
+                                                } else {
+                                                    throw new Error("XPCOM Cc/Ci shortcuts not available");
+                                                }
+                                            } catch (fallback3Error) {
+                                                Zotero.debug(`DeepTutor: Fallback 3 failed - XPCOM nsIExternalProtocolService: ${fallback3Error.message}`);
+                                                
+                                                // Final fallback: Copy URL to clipboard
+                                                if (navigator.clipboard) {
+                                                    Zotero.debug("DeepTutor: Trying final fallback - copy URL to clipboard");
+                                                    navigator.clipboard.writeText(url)
+                                                        .then(() => {
+                                                            Zotero.debug("DeepTutor: Successfully copied feedback URL to clipboard");
+                                                            Zotero.alert(null, "DeepTutor", 'Feedback form URL copied to clipboard!\nPlease paste it in your browser to access the form.');
+                                                        })
+                                                        .catch((clipboardError) => {
+                                                            Zotero.debug(`DeepTutor: Failed to copy to clipboard: ${clipboardError.message}`);
+                                                            Zotero.alert(null, "DeepTutor", `Please manually visit this URL:\n${url}`);
+                                                        });
+                                                } else {
+                                                    Zotero.debug("DeepTutor: Clipboard API not available, showing alert with URL");
+                                                    Zotero.alert(null, "DeepTutor", `Please manually visit this URL:\n${url}`);
+                                                }
+                                            }
+                                        }
+                                    }
+                                }
+                            }}
+                        >
+                            <img src={this.props.feedIconPath} alt="Give Us Feedback" style={styles.buttonIcon} />
+                            Give Us Feedback
+                        </button>
+                    </div>
+                    <div style={styles.buttonsBox}>
+                        <div style={styles.profileButtonContainer}>
+                            <button style={styles.textButton} onClick={(e) => {
+                                e.stopPropagation();
+                                this.props.onToggleProfilePopup();
+                            }}>
+                                <img src={this.props.personIconPath} alt="Profile" style={styles.buttonIcon} />
+                                Profile
+                            </button>
+                            {this.renderProfilePopup()}
+                        </div>
+                        <button style={styles.upgradeButton} onClick={this.props.onToggleUpgradePopup}>Upgrade</button>
+                    </div>
+                </div>
+            </div>
+        );
+    }
+
+    renderWelcome() {
+        return (
+            <div style={styles.contentWrapper}>
+            </div>
+        );
+    }
+
+    renderSessionHistory() {
+        return this.renderMain();
+    }
+
+    render() {
+        let content;
+        if (this.props.currentPane === 'welcome') {
+            content = this.renderWelcome();
+        } else if (this.props.currentPane === 'main') {
+            content = this.renderMain();
+        } else if (this.props.currentPane === 'sessionHistory') {
+            content = this.renderSessionHistory();
+        } else {
+            content = this.renderMain();
+        }
+        return (
+            <div style={styles.bottom}>
+                {content}
+            </div>
+        );
+    }
+}
+
+DeepTutorBottomSection.propTypes = {
+    currentPane: PropTypes.string.isRequired,
+    onSwitchPane: PropTypes.func.isRequired,
+    onToggleProfilePopup: PropTypes.func.isRequired,
+    onToggleSignInPopup: PropTypes.func.isRequired,
+    onToggleSignUpPopup: PropTypes.func.isRequired,
+    onToggleUpgradePopup: PropTypes.func.isRequired,
+    showProfilePopup: PropTypes.bool.isRequired,
+    feedIconPath: PropTypes.string.isRequired,
+    personIconPath: PropTypes.string.isRequired,
+    isAuthenticated: PropTypes.bool,
+    currentUser: PropTypes.object,
+    onSignOut: PropTypes.func,
+    onSwitchNoSession: PropTypes.func,
+    userData: PropTypes.object,
+};
+
+DeepTutorBottomSection.defaultProps = {
+    isAuthenticated: false,
+    currentUser: null,
+    onSignOut: () => {},
+    userData: null,
+};
+
 export default DeepTutorBottomSection; 