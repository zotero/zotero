/*
    ***** BEGIN LICENSE BLOCK *****
    
    Copyright © 2009 Center for History and New Media
                     George Mason University, Fairfax, Virginia, USA
                     http://zotero.org
    
    This file is part of Zotero.
    
    Zotero is free software: you can redistribute it and/or modify
    it under the terms of the GNU Affero General Public License as published by
    the Free Software Foundation, either version 3 of the License, or
    (at your option) any later version.
    
    Zotero is distributed in the hope that it will be useful,
    but WITHOUT ANY WARRANTY; without even the implied warranty of
    MERCHANTABILITY or FITNESS FOR A PARTICULAR PURPOSE.  See the
    GNU Affero General Public License for more details.
    
    You should have received a copy of the GNU Affero General Public License
    along with Zotero.  If not, see <http://www.gnu.org/licenses/>.
    
    ***** END LICENSE BLOCK *****
*/

const ZOTERO_CONFIG = {
	GUID: 'zotero@chnm.gmu.edu',
	DB_REBUILD: false, // erase DB and recreate from schema
	REPOSITORY_URL: 'https://gator1603.hostgator.com/~fbennett/cgi-bin',
	REPOSITORY_CHECK_INTERVAL: 86400, // 24 hours
	REPOSITORY_RETRY_INTERVAL: 3600, // 1 hour
	// XXX values used for iterative testing
	//REPOSITORY_CHECK_INTERVAL: 60, // 24 hours
	//REPOSITORY_RETRY_INTERVAL: 30, // 1 hour
	BASE_URI: 'http://zotero.org/',
	WWW_BASE_URL: 'http://www.zotero.org/',
	SYNC_URL: 'https://sync.zotero.org/',
	API_URL: 'https://api.zotero.org/',
	API_VERSION: 2,
	PREF_BRANCH: 'extensions.zotero.',
	BOOKMARKLET_URL: 'https://www.zotero.org/bookmarklet/',
	VERSION: "4.0a1.SOURCE"
};

// Commonly used imports accessible anywhere
Components.utils.import("resource://zotero/q.js");
Components.utils.import("resource://gre/modules/XPCOMUtils.jsm");
Components.utils.import("resource://gre/modules/Services.jsm");

/*
 * Core functions
 */
 (function(){
	// Privileged (public) methods
	this.init = init;
	this.stateCheck = stateCheck;
	this.getProfileDirectory = getProfileDirectory;
	this.getZoteroDirectory = getZoteroDirectory;
	this.getStorageDirectory = getStorageDirectory;
	this.getZoteroDatabase = getZoteroDatabase;
	this.chooseZoteroDirectory = chooseZoteroDirectory;
	this.debug = debug;
	this.log = log;
	this.logError = logError;
	this.getErrors = getErrors;
	this.getSystemInfo = getSystemInfo;
	this.safeDebug = safeDebug;
	this.getString = getString;
	this.localeJoin = localeJoin;
	this.getLocaleCollation = getLocaleCollation;
	this.setFontSize = setFontSize;
	this.flattenArguments = flattenArguments;
	this.getAncestorByTagName = getAncestorByTagName;
	this.join = join;
	this.randomString = randomString;
	this.moveToUnique = moveToUnique;
	
	// Public properties
	this.initialized = false;
	this.skipLoading = false;
	this.startupError;
	this.__defineGetter__("startupErrorHandler", function() { return _startupErrorHandler; });
	this.version;
	this.platform;
	this.locale;
	this.dir; // locale direction: 'ltr' or 'rtl'
	this.isMac;
	this.isWin;
	this.initialURL; // used by Schema to show the changelog on upgrades
	this.multiFieldIds;   // key object
	this.multiFieldNames; // key object
	
	
	this.__defineGetter__('userID', function () {
		var sql = "SELECT value FROM settings WHERE "
					+ "setting='account' AND key='userID'";
		return Zotero.DB.valueQuery(sql);
	});
	
	this.__defineSetter__('userID', function (val) {
		var sql = "REPLACE INTO settings VALUES ('account', 'userID', ?)";
		Zotero.DB.query(sql, parseInt(val));
	});
	
	this.__defineGetter__('libraryID', function () {
		var sql = "SELECT value FROM settings WHERE "
					+ "setting='account' AND key='libraryID'";
		return Zotero.DB.valueQuery(sql);
	});
	
	this.__defineSetter__('libraryID', function (val) {
		var sql = "REPLACE INTO settings VALUES ('account', 'libraryID', ?)";
		Zotero.DB.query(sql, parseInt(val));
	});
	
	this.__defineGetter__('username', function () {
		var sql = "SELECT value FROM settings WHERE "
					+ "setting='account' AND key='username'";
		return Zotero.DB.valueQuery(sql);
	});
	
	this.__defineSetter__('username', function (val) {
		var sql = "REPLACE INTO settings VALUES ('account', 'username', ?)";
		Zotero.DB.query(sql, val);
	});
	
	this.getActiveZoteroPane = function() {
		var wm = Components.classes["@mozilla.org/appshell/window-mediator;1"]
			.getService(Components.interfaces.nsIWindowMediator);
		var win = wm.getMostRecentWindow("navigator:browser");
		return win.ZoteroPane;
	};
	
	this.getLocalUserKey = function (generate) {
		if (_localUserKey) {
			return _localUserKey;
		}
		
		var sql = "SELECT value FROM settings WHERE "
					+ "setting='account' AND key='localUserKey'";
		var key = Zotero.DB.valueQuery(sql);
		
		// Generate a local user key if we don't have a global library id
		if (!key && generate) {
			key = Zotero.randomString(8);
			var sql = "INSERT INTO settings VALUES ('account', 'localUserKey', ?)";
			Zotero.DB.query(sql, key);
		}
		_localUserKey = key;
		return key;
	};
	
	/**
	 * @property	{Boolean}	waiting		Whether Zotero is waiting for other
	 *										main thread events to be processed
	 */
	this.__defineGetter__('waiting', function () _waiting);
	
	/**
	 * @property	{Boolean}	locked		Whether all Zotero panes are locked
	 *										with an overlay
	 */
	this.__defineGetter__('locked', function () _locked);
	
	/**
	 * @property	{Boolean}	suppressUIUpdates	Don't update UI on Notifier triggers
	 */
	this.suppressUIUpdates = false;
	
	/**
	 * @property	{Boolean}	closing		True if the application is closing.
	 */
	this.closing = false;
	
	var _startupErrorHandler;
	var _zoteroDirectory = false;
	var _localizedStringBundle;
	var _localUserKey;
	var _waiting = 0;
	
	var _locked;
	var _unlockCallbacks = [];
	var _shutdownListeners = [];
	var _progressMeters;
	var _progressPopup;
	var _lastPercentage;
	
	// whether we are waiting for another Zotero process to release its DB lock
	var _waitingForDBLock = false;
	
	/**
	 * Maintains nsITimers to be used when Zotero.wait() completes (to reduce performance penalty
	 * of initializing new objects)
	 */
	var _waitTimers = [];
	
	/**
	 * Maintains nsITimerCallbacks to be used when Zotero.wait() completes
	 */
	var _waitTimerCallbacks = [];
	
	/**
	 * Maintains running nsITimers in global scope, so that they don't disappear randomly
	 */
	var _runningTimers = [];
	
	// Errors that were in the console at startup
	var _startupErrors = [];
	// Number of errors to maintain in the recent errors buffer
	const ERROR_BUFFER_SIZE = 25;
	// A rolling buffer of the last ERROR_BUFFER_SIZE errors
	var _recentErrors = [];
	
	/**
	 * Initialize the extension
	 */
	function init() {
		var i, ilen, res, sql;
		if (this.initialized || this.skipLoading) {
			return false;
		}
		
		var observerService = Components.classes["@mozilla.org/observer-service;1"]
			.getService(Components.interfaces.nsIObserverService);
		var versionComparator = Components.classes["@mozilla.org/xpcom/version-comparator;1"]
			.getService(Components.interfaces.nsIVersionComparator);
		
		// Load in the preferences branch for the extension
		Zotero.Prefs.init();
		Zotero.Debug.init();
		
		this.mainThread = Components.classes["@mozilla.org/thread-manager;1"].getService().mainThread;
		
		var appInfo = Components.classes["@mozilla.org/xre/app-info;1"].
				getService(Components.interfaces.nsIXULAppInfo),
			platformVersion = appInfo.platformVersion;
		this.isFx = true;
		this.isFx3 = false;
		this.isFx35 = false;
		this.isFx31 = false;
		this.isFx36 = false;
		this.isFx4 = true;
		this.isFx5 = true;
		
		this.isStandalone = appInfo.ID == ZOTERO_CONFIG['GUID'];
		if(this.isStandalone) {
			this.version = appInfo.version;
		} else {
			// Use until we collect version from extension manager
			this.version = ZOTERO_CONFIG['VERSION'];
			
			Components.utils.import("resource://gre/modules/AddonManager.jsm");
			AddonManager.getAddonByID(ZOTERO_CONFIG['GUID'],
				function(addon) { Zotero.version = addon.version; });
		}
		
		// OS platform
		var win = Components.classes["@mozilla.org/appshell/appShellService;1"]
			   .getService(Components.interfaces.nsIAppShellService)
			   .hiddenDOMWindow;
		this.platform = win.navigator.platform;
		this.isMac = (this.platform.substr(0, 3) == "Mac");
		this.isWin = (this.platform.substr(0, 3) == "Win");
		this.isLinux = (this.platform.substr(0, 5) == "Linux");
		this.oscpu = win.navigator.oscpu;
		
		// Browser
		Zotero.browser = "g";
		
		// Locale
		var prefs = Components.classes["@mozilla.org/preferences-service;1"]
						.getService(Components.interfaces.nsIPrefService),
			uaPrefs = prefs.getBranch("general.useragent.");
		try {
			this.locale = uaPrefs.getComplexValue("locale", Components.interfaces.nsIPrefLocalizedString);
		} catch (e) {}
		
		if(this.locale) {
			this.locale = this.locale.toString();
		} else {
			this.locale = uaPrefs.getCharPref("locale");
		}
		
		if (this.locale.length == 2) {
			this.locale = this.locale + '-' + this.locale.toUpperCase();
		}
		
		// Load in the localization stringbundle for use by getString(name)
		var stringBundleService =
			Components.classes["@mozilla.org/intl/stringbundle;1"]
			.getService(Components.interfaces.nsIStringBundleService);
		var localeService = Components.classes['@mozilla.org/intl/nslocaleservice;1'].
							getService(Components.interfaces.nsILocaleService);
		var appLocale = localeService.getApplicationLocale();
		
		_localizedStringBundle = stringBundleService.createBundle(
			"chrome://zotero/locale/zotero.properties", appLocale);
		
		// Also load the brand as appName
		var brandBundle = stringBundleService.createBundle(
			"chrome://branding/locale/brand.properties", appLocale);
		this.appName = brandBundle.GetStringFromName("brandShortName");
		
		// Set the locale direction to Zotero.dir
		// DEBUG: is there a better way to get the entity from JS?
		var xmlhttp = Components.classes["@mozilla.org/xmlextras/xmlhttprequest;1"]
						.createInstance();
		xmlhttp.open('GET', 'chrome://global/locale/global.dtd', false);
		xmlhttp.overrideMimeType('text/plain');
		xmlhttp.send(null);
		var matches = xmlhttp.responseText.match(/(ltr|rtl)/);
		if (matches && matches[0] == 'rtl') {
			Zotero.dir = 'rtl';
		}
		else {
			Zotero.dir = 'ltr';
		}
		
		try {
			var dataDir = Zotero.getZoteroDirectory();
		}
		catch (e) {
			// Zotero dir not found
			if (e.name == 'NS_ERROR_FILE_NOT_FOUND') {
				Zotero.startupError = Zotero.getString('dataDir.notFound');
				_startupErrorHandler = function() {
					var wm = Components.classes["@mozilla.org/appshell/window-mediator;1"]
						.getService(Components.interfaces.nsIWindowMediator);
					var win = wm.getMostRecentWindow('navigator:browser');
					
					var ps = Components.classes["@mozilla.org/embedcomp/prompt-service;1"].
							createInstance(Components.interfaces.nsIPromptService);
					var buttonFlags = (ps.BUTTON_POS_0) * (ps.BUTTON_TITLE_OK)
						+ (ps.BUTTON_POS_1) * (ps.BUTTON_TITLE_IS_STRING)
						+ (ps.BUTTON_POS_2) * (ps.BUTTON_TITLE_IS_STRING);
					var index = ps.confirmEx(win,
						Zotero.getString('general.error'),
						Zotero.startupError + '\n\n' +
						Zotero.getString('dataDir.previousDir') + ' '
							+ Zotero.Prefs.get('lastDataDir'),
						buttonFlags, null,
						Zotero.getString('dataDir.useProfileDir', Zotero.appName),
						Zotero.getString('general.locate'),
						null, {});
					
					// Revert to profile directory
					if (index == 1) {
						Zotero.chooseZoteroDirectory(false, true);
					}
					// Locate data directory
					else if (index == 2) {
						Zotero.chooseZoteroDirectory();
					}
				}
				return;
			} else if(e.name == "ZOTERO_DIR_MAY_EXIST") {
				var app = Zotero.isStandalone ? Zotero.getString('app.standalone') : Zotero.getString('app.firefox');
				var altApp = !Zotero.isStandalone ? Zotero.getString('app.standalone') : Zotero.getString('app.firefox');
				
				var message = Zotero.getString("dataDir.standaloneMigration.description", [app, altApp]);
				if(e.multipleProfiles) {
					message += "\n\n"+Zotero.getString("dataDir.standaloneMigration.multipleProfiles", [app, altApp]);
				}
				
				var ps = Components.classes["@mozilla.org/embedcomp/prompt-service;1"].
						createInstance(Components.interfaces.nsIPromptService);
				var buttonFlags = (ps.BUTTON_POS_0) * (ps.BUTTON_TITLE_YES)
					+ (ps.BUTTON_POS_1) * (ps.BUTTON_TITLE_NO)
					+ (ps.BUTTON_POS_2) * (ps.BUTTON_TITLE_IS_STRING);
				var index = ps.confirmEx(null, Zotero.getString("dataDir.standaloneMigration.title"), message,
					buttonFlags, null, null,
					Zotero.getString('dataDir.standaloneMigration.selectCustom'),
					null, {});
				
				// Migrate data directory
				if (index == 0) {
					// copy prefs
					var prefsFile = e.profile.clone();
					prefsFile.append("prefs.js");
					if(prefsFile.exists()) {
						// build sandbox
						var sandbox = new Components.utils.Sandbox("http://www.example.com/");
						Components.utils.evalInSandbox(
							"var prefs = {};"+
							"function user_pref(key, val) {"+
								"prefs[key] = val;"+
							"}"
						, sandbox);
						
						// remove comments
						var prefsJs = Zotero.File.getContents(prefsFile);
						prefsJs = prefsJs.replace(/^#[^\r\n]*$/mg, "");
						
						// evaluate
						Components.utils.evalInSandbox(prefsJs, sandbox);
						var prefs = sandbox.prefs;
						for(var key in prefs) {
							if(key.substr(0, ZOTERO_CONFIG.PREF_BRANCH.length) === ZOTERO_CONFIG.PREF_BRANCH
									&& key !== "extensions.zotero.firstRun2") {
								Zotero.Prefs.set(key.substr(ZOTERO_CONFIG.PREF_BRANCH.length), prefs[key]);
							}
						}
					}
					
					// also set data dir if no custom data dir is now defined
					if(!Zotero.Prefs.get("useDataDir")) {
						var dir = e.dir.QueryInterface(Components.interfaces.nsILocalFile);
						Zotero.Prefs.set('dataDir', dir.persistentDescriptor);
						Zotero.Prefs.set('lastDataDir', dir.path);
						Zotero.Prefs.set('useDataDir', true);
					}
				}
				// Create new data directory
				else if (index == 1) {
					Zotero.File.createDirectoryIfMissing(e.curDir);
				}
				// Locate new data directory
				else if (index == 2) {
					Zotero.chooseZoteroDirectory(true);
				}
			}
			// DEBUG: handle more startup errors
			else {
				throw (e);
				return false;
			}
		}
		
		// Register shutdown handler to call Zotero.shutdown()
		var _shutdownObserver = {observe:Zotero.shutdown};
		observerService.addObserver(_shutdownObserver, "quit-application", false);
		
		try {
			Zotero.IPC.init();
		}
		catch (e) {
			if (e.name == 'NS_ERROR_FILE_ACCESS_DENIED') {
				var msg = Zotero.localeJoin([
					Zotero.getString('startupError.databaseCannotBeOpened'),
					Zotero.getString('startupError.checkPermissions')
				]);
				Zotero.startupError = msg;
				Zotero.debug(e);
				Components.utils.reportError(e);
				return false;
			}
			throw (e);
		}
		
		var cs = Components.classes["@mozilla.org/consoleservice;1"].
			getService(Components.interfaces.nsIConsoleService);
		// Get startup errors
		try {
			var messages = {};
			cs.getMessageArray(messages, {});
			_startupErrors = [msg for each(msg in messages.value) if(_shouldKeepError(msg))];
		} catch(e) {
			Zotero.logError(e);
		}
		// Register error observer
		cs.registerListener(ConsoleListener);
		
		// Add shutdown listener to remove quit-application observer and console listener
		this.addShutdownListener(function() {
			observerService.removeObserver(_shutdownObserver, "quit-application", false);
			cs.unregisterListener(ConsoleListener);
		});
		
		// Load additional info for connector or not
		if(Zotero.isConnector) {
			Zotero.debug("Loading in connector mode");
			Zotero.Connector_Types.init();
			
			if(!Zotero.isFirstLoadThisSession) {
				// We want to get a checkInitComplete message before initializing if we switched to
				// connector mode because Standalone was launched
				Zotero.IPC.broadcast("checkInitComplete");
			} else {
				Zotero.initComplete();
			}
		} else {
			Zotero.debug("Loading in full mode");
			if(!_initFull()) return false;
			if(Zotero.isStandalone) Zotero.Standalone.init();
			Zotero.initComplete();
		}
		
		return true;
	}
	
	/**
	 * Triggers events when initialization finishes
	 */
	this.initComplete = function() {
		if(Zotero.initialized) return;
		this.initialized = true;
		
		if(Zotero.isConnector) {
			Zotero.Repo.init();
		}
		
		var observerService = Components.classes["@mozilla.org/observer-service;1"]
			.getService(Components.interfaces.nsIObserverService);
		
		if(!Zotero.isFirstLoadThisSession) {
			// trigger zotero-reloaded event
			Zotero.debug('Triggering "zotero-reloaded" event');
			observerService.notifyObservers(Zotero, "zotero-reloaded", null);
		}
		
		Zotero.debug('Triggering "zotero-loaded" event');
		observerService.notifyObservers(Zotero, "zotero-loaded", null);
	}
	
	/**
	 * Initialization function to be called only if Zotero is in full mode
	 */
	function _initFull() {
		var dataDir = Zotero.getZoteroDirectory();
		Zotero.VersionHeader.init();
		
		// Check for DB restore

		var restoreFile = dataDir.clone();
		restoreFile.append('restore-from-server');
		if (restoreFile.exists()) {
			try {
				// TODO: better error handling
				
				// TODO: prompt for location
				// TODO: Back up database
				
				restoreFile.remove(false);
				
				var dbfile = Zotero.getZoteroDatabase();
				dbfile.remove(false);
				
				// Recreate database with no quick start guide
				Zotero.Schema.skipDefaultData = true;
				Zotero.Schema.updateSchema();
				
				Zotero.restoreFromServer = true;
			}
			catch (e) {
				// Restore from backup?
				alert(e);
			}
		}
		
		if(!_initDB()) return false;
		
		// Add notifier queue callbacks to the DB layer
		Zotero.DB.addCallback('begin', Zotero.Notifier.begin);
		Zotero.DB.addCallback('commit', Zotero.Notifier.commit);
		Zotero.DB.addCallback('rollback', Zotero.Notifier.reset);
		
		Zotero.Fulltext.init();
		
		// Require >=2.1b3 database to ensure proper locking
		if (Zotero.isStandalone && Zotero.Schema.getDBVersion('system') > 0 && Zotero.Schema.getDBVersion('system') < 31) {
			var appStartup = Components.classes["@mozilla.org/toolkit/app-startup;1"]
					.getService(Components.interfaces.nsIAppStartup);
			
			var dir = Zotero.getProfileDirectory();
			dir.append('zotero');

			var ps = Components.classes["@mozilla.org/embedcomp/prompt-service;1"]
						.createInstance(Components.interfaces.nsIPromptService);
			var buttonFlags = (ps.BUTTON_POS_0) * (ps.BUTTON_TITLE_IS_STRING)
				+ (ps.BUTTON_POS_1) * (ps.BUTTON_TITLE_IS_STRING)
				+ (ps.BUTTON_POS_2) * (ps.BUTTON_TITLE_IS_STRING)
				+ ps.BUTTON_POS_2_DEFAULT;
			var index = ps.confirmEx(
				null,
				Zotero.getString('dataDir.incompatibleDbVersion.title'),
				Zotero.getString('dataDir.incompatibleDbVersion.text'),
				buttonFlags,
				Zotero.getString('general.useDefault'),
				Zotero.getString('dataDir.standaloneMigration.selectCustom'),
				Zotero.getString('general.quit'),
				null,
				{}
			);
			
			var quit = false;
			
			// Default location
			if (index == 0) {
				Zotero.File.createDirectoryIfMissing(dir);
				
				Zotero.Prefs.set("useDataDir", false)
				
				appStartup.quit(
					Components.interfaces.nsIAppStartup.eAttemptQuit
						| Components.interfaces.nsIAppStartup.eRestart
				);
			}
			// Select new data directory
			else if (index == 1) {
				var dir = Zotero.chooseZoteroDirectory(true);
				if (!dir) {
					quit = true;
				}
			}
			else {
				quit = true;
			}
			
			if (quit) {
				appStartup.quit(Components.interfaces.nsIAppStartup.eAttemptQuit);
			}
			
			Zotero.skipLoading = true;
			return false;
		}
		
		// Trigger updating of schema and scrapers
		if (Zotero.Schema.userDataUpgradeRequired()) {
			var upgraded = Zotero.Schema.showUpgradeWizard();
			if (!upgraded) {
				Zotero.skipLoading = true;
				return false;
			}
		}

		// If no userdata upgrade, still might need to process system
		else {
			try {
				var updated = Zotero.Schema.updateSchema();
			}
			catch (e) {
				if (typeof e == 'string' && e.match('newer than SQL file')) {
					var kbURL = "http://zotero.org/support/kb/newer_db_version";
					var msg = Zotero.localeJoin([
							Zotero.getString('startupError.zoteroVersionIsOlder'),
							Zotero.getString('startupError.zoteroVersionIsOlder.upgrade')
						]) + "\n\n"
						+ Zotero.getString('startupError.zoteroVersionIsOlder.current', Zotero.version) + "\n\n"
						+ Zotero.getString('general.seeForMoreInformation', kbURL);
					Zotero.startupError = msg;
				}
				else {
					Zotero.startupError = Zotero.getString('startupError.databaseUpgradeError') + "\n\n" + e;
				}
				Zotero.skipLoading = true;
				Components.utils.reportError(e);
				return false;
			}
		}
		
		Zotero.DB.beginTransaction();
		try {
			var dbEditTypeIDs = [17, 20];
			for (var i = 0, ilen = dbEditTypeIDs.length; i < ilen; i += 1) {
				var dbEditTypeID = dbEditTypeIDs[i];
				var shortTitleIdx = Zotero.DB.valueQuery("SELECT orderIndex FROM itemTypeFields WHERE itemTypeID=? AND fieldID=116", [dbEditTypeID]);
				if (shortTitleIdx && shortTitleIdx != 2) {
					var rows = Zotero.DB.query("SELECT orderIndex FROM itemTypeFields WHERE itemTypeID=?", [dbEditTypeID]);
					for (var j = rows.length; j > 1; j += -1) {
						var row = rows[j];
						if (j === shortTitleIdx) {
							Zotero.DB.query("UPDATE itemTypeFields SET orderIndex=0 WHERE orderIndex=? AND itemTypeID=?", [j, dbEditTypeID]);
						} else if (j < shortTitleIdx) {
							Zotero.DB.query("UPDATE itemTypeFields SET orderIndex=? WHERE orderIndex=? AND itemTypeID=?", [(j + 1), j, dbEditTypeID]);
						}
					}
					Zotero.DB.query("UPDATE itemTypeFields SET orderIndex=2 WHERE orderIndex=0 AND itemTypeID=?", [dbEditTypeID]);
				}
			}
			Zotero.DB.commitTransaction();
		} catch(e){
			Zotero.debug(e);
			Zotero.DB.rollbackTransaction();
			throw(e);
		}

		Zotero.DB.startDummyStatement();
		
		// Populate combined tables for custom types and fields -- this is likely temporary
		if (!upgraded && !updated) {
			Zotero.Schema.updateCustomTables();
		}
		
		// XXXZ Load quick-service key sets for identifying multilingualized fields
		// XXXZ ... _after_ creating the database.
		// This should really all be done with a call to Zotero.Multi module.
		var multiBaseFields = ['title', 'shortTitle','publicationTitle', 'series', 'seriesTitle', 'seriesText','publisher', 'reporter', 'court','place','edition','archive','archiveLocation','committee','type','legislativeBody'];
		Zotero.multiFieldIds = {};
		Zotero.multiFieldNames = {};
		sql = "SELECT fieldID FROM fields " +
					  "WHERE fieldName in ('" + multiBaseFields.join("','") + "')";
		res = Zotero.DB.query(sql);
		for (i = 0, ilen = res.length; i < ilen; i += 1) {
			Zotero.multiFieldIds[parseInt(res[i].fieldID)] = true;
		}

		sql = "SELECT fieldID from baseFieldMappings " +
				  "WHERE baseFieldID in ('" + [key for (key in Zotero.multiFieldIds)].join("','") + "')";
		res = Zotero.DB.query(sql);
		for (i = 0, ilen = res.length; i < ilen; i += 1) {
			Zotero.multiFieldIds[parseInt(res[i].fieldID)] = true;
		}

		sql = "SELECT fieldName from fields " +
				  "WHERE fieldID in (" + [key for (key in Zotero.multiFieldIds)].join(",") + ")";
		res = Zotero.DB.query(sql);

		for (i = 0, ilen = res.length; i < ilen; i += 1) {
			Zotero.multiFieldNames[res[i].fieldName] = true;
		}

		// Initialize various services
		Zotero.Integration.init();
		
		if(Zotero.Prefs.get("httpServer.enabled")) {
			Zotero.Server.init();
		}
		
<<<<<<< HEAD
        Zotero.Zeroconf.init();
        
=======
		Zotero.Notifier.registerObserver(Zotero.Tags, 'setting');
		
>>>>>>> d60b0221
		Zotero.Sync.init();
		Zotero.Sync.Runner.init();
		
		Zotero.MIMETypeHandler.init();
		Zotero.Proxies.init();
		
		// Initialize keyboard shortcuts
		Zotero.Keys.init();
		
		// Initialize Locate Manager
		Zotero.LocateManager.init();
		
		// Initialize Jurisdictions mapper
		Zotero.Jurisdiction.init();
		
		Zotero.Items.startEmptyTrashTimer();
		
		return true;
	}
	
	/**
	 * Initializes the DB connection
	 */
	function _initDB(haveReleasedLock) {
		try {
			// Test read access
			Zotero.DB.test();
			
			var dbfile = Zotero.getZoteroDatabase();
			
			// Test write access on Zotero data directory
			if (!dbfile.parent.isWritable()) {
				var msg = 'Cannot write to ' + dbfile.parent.path + '/';
			}
			// Test write access on Zotero database
			else if (!dbfile.isWritable()) {
				var msg = 'Cannot write to ' + dbfile.path;
			}
			else {
				var msg = false;
			}
			
			if (msg) {
				var e = {
					name: 'NS_ERROR_FILE_ACCESS_DENIED',
					message: msg,
					toString: function () {
						return Zotero.name + ': ' + Zotero.message; 
					}
				};
				throw (e);
			}
		}
		catch (e) {
			if (e.name == 'NS_ERROR_FILE_ACCESS_DENIED') {
				var msg = Zotero.localeJoin([
					Zotero.getString('startupError.databaseCannotBeOpened'),
					Zotero.getString('startupError.checkPermissions')
				]);
				Zotero.startupError = msg;
			} else if(e.name == "NS_ERROR_STORAGE_BUSY" || e.result == 2153971713) {
				if(Zotero.isStandalone) {
					// Standalone should force Fx to release lock 
					if(!haveReleasedLock && Zotero.IPC.broadcast("releaseLock")) {
						_waitingForDBLock = true;
						
						var timeout = Date.now() + 5000; // 5 second timeout
						while(_waitingForDBLock && !Zotero.closing && Date.now() < timeout) {
							// AMO Reviewer: This is used by Zotero Standalone, not Zotero for Firefox.
							Zotero.mainThread.processNextEvent(true);
						}
						if(Zotero.closing) return false;
						
						// Run a second init with haveReleasedLock = true, so that
						// if we still can't acquire a DB lock, we will give up
						return _initDB(true);
					}
				} else {
					// Fx should start as connector if Standalone is running
					var haveStandalone = Zotero.IPC.broadcast("test");
					if(haveStandalone) {
						throw "ZOTERO_SHOULD_START_AS_CONNECTOR";
					}
				}
				
				var msg = Zotero.localeJoin([
					Zotero.getString('startupError.databaseInUse'),
					Zotero.getString(Zotero.isStandalone ? 'startupError.closeFirefox' : 'startupError.closeStandalone')
				]);
				Zotero.startupError = msg;
			}
			
			Components.utils.reportError(e);
			Zotero.skipLoading = true;
			return false;
		}
		
		return true;
	}
	
	/**
	 * Called when the DB has been released by another Zotero process to perform necessary 
	 * initialization steps
	 */
	this.onDBLockReleased = function() {
		if(Zotero.isConnector) {
			// if DB lock is released, switch out of connector mode
			switchConnectorMode(false);
		} else if(_waitingForDBLock) {
			// if waiting for DB lock and we get it, continue init
			_waitingForDBLock = false;
		}
	}
	
	/*
	 * Check if a DB transaction is open and, if so, disable Zotero
	 */
	function stateCheck() {
		if(!Zotero.isConnector && Zotero.DB.transactionInProgress()) {
			Zotero.logError("State check failed due to transaction in progress");
			this.initialized = false;
			this.skipLoading = true;
			return false;
		}
		
		return true;
	}
	
	
	this.shutdown = function (subject, topic, data) {
		Zotero.debug("Shutting down Zotero");
		
		try {
			// set closing to true
			Zotero.closing = true;
			
			// run shutdown listener
			for each(var listener in _shutdownListeners) {
				try {
					listener();
				} catch(e) {
					Zotero.logError(e);
				}
			}
			
			// remove temp directory
			Zotero.removeTempDirectory();
			
			if(Zotero.initialized && Zotero.DB) {
				Zotero.debug("Closing database");
				
				// run GC to finalize open statements
				// TODO remove this and finalize statements created with
				// Zotero.DBConnection.getStatement() explicitly
				Components.utils.forceGC();
				
				// unlock DB
				Zotero.DB.closeDatabase();
				
				// broadcast that DB lock has been released
				Zotero.IPC.broadcast("lockReleased");
			}
		} catch(e) {
			Zotero.debug(e);
			throw e;
		}
		
		return true;
	}
	
	
	function getProfileDirectory(){
		return Components.classes["@mozilla.org/file/directory_service;1"]
			 .getService(Components.interfaces.nsIProperties)
			 .get("ProfD", Components.interfaces.nsIFile);
	}
	
	function getDefaultProfile(prefDir) {
		// find profiles.ini file
		var profilesIni = prefDir.clone();
		profilesIni.append("profiles.ini");
		if(!profilesIni.exists()) return false;
		var iniContents = Zotero.File.getContents(profilesIni);
		
		// cheap and dirty ini parser
		var curSection = null;
		var defaultSection = null;
		var nSections = 0;
		for each(var line in iniContents.split(/(?:\r?\n|\r)/)) {
			let tline = line.trim();
			if(tline[0] == "[" && tline[tline.length-1] == "]") {
				curSection = {};
				if(tline != "[General]") nSections++;
			} else if(curSection && tline != "") {
				let equalsIndex = tline.indexOf("=");
				let key = tline.substr(0, equalsIndex);
				let val = tline.substr(equalsIndex+1);
				curSection[key] = val;
				if(key == "Default" && val == "1") {
					defaultSection = curSection;
				}
			}
		}
		if(!defaultSection && curSection) defaultSection = curSection;
		
		// parse out ini to reveal profile
		if(!defaultSection || !defaultSection.Path) return false;
		
		
		if(defaultSection.IsRelative === "1") {
			var defaultProfile = prefDir.clone().QueryInterface(Components.interfaces.nsILocalFile);
			try {
				for each(var dir in defaultSection.Path.split("/")) defaultProfile.append(dir);
			} catch(e) {
				Zotero.logError("Could not find profile at "+defaultSection.Path);
				throw e;
			}
		} else {
			var defaultProfile = Components.classes["@mozilla.org/file/local;1"]
				.createInstance(Components.interfaces.nsILocalFile);
			defaultProfile.initWithPath(defaultSection.Path);
		}
		
		if(!defaultProfile.exists()) return false;
		return [defaultProfile, nSections > 1];
	}
	
	function getZoteroDirectory(){
		if (_zoteroDirectory != false) {
			// Return a clone of the file pointer so that callers can modify it
			return _zoteroDirectory.clone();
		}
		
		if (Zotero.Prefs.get('useDataDir')) {
			var file = Components.classes["@mozilla.org/file/local;1"].
				createInstance(Components.interfaces.nsILocalFile);
			try {
				file.persistentDescriptor = Zotero.Prefs.get('dataDir');
			}
			catch (e) {
				Zotero.debug("Persistent descriptor in extensions.zotero.dataDir did not resolve", 1);
				e = { name: "NS_ERROR_FILE_NOT_FOUND" };
				throw (e);
			}
			if (!file.exists()) {
				var e = { name: "NS_ERROR_FILE_NOT_FOUND" };
				throw (e);
			}
		}
		else {
			var file = Zotero.getProfileDirectory();
			file.append('zotero');
			
			// if standalone and no directory yet, check Firefox directory
			// or if in Firefox and no directory yet, check standalone Zotero directory
			if(!file.exists()) {
				var prefDir = Components.classes["@mozilla.org/file/directory_service;1"]
					.getService(Components.interfaces.nsIProperties)
					.get("DefProfRt", Components.interfaces.nsILocalFile).parent.parent;
				
				if(Zotero.isStandalone) {
					if(Zotero.isWin) {
						prefDir = prefDir.parent;
						prefDir.append("Mozilla");
						prefDir.append("Firefox");
					} else if(Zotero.isMac) {
						prefDir.append("Firefox");
					} else {
						prefDir.append(".mozilla");
						prefDir.append("firefox");
					}
				} else {
					if(Zotero.isWin) {
						prefDir = prefDir.parent;
						prefDir.append("Zotero");
						prefDir.append("Zotero");
					} else if(Zotero.isMac) {
						prefDir.append("Zotero");
					} else {
						prefDir.append(".zotero");
						prefDir.append("zotero");
					}
				}
				
				Zotero.debug("Looking for existing profile in "+prefDir.path);
				
				// get default profile
				var defProfile;
				try {
					defProfile = getDefaultProfile(prefDir);
				} catch(e) {
					Zotero.debug("An error occurred locating the Firefox profile; not "+
						"attempting to migrate from Zotero for Firefox");
					Zotero.logError(e);
				}
				
				if(defProfile) {
					// get Zotero directory
					var zoteroDir = defProfile[0].clone();
					zoteroDir.append("zotero");
					
					if(zoteroDir.exists()) {
						// if Zotero directory exists in default profile for alternative app, ask
						// whether to use
						var e = { name:"ZOTERO_DIR_MAY_EXIST", curDir:file, profile:defProfile[0], dir:zoteroDir, multipleProfiles:defProfile[1] };
						throw (e);
					}
				}
			}
			
			Zotero.File.createDirectoryIfMissing(file);
		}
		Zotero.debug("Using data directory " + file.path);
		
		_zoteroDirectory = file;
		return file.clone();
	}
	
	
	function getStorageDirectory(){
		var file = Zotero.getZoteroDirectory();
		
		file.append('storage');
		Zotero.File.createDirectoryIfMissing(file);
		return file;
	}
	
	function getZoteroDatabase(name, ext){
		name = name ? name + '.sqlite' : 'zotero.sqlite';
		ext = ext ? '.' + ext : '';
		
		var file = Zotero.getZoteroDirectory();
		file.append(name + ext);
		return file;
	}
	
	
	/**
	 * @return	{nsIFile}
	 */
	this.getTempDirectory = function () {
		var tmp = this.getZoteroDirectory();
		tmp.append('tmp');
		Zotero.File.createDirectoryIfMissing(tmp);
		return tmp;
	}
	
	
	this.removeTempDirectory = function () {
		var tmp = this.getZoteroDirectory();
		tmp.append('tmp');
		if (tmp.exists()) {
			try {
				tmp.remove(true);
			}
			catch (e) {}
		}
	}
	
	
	this.getStylesDirectory = function () {
		var dir = this.getZoteroDirectory();
		dir.append('styles');
		Zotero.File.createDirectoryIfMissing(dir);
		return dir;
	}
	
	
	this.getTranslatorsDirectory = function () {
		var dir = this.getZoteroDirectory();
		dir.append('translators');
		Zotero.File.createDirectoryIfMissing(dir);
		return dir;
	}
	
	
	function chooseZoteroDirectory(forceRestartNow, useProfileDir) {
		var wm = Components.classes["@mozilla.org/appshell/window-mediator;1"]
			.getService(Components.interfaces.nsIWindowMediator);
		var win = wm.getMostRecentWindow('navigator:browser');
		
		var ps = Components.classes["@mozilla.org/embedcomp/prompt-service;1"]
			.getService(Components.interfaces.nsIPromptService);
		
		if (useProfileDir) {
			Zotero.Prefs.set('useDataDir', false);
		}
		else {
			var nsIFilePicker = Components.interfaces.nsIFilePicker;
			while (true) {
				var fp = Components.classes["@mozilla.org/filepicker;1"]
							.createInstance(nsIFilePicker);
				fp.init(win, Zotero.getString('dataDir.selectDir'), nsIFilePicker.modeGetFolder);
				fp.appendFilters(nsIFilePicker.filterAll);
				if (fp.show() == nsIFilePicker.returnOK) {
					var file = fp.file;
					
					if (file.directoryEntries.hasMoreElements()) {
						var dbfile = file.clone();
						dbfile.append('zotero.sqlite');
						
						// Warn if non-empty and no zotero.sqlite
						if (!dbfile.exists()) {
							var buttonFlags = ps.STD_YES_NO_BUTTONS;
							var index = ps.confirmEx(null,
								Zotero.getString('dataDir.selectedDirNonEmpty.title'),
								Zotero.getString('dataDir.selectedDirNonEmpty.text'),
								buttonFlags, null, null, null, null, {});
							
							// Not OK -- return to file picker
							if (index == 1) {
								continue;
							}
						}
					}
					else {
						var buttonFlags = ps.STD_YES_NO_BUTTONS;
						var index = ps.confirmEx(null,
							Zotero.getString('dataDir.selectedDirEmpty.title'),
							Zotero.getString('dataDir.selectedDirEmpty.text'),
							buttonFlags, null, null, null, null, {});
						
						// Not OK -- return to file picker
						if (index == 1) {
							continue;
						}
					}
					
					
					// Set new data directory
					Zotero.Prefs.set('dataDir', file.persistentDescriptor);
					Zotero.Prefs.set('lastDataDir', file.path);
					Zotero.Prefs.set('useDataDir', true);
					
					break;
				}
				else {
					return false;
				}
			}
		}
		
		var buttonFlags = (ps.BUTTON_POS_0) * (ps.BUTTON_TITLE_IS_STRING);
		if (!forceRestartNow) {
			buttonFlags += (ps.BUTTON_POS_1) * (ps.BUTTON_TITLE_IS_STRING);
		}
		var app = Zotero.isStandalone ? Zotero.getString('app.standalone') : Zotero.getString('app.firefox');
		var index = ps.confirmEx(null,
			Zotero.getString('general.restartRequired'),
			Zotero.getString('general.restartRequiredForChange', app),
			buttonFlags,
			Zotero.getString('general.restartNow'),
			forceRestartNow ? null : Zotero.getString('general.restartLater'),
			null, null, {});
		
		if (index == 0) {
			var appStartup = Components.classes["@mozilla.org/toolkit/app-startup;1"]
					.getService(Components.interfaces.nsIAppStartup);
			appStartup.quit(Components.interfaces.nsIAppStartup.eAttemptQuit
				| Components.interfaces.nsIAppStartup.eRestart);
		}
		
		return useProfileDir ? true : file;
	}
	
	
	/*
	 * Debug logging function
	 *
	 * Uses prefs e.z.debug.log and e.z.debug.level (restart required)
	 *
	 * Defaults to log level 3 if level not provided
	 */
	function debug(message, level) {
		Zotero.Debug.log(message, level);
	}
	
	
	/*
	 * Log a message to the Mozilla JS error console
	 *
	 * |type| is a string with one of the flag types in nsIScriptError:
	 *    'error', 'warning', 'exception', 'strict'
	 */
	function log(message, type, sourceName, sourceLine, lineNumber, columnNumber) {
		var consoleService = Components.classes["@mozilla.org/consoleservice;1"]
			.getService(Components.interfaces.nsIConsoleService);
		var scriptError = Components.classes["@mozilla.org/scripterror;1"]
			.createInstance(Components.interfaces.nsIScriptError);
		
		if (!type) {
			type = 'warning';
		}
		var flags = scriptError[type + 'Flag'];
		
		scriptError.init(
			message,
			sourceName ? sourceName : null,
			sourceLine != undefined ? sourceLine : null,
			lineNumber != undefined ? lineNumber : null, 
			columnNumber != undefined ? columnNumber : null,
			flags,
			'component javascript'
		);
		consoleService.logMessage(scriptError);
	}
	
	/**
	 * Log a JS error to the Mozilla JS error console.
	 * @param {Exception} err
	 */
	function logError(err) {
		log(err.message ? err.message : err.toString(), "error",
			err.fileName ? err.fileName : (err.filename ? err.filename : null), null,
			err.lineNumber ? err.lineNumber : null, null);
	}
	
	function getErrors(asStrings) {
		var errors = [];
		
		for each(var msg in _startupErrors.concat(_recentErrors)) {
			// Remove password in malformed XML messages
			if (msg.category == 'malformed-xml') {
				try {
					// msg.message is read-only, so store separately
					var altMessage = msg.message.replace(/(file: "https?:\/\/[^:]+:)([^@]+)(@[^"]+")/, "$1********$3");
				}
				catch (e) {}
			}
			
			if (asStrings) {
				errors.push(altMessage ? altMessage : msg.message)
			}
			else {
				errors.push(msg);
			}
		}
		return errors;
	}
	
	
	/**
	 * Get versions, platform, etc.
	 *
	 * Can be used synchronously or asynchronously; info on other add-ons
	 * is available only in async mode
	 */
	function getSystemInfo(callback) {
		var appInfo = Components.classes["@mozilla.org/xre/app-info;1"].
			getService(Components.interfaces.nsIXULAppInfo);
		
		var info = {
			version: Zotero.version,
			platform: Zotero.platform,
			oscpu: Zotero.oscpu,
			locale: Zotero.locale,
			appName: appInfo.name,
			appVersion: appInfo.version
		};
		
		if (callback) {
			Zotero.getInstalledExtensions(function(extensions) {
				info.extensions = extensions.join(', ');
					
				var str = '';
				for (var key in info) {
					str += key + ' => ' + info[key] + ', ';
				}
				str = str.substr(0, str.length - 2);
				callback(str);
			});
		}
		
		var str = '';
		for (var key in info) {
			str += key + ' => ' + info[key] + ', ';
		}
		str = str.substr(0, str.length - 2);
		return str;
	}
	
	
	/**
	 * @return	{String[]}		Array of extension names and versions
	 */
	this.getInstalledExtensions = function(callback) {
		function onHaveInstalledAddons(installed) {
			installed.sort(function(a, b) {
				return ((a.appDisabled || a.userDisabled) ? 1 : 0) -
					((b.appDisabled || b.userDisabled) ? 1 : 0);
			});
			var addons = [];
			for each(var addon in installed) {
				switch (addon.id) {
					case "zotero@chnm.gmu.edu":
					case "{972ce4c6-7e08-4474-a285-3208198ce6fd}": // Default theme
						continue;
				}
				
				addons.push(addon.name + " (" + addon.version
					+ (addon.type != 2 ? ", " + addon.type : "")
					+ ((addon.appDisabled || addon.userDisabled) ? ", disabled" : "")
					+ ")");
			}
			callback(addons);
		}
		
		Components.utils.import("resource://gre/modules/AddonManager.jsm");
		AddonManager.getAllAddons(onHaveInstalledAddons);
	}
	
	
	function safeDebug(obj){
		for (var i in obj){
			try {
				Zotero.debug(i + ': ' + obj[i]);
			}
			catch (e){
				try {
					Zotero.debug(i + ': ERROR');
				}
				catch (e){}
			}
		}
	}
	
	
	function getString(name, params){
		try {
			if (params != undefined){
				if (typeof params != 'object'){
					params = [params];
				}
				var l10n = _localizedStringBundle.formatStringFromName(name, params, params.length);
			}
			else {
				var l10n = _localizedStringBundle.GetStringFromName(name);
			}
		}
		catch (e){
			throw ('Localized string not available for ' + name);
		}
		return l10n;
	}
	
	
	/*
	 * This function should be removed
	 *
	 * |separator| defaults to a space (not a comma like Array.join()) if
	 *   not specified
	 *
	 * TODO: Substitute localized characters (e.g. Arabic comma and semicolon)
	 */
	function localeJoin(arr, separator) {
		if (typeof separator == 'undefined') {
			separator = ' ';
		}
		return arr.join(separator);
	}
	
	
	function getLocaleCollation() {
		var localeService = Components.classes["@mozilla.org/intl/nslocaleservice;1"]
			.getService(Components.interfaces.nsILocaleService);
		var collationFactory = Components.classes["@mozilla.org/intl/collation-factory;1"]
			.getService(Components.interfaces.nsICollationFactory);
		return collationFactory.CreateCollation(localeService.getApplicationLocale());
	}
	
	
	/*
	 * Sets font size based on prefs -- intended for use on root element
	 *  (zotero-pane, note window, etc.)
	 */
	function setFontSize(rootElement) {
		var size = Zotero.Prefs.get('fontSize');
		rootElement.style.fontSize = size + 'em';
		if (size <= 1) {
			size = 'small';
		}
		else if (size <= 1.25) {
			size = 'medium';
		}
		else {
			size = 'large';
		}
		// Custom attribute -- allows for additional customizations in zotero.css
		rootElement.setAttribute('zoteroFontSize', size);
	}
	
	
	/*
	 * Flattens mixed arrays/values in a passed _arguments_ object and returns
	 * an array of values -- allows for functions to accept both arrays of
	 * values and/or an arbitrary number of individual values
	 */
	function flattenArguments(args){
		var isArguments = args.callee && args.length;
		
		// Put passed scalar values into an array
		if (args === null || (args.constructor.name != 'Array' && !isArguments)) {
			args = [args];
		}
		
		var returns = [];
		for (var i=0; i<args.length; i++){
			if (!args[i] && args[i] !== 0) {
				continue;
			}
			if (args[i].constructor.name == 'Array') {
				for (var j=0; j<args[i].length; j++){
					returns.push(args[i][j]);
				}
			}
			else {
				returns.push(args[i]);
			}
		}
		
		return returns;
	}
	
	
	function getAncestorByTagName(elem, tagName){
		while (elem.parentNode){
			elem = elem.parentNode;
			if (elem.localName == tagName) {
				return elem;
			}
		}
		return false;
	}
	
	
	/*
	 * A version of join() that operates externally for use on objects other
	 * than arrays (e.g. _arguments_)
	 *
	 * Note that this is safer than extending Object()
	 */
	function join(obj, delim){
		var a = [];
		for (var i=0, len=obj.length; i<len; i++){
			a.push(obj[i]);
		}
		return a.join(delim);
	}
	
	
	/**
	* Generate a random string of length 'len' (defaults to 8)
	**/
	function randomString(len, chars) {
		return Zotero.Utilities.randomString(len, chars);
	}
	
	
	function moveToUnique(file, newFile){
		newFile.createUnique(Components.interfaces.nsIFile.NORMAL_FILE_TYPE, 0644);
		var newName = newFile.leafName;
		newFile.remove(null);
		
		// Move file to unique name
		file.moveTo(newFile.parent, newName);
		return file;
	}
	
	
	/**
	 * Allow other events (e.g., UI updates) on main thread to be processed if necessary
	 *
	 * @param	{Integer}	[timeout=50]		Maximum number of milliseconds to wait
	 */
	this.wait = function (timeout) {
		if (timeout === undefined) {
			timeout = 50;
		}
		var mainThread = Zotero.mainThread;
		var endTime = Date.now() + timeout;
		var more;
		//var cycles = 0;
		
		_waiting++;
		
		Zotero.debug("Spinning event loop ("+_waiting+")", 5);
		do {
			more = mainThread.processNextEvent(false);
			//cycles++;
		} while (more && Date.now() < endTime);
		
		_waiting--;
		
		// requeue nsITimerCallbacks that came up during Zotero.wait() but couldn't execute
		for(var i in _waitTimers) {
			_waitTimers[i].initWithCallback(_waitTimerCallbacks[i], 0, Components.interfaces.nsITimer.TYPE_ONE_SHOT);
		}
		_waitTimers = [];
		_waitTimerCallbacks = [];
		
		//Zotero.debug("Waited " + cycles + " cycles");
		return;
	};
	
	/**
	 * Pumps a generator until it yields false. See itemTreeView.js for an example.
	 *
	 * If errorHandler is specified, exceptions in the generator will be caught
	 * and passed to the callback
	 */
	this.pumpGenerator = function(generator, ms, errorHandler, doneHandler) {
		_waiting++;
		
		var timer = Components.classes["@mozilla.org/timer;1"].
			createInstance(Components.interfaces.nsITimer),
			yielded,
			useJIT = Components.utils.methodjit;
		var timerCallback = {"notify":function() {
			Components.utils.methodjit = useJIT;
			
			var err = false;
			_waiting--;
			try {
				if((yielded = generator.next()) !== false) {
					_waiting++;
					return;
				}
			} catch(e if e.toString() === "[object StopIteration]") {
				// There must be a better way to perform this check
			} catch(e) {
				err = e;
			}
			
			timer.cancel();
			_runningTimers.splice(_runningTimers.indexOf(timer), 1);
			
			// requeue nsITimerCallbacks that came up during generator pumping but couldn't execute
			for(var i in _waitTimers) {
				_waitTimers[i].initWithCallback(_waitTimerCallbacks[i], 0, Components.interfaces.nsITimer.TYPE_ONE_SHOT);
			}
			_waitTimers = [];
			_waitTimerCallbacks = [];
			
			if(err) {
				if(errorHandler) {
					errorHandler(err);
				} else {
					throw err;
				}
			} else if(doneHandler) {
				doneHandler(yielded);
			}
		}}
		timer.initWithCallback(timerCallback, ms ? ms : 0, Components.interfaces.nsITimer.TYPE_REPEATING_SLACK);
		// add timer to global scope so that it doesn't get garbage collected before it completes
		_runningTimers.push(timer);
	};
	
	/**
	 * Pumps a generator until it yields false. Unlike the above, this returns a promise.
	 */
	this.promiseGenerator = function(generator, ms) {
		var deferred = Q.defer();
		this.pumpGenerator(generator, ms,
			function(e) { deferred.reject(e); },
			function(data) { deferred.resolve(data) });
		return deferred.promise;
	};
	
	/**
	 * Emulates the behavior of window.setTimeout, but ensures that callbacks do not get called
	 * during Zotero.wait()
	 *
	 * @param {Function} func			The function to be called
	 * @param {Integer} ms				The number of milliseconds to wait before calling func
	 * @param {Boolean} runWhenWaiting	True if the callback should be run even if Zotero.wait()
	 *                                  is executing
	 */
	this.setTimeout = function(func, ms, runWhenWaiting) {
		var timer = Components.classes["@mozilla.org/timer;1"].
			createInstance(Components.interfaces.nsITimer),
			useJIT = Components.utils.methodjit;
		var timerCallback = {"notify":function() {
			Components.utils.methodjit = useJIT;
			
			if(_waiting && !runWhenWaiting) {
				// if our callback gets called during Zotero.wait(), queue it to be set again
				// when Zotero.wait() completes
				_waitTimers.push(timer);
				_waitTimerCallbacks.push(timerCallback);
			} else {
				// execute callback function
				func();
				// remove timer from global scope, so it can be garbage collected
				_runningTimers.splice(_runningTimers.indexOf(timer), 1);
			}
		}}
		timer.initWithCallback(timerCallback, ms, Components.interfaces.nsITimer.TYPE_ONE_SHOT);
		// add timer to global scope so that it doesn't get garbage collected before it completes
		_runningTimers.push(timer);
	}
	
	/**
	 * Show Zotero pane overlay and progress bar in all windows
	 *
	 * @param	{String}		msg
	 * @param	{Boolean}		[determinate=false]
	 * @return	void
	 */
	this.showZoteroPaneProgressMeter = function (msg, determinate, icon) {
		var wm = Components.classes["@mozilla.org/appshell/window-mediator;1"]
					.getService(Components.interfaces.nsIWindowMediator);
		var currentWindow = wm.getMostRecentWindow("navigator:browser");
		var enumerator = wm.getEnumerator("navigator:browser");
		var progressMeters = [];
		while (enumerator.hasMoreElements()) {
			var win = enumerator.getNext();
			if(!win.ZoteroPane) continue;
			if(!win.ZoteroPane.isShowing()) {
				if (win != currentWindow) {
					continue;
				}
				
				// If Zotero is closed in the top-most window, show a popup instead
				_progressPopup = new Zotero.ProgressWindow();
				_progressPopup.changeHeadline("Zotero");
				if (icon) {
					_progressPopup.addLines([msg], [icon]);
				}
				else {
					_progressPopup.addDescription(msg);
				}
				_progressPopup.show();
				continue;
			}
			
			win.ZoteroPane.document.getElementById('zotero-pane-progress-label').value = msg;
			var progressMeter = win.ZoteroPane.document.getElementById('zotero-pane-progressmeter')
			if (determinate) {
				progressMeter.mode = 'determined';
				progressMeter.value = 0;
				progressMeter.max = 1000;
			}
			else {
				progressMeter.mode = 'undetermined';
			}
			
			_showWindowZoteroPaneOverlay(win.ZoteroPane.document);
			win.ZoteroPane.document.getElementById('zotero-pane-overlay-deck').selectedIndex = 0;
			
			progressMeters.push(progressMeter);
		}
		_locked = true;
		_progressMeters = progressMeters;
	}
	
	
	/**
	 * @param	{Number}	percentage		Percentage complete as integer or float
	 */
	this.updateZoteroPaneProgressMeter = function (percentage) {
		if(percentage !== null) {
			if (percentage < 0 || percentage > 100) {
				Zotero.debug("Invalid percentage value '" + percentage + "' in Zotero.updateZoteroPaneProgressMeter()");
				return;
			}
			percentage = Math.round(percentage * 10);
		}
		if (percentage === _lastPercentage) {
			return;
		}
		for each(var pm in _progressMeters) {
			if (percentage !== null) {
				if (pm.mode == 'undetermined') {
					pm.max = 1000;
					pm.mode = 'determined';
				}
				pm.value = percentage;
			} else if(pm.mode === 'determined') {
				pm.mode = 'undetermined';
			}
		}
		_lastPercentage = percentage;
	}
	
	
	/**
	 * Hide Zotero pane overlay in all windows
	 */
	this.hideZoteroPaneOverlay = function () {
		// Run any queued callbacks
		if (_unlockCallbacks.length) {
			var func;
			while (func = _unlockCallbacks.shift()) {
				func();
			}
		}
		
		var wm = Components.classes["@mozilla.org/appshell/window-mediator;1"]
					.getService(Components.interfaces.nsIWindowMediator);
		var enumerator = wm.getEnumerator("navigator:browser");
		while (enumerator.hasMoreElements()) {
			var win = enumerator.getNext();
			if(win.ZoteroPane && win.ZoteroPane.document) {
				_hideWindowZoteroPaneOverlay(win.ZoteroPane.document);
			}
		}
		
		if (_progressPopup) {
			_progressPopup.close();
		}
		
		_locked = false;
		_progressMeters = [];
		_progressPopup = null;
		_lastPercentage = null;
	}
	
	
	/**
	 * Adds a callback to be called when the Zotero pane overlay closes
	 *
	 * @param	{Boolean}	TRUE if added, FALSE if not locked
	 */
	this.addUnlockCallback = function (callback) {
		if (!_locked) {
			return false;
		}
		_unlockCallbacks.push(callback);
		return true;
	}
	
	/**
	 * Adds a listener to be called when Zotero shuts down (even if Firefox is not shut down)
	 */
	this.addShutdownListener = function(listener) {
		_shutdownListeners.push(listener);
	}
	
	function _showWindowZoteroPaneOverlay(doc) {
		doc.getElementById('zotero-collections-tree').disabled = true;
		doc.getElementById('zotero-items-tree').disabled = true;
		doc.getElementById('zotero-pane-tab-catcher-top').hidden = false;
		doc.getElementById('zotero-pane-tab-catcher-bottom').hidden = false;
		doc.getElementById('zotero-pane-overlay').hidden = false;
	}
	
	
	function _hideWindowZoteroPaneOverlay(doc) {
		doc.getElementById('zotero-collections-tree').disabled = false;
		doc.getElementById('zotero-items-tree').disabled = false;
		doc.getElementById('zotero-pane-tab-catcher-top').hidden = true;
		doc.getElementById('zotero-pane-tab-catcher-bottom').hidden = true;
		doc.getElementById('zotero-pane-overlay').hidden = true;
	}
	
	
	this.updateQuickSearchBox = function (document) {
		var searchBox = document.getElementById('zotero-tb-search');
		if(!searchBox) return;
		
		var mode = Zotero.Prefs.get("search.quicksearch-mode");
		var prefix = 'zotero-tb-search-mode-';
		var prefixLen = prefix.length;
		
		var modes = {
			titleCreatorYear: {
				label: Zotero.getString('quickSearch.mode.titleCreatorYear')
			},
			
			fields: {
				label: Zotero.getString('quickSearch.mode.fieldsAndTags')
			},
			
			everything: {
				label: Zotero.getString('quickSearch.mode.everything')
			}
		};
		
		if (!modes[mode]) {
			Zotero.Prefs.set("search.quicksearch-mode", "fields");
			mode = 'fields';
		}
		// TEMP -- pre-3.0b3
		else if (modes[mode] == 'titlesAndCreators') {
			Zotero.Prefs.set("search.quicksearch-mode", "titleCreatorYear");
			mode = 'titleCreatorYear'
		}
		
		var hbox = document.getAnonymousNodes(searchBox)[0];
		var input = hbox.getElementsByAttribute('class', 'textbox-input')[0];
		
		// Already initialized, so just update selection
		var button = hbox.getElementsByAttribute('id', 'zotero-tb-search-menu-button');
		if (button.length) {
			Zotero.debug("already initialized search menu");
			button = button[0];
			var menupopup = button.firstChild;
			for each(var menuitem in menupopup.childNodes) {
				if (menuitem.id.substr(prefixLen) == mode) {
					menuitem.setAttribute('checked', true);
					searchBox.placeholder = modes[mode].label;
					return;
				}
			}
			return;
		}
		
		// Otherwise, build menu
		button = document.createElement('button');
		button.id = 'zotero-tb-search-menu-button';
		button.setAttribute('type', 'menu');
		
		var menupopup = document.createElement('menupopup');
		
		for (var i in modes) {
			var menuitem = document.createElement('menuitem');
			menuitem.setAttribute('id', prefix + i);
			menuitem.setAttribute('label', modes[i].label);
			menuitem.setAttribute('name', 'searchMode');
			menuitem.setAttribute('type', 'radio');
			//menuitem.setAttribute("tooltiptext", "");
			
			menupopup.appendChild(menuitem);
			
			if (mode == i) {
				menuitem.setAttribute('checked', true);
				menupopup.selectedItem = menuitem;
			}
		}
		
		menupopup.addEventListener("command", function(event) {
			var mode = event.target.id.substr(22);
			Zotero.Prefs.set("search.quicksearch-mode", mode);
			if (document.getElementById("zotero-tb-search").value == "") {
				event.stopPropagation();
			}
		}, false);
		
		button.appendChild(menupopup);
		hbox.insertBefore(button, input);
		
		searchBox.placeholder = modes[mode].label;
		
		// If Alt-Up/Down, show popup
		searchBox.addEventListener("keypress", function(event) {
			if (event.altKey && (event.keyCode == event.DOM_VK_UP || event.keyCode == event.DOM_VK_DOWN)) {
				document.getElementById('zotero-tb-search-menu-button').open = true;
				event.stopPropagation();
			}
		}, false);
	}
	
	
	/*
	 * Clear entries that no longer exist from various tables
	 */
	this.purgeDataObjects = function (skipStoragePurge) {
		Zotero.Creators.purge();
		Zotero.Tags.purge();
		Zotero.Fulltext.purgeUnusedWords();
		Zotero.Items.purge();
		// DEBUG: this might not need to be permanent
		Zotero.Relations.purge();
		
		if (!skipStoragePurge && Math.random() < 1/10) {
			Zotero.Sync.Storage.ZFS.purgeDeletedStorageFiles();
			Zotero.Sync.Storage.WebDAV.purgeDeletedStorageFiles();
		}
		
		if (!skipStoragePurge) {
			Zotero.Sync.Storage.WebDAV.purgeOrphanedStorageFiles();
		}
	}
	
	
	this.reloadDataObjects = function () {
		Zotero.Tags.reloadAll();
		Zotero.Collections.reloadAll();
		Zotero.Creators.reloadAll();
		Zotero.Items.reloadAll();
	}
	
	/**
	 * Brings Zotero Standalone to the foreground
	 */
	this.activateStandalone = function() {
		var io = Components.classes['@mozilla.org/network/io-service;1']
					.getService(Components.interfaces.nsIIOService);
		var uri = io.newURI('zotero://select', null, null);
		var handler = Components.classes['@mozilla.org/uriloader/external-protocol-service;1']
					.getService(Components.interfaces.nsIExternalProtocolService)
					.getProtocolHandlerInfo('zotero');
		handler.preferredAction = Components.interfaces.nsIHandlerInfo.useSystemDefault;
		handler.launchWithURI(uri, null);
	}
	
	/**
	 * Determines whether to keep an error message so that it can (potentially) be reported later
	 */
	function _shouldKeepError(msg) {
		const skip = ['CSS Parser', 'content javascript'];
		
		//Zotero.debug(msg);
		try {
			msg.QueryInterface(Components.interfaces.nsIScriptError);
			//Zotero.debug(msg);
			if (skip.indexOf(msg.category) != -1 || msg.flags & msg.warningFlag) {
				return false;
			}
		}
		catch (e) { }
		
		const blacklist = [
			"No chrome package registered for chrome://communicator",
			'[JavaScript Error: "Components is not defined" {file: "chrome://nightly/content/talkback/talkback.js',
			'[JavaScript Error: "document.getElementById("sanitizeItem")',
			'No chrome package registered for chrome://piggy-bank',
			'[JavaScript Error: "[Exception... "\'Component is not available\' when calling method: [nsIHandlerService::getTypeFromExtension',
			'[JavaScript Error: "this._uiElement is null',
			'Error: a._updateVisibleText is not a function',
			'[JavaScript Error: "Warning: unrecognized command line flag ',
			'[JavaScript Error: "Warning: unrecognized command line flag -foreground',
			'LibX:',
			'function skype_',
			'[JavaScript Error: "uncaught exception: Permission denied to call method Location.toString"]',
			'CVE-2009-3555',
			'OpenGL LayerManager',
			'trying to re-register CID'
		];
		
		for (var i=0; i<blacklist.length; i++) {
			if (msg.message.indexOf(blacklist[i]) != -1) {
				//Zotero.debug("Skipping blacklisted error: " + msg.message);
				return false;
			}
		}
		
		return true;
	}
	
	/**
	 * Observer for console messages
	 * @namespace
	 */
	var ConsoleListener = {
		"QueryInterface":XPCOMUtils.generateQI([Components.interfaces.nsIConsoleMessage,
			Components.interfaces.nsISupports]),
		"observe":function(msg) {
			if(!_shouldKeepError(msg)) return;
			if(_recentErrors.length === ERROR_BUFFER_SIZE) _recentErrors.shift();
			_recentErrors.push(msg);
		}
	};
}).call(Zotero);

Zotero.Prefs = new function(){
	// Privileged methods
	this.init = init;
	this.get = get;
	this.set = set;
	
	this.register = register;
	this.unregister = unregister;
	this.observe = observe;
	
	// Public properties
	this.prefBranch;
	
	function init(){
		var prefs = Components.classes["@mozilla.org/preferences-service;1"]
						.getService(Components.interfaces.nsIPrefService);
		this.prefBranch = prefs.getBranch(ZOTERO_CONFIG.PREF_BRANCH);
		
		// Register observer to handle pref changes
		this.register();
		
		// Process pref version updates
		var fromVersion = this.get('prefVersion');
		if (!fromVersion) {
			fromVersion = 0;
		}
		var toVersion = 1;
		if (fromVersion < toVersion) {
			for (var i = fromVersion + 1; i <= toVersion; i++) {
				switch (i) {
					case 1:
						// If a sync username is entered and ZFS is enabled, turn
						// on-demand downloading off to maintain current behavior
						if (this.get('sync.server.username')) {
							if (this.get('sync.storage.enabled')
									&& this.get('sync.storage.protocol') == 'zotero') {
								this.set('sync.storage.downloadMode.personal', 'on-sync');
							}
							if (this.get('sync.storage.groups.enabled')) {
								this.set('sync.storage.downloadMode.groups', 'on-sync');
							}
						}
				}
			}
			this.set('prefVersion', toVersion);
		}
	}
	
	
	/**
	* Retrieve a preference
	**/
	function get(pref, global){
		try {
			if (global) {
				var service = Components.classes["@mozilla.org/preferences-service;1"]
								.getService(Components.interfaces.nsIPrefService);
				var branch = service.getBranch("");
			}
			else {
				var branch = this.prefBranch;
			}
			
			switch (branch.getPrefType(pref)){
				case branch.PREF_BOOL:
					return branch.getBoolPref(pref);
				case branch.PREF_STRING:
					return branch.getCharPref(pref);
				case branch.PREF_INT:
					return branch.getIntPref(pref);
			}
		}
		catch (e){
			throw ("Invalid preference '" + pref + "'");
		}
	}
	
	
	/**
	* Set a preference
	**/
	function set(pref, value) {
		try {
			switch (this.prefBranch.getPrefType(pref)){
				case this.prefBranch.PREF_BOOL:
					return this.prefBranch.setBoolPref(pref, value);
				case this.prefBranch.PREF_STRING:
					return this.prefBranch.setCharPref(pref, value);
				case this.prefBranch.PREF_INT:
					return this.prefBranch.setIntPref(pref, value);
				
				// If not an existing pref, create appropriate type automatically
				case 0:
					if (typeof value == 'boolean') {
						Zotero.debug("Creating boolean pref '" + pref + "'");
						return this.prefBranch.setBoolPref(pref, value);
					}
					if (typeof value == 'string') {
						Zotero.debug("Creating string pref '" + pref + "'");
						return this.prefBranch.setCharPref(pref, value);
					}
					if (parseInt(value) == value) {
						Zotero.debug("Creating integer pref '" + pref + "'");
						return this.prefBranch.setIntPref(pref, value);
					}
					throw ("Invalid preference value '" + value + "' for pref '" + pref + "'");
			}
		}
		catch (e){
			throw ("Invalid preference '" + pref + "'");
		}
	}
	
	
	this.clear = function (pref) {
		try {
			this.prefBranch.clearUserPref(pref);
		}
		catch (e) {
			throw ("Invalid preference '" + pref + "'");
		}
	}
	
	
	// Import settings bundles
	this.importSettings = function (str, uri) {
		var ps = Components.classes["@mozilla.org/embedcomp/prompt-service;1"]
								.getService(Components.interfaces.nsIPromptService);
		
		if (!uri.match(/https:\/\/([^\.]+\.)?zotero.org\//)) {
			Zotero.debug("Ignoring settings file not from https://zotero.org");
			return;
		}
		
		str = Zotero.Utilities.trim(str.replace(/<\?xml.*\?>\s*/, ''));
		Zotero.debug(str);
		
		var confirm = ps.confirm(
			null,
			"",
			"Apply settings from zotero.org?"
		);
		
		if (!confirm) {
			return;
		}
		
		// TODO: parse settings XML
	}
	
	
	//
	// Methods to register a preferences observer
	//
	function register(){
		this.prefBranch.QueryInterface(Components.interfaces.nsIPrefBranch2);
		this.prefBranch.addObserver("", this, false);
	}
	
	function unregister(){
		if (!this.prefBranch){
			return;
		}
		this.prefBranch.removeObserver("", this);
	}
	
	function observe(subject, topic, data){
		if(topic!="nsPref:changed"){
			return;
		}
		
		try {
		
		// subject is the nsIPrefBranch we're observing (after appropriate QI)
		// data is the name of the pref that's been changed (relative to subject)
		switch (data) {
			case "statusBarIcon":
				var doc = Components.classes["@mozilla.org/appshell/window-mediator;1"]
							.getService(Components.interfaces.nsIWindowMediator)
							.getMostRecentWindow("navigator:browser").document;
				
				var addonBar = doc.getElementById("addon-bar");
				var icon = doc.getElementById("zotero-toolbar-button");
				// When the customize window is open, toolbar buttons seem to
				// become wrapped in toolbarpaletteitems, which we need to remove
				// manually if we change the pref to hidden or else the customize
				// window doesn't close.
				var wrapper = doc.getElementById("wrapper-zotero-toolbar-button");
				var palette = doc.getElementById("navigator-toolbox").palette;
				var inAddonBar = false;
				if (icon) {
					// Because of the potential wrapper, don't just use .parentNode
					var toolbar = Zotero.getAncestorByTagName(icon, "toolbar");
					inAddonBar = toolbar == addonBar;
				}
				var val = this.get("statusBarIcon");
				if (val == 0) {
					// If showing in add-on bar, hide
					if (!icon || !inAddonBar) {
						return;
					}
					palette.appendChild(icon);
					if (wrapper) {
						addonBar.removeChild(wrapper);
					}
					addonBar.setAttribute("currentset", addonBar.currentSet);
					doc.persist(addonBar.id, "currentset");
				}
				else {
					// If showing somewhere else, remove it from there
					if (icon && !inAddonBar) {
						palette.appendChild(icon);
						if (wrapper) {
							toolbar.removeChild(wrapper);
						}
						toolbar.setAttribute("currentset", toolbar.currentSet);
						doc.persist(toolbar.id, "currentset");
					}
					
					// If not showing in add-on bar, add
					if (!inAddonBar) {
						var icon = addonBar.insertItem("zotero-toolbar-button");
						addonBar.setAttribute("currentset", addonBar.currentSet);
						doc.persist(addonBar.id, "currentset");
						addonBar.setAttribute("collapsed", false);
						doc.persist(addonBar.id, "collapsed");
					}
					// And make small
					if (val == 1) {
						icon.setAttribute("compact", true);
					}
					// Or large
					else if (val == 2) {
						icon.removeAttribute("compact");
					}
				}
				break;
			
			case "automaticScraperUpdates":
				if (this.get('automaticScraperUpdates')){
					Zotero.Schema.updateFromRepository();
				}
				else {
					Zotero.Schema.stopRepositoryTimer();
				}
				break;
			
			case "zoteroDotOrgVersionHeader":
				if (this.get("zoteroDotOrgVersionHeader")) {
					Zotero.VersionHeader.register();
				}
				else {
					Zotero.VersionHeader.unregister();
				}
				break;
			
			case "sync.autoSync":
				if (this.get("sync.autoSync")) {
					Zotero.Sync.Runner.IdleListener.register();
				}
				else {
					Zotero.Sync.Runner.IdleListener.unregister();
				}
				break;
			
			case "search.quicksearch-mode":
				var wm = Components.classes["@mozilla.org/appshell/window-mediator;1"]
							.getService(Components.interfaces.nsIWindowMediator);
				var enumerator = wm.getEnumerator("navigator:browser");
				while (enumerator.hasMoreElements()) {
					var win = enumerator.getNext();
					if (!win.ZoteroPane) continue;
					Zotero.updateQuickSearchBox(win.ZoteroPane.document);
				}
				
				var enumerator = wm.getEnumerator("zotero:item-selector");
				while (enumerator.hasMoreElements()) {
					var win = enumerator.getNext();
					if (!win.Zotero) continue;
					Zotero.updateQuickSearchBox(win.document);
				}
				break;
		}
		
		}
		catch (e) {
			Zotero.debug(e);
			throw (e);
		}
	}
}


/*
 * Handles keyboard shortcut initialization from preferences, optionally
 * overriding existing global shortcuts
 *
 * Actions are configured in ZoteroPane.handleKeyPress()
 */
Zotero.Keys = new function() {
	this.init = init;
	this.windowInit = windowInit;
	this.getCommand = getCommand;
	
	var _keys = {};
	
	
	/*
	 * Called by Zotero.init()
	 */
	function init() {
		var actions = Zotero.Prefs.prefBranch.getChildList('keys', {}, {});
		
		// Get the key=>command mappings from the prefs
		for each(var action in actions) {
			var action = action.substr(5); // strips 'keys.'
			if (action == 'overrideGlobal') {
				Zotero.Prefs.clear('keys.overrideGlobal');
				continue;
			}
			_keys[Zotero.Prefs.get('keys.' + action)] = action;
		}
	}
	
	
	/*
	 * Called by ZoteroPane.onLoad()
	 */
	function windowInit(document) {
		var useShift = Zotero.isMac;
		
		// Zotero pane shortcut
		var keyElem = document.getElementById('key_openZotero');
		if(keyElem) {
			var zKey = Zotero.Prefs.get('keys.openZotero');
			// Only override the default with the pref if the <key> hasn't been manually changed
			// and the pref has been
			if (keyElem.getAttribute('key') == 'Z' && keyElem.getAttribute('modifiers') == 'accel alt'
					&& (zKey != 'Z' || useShift)) {
				keyElem.setAttribute('key', zKey);
				if (useShift) {
					keyElem.setAttribute('modifiers', 'accel shift');
				}
			}
		}
	}
	
	
	function getCommand(key) {
		return _keys[key] ? _keys[key] : false;
	}
}


/**
 * Add X-Zotero-Version header to HTTP requests to zotero.org
 *
 * @namespace
 */
Zotero.VersionHeader = {
	init: function () {
		if (Zotero.Prefs.get("zoteroDotOrgVersionHeader")) {
			this.register();
		}
		Zotero.addShutdownListener(this.unregister);
	},
	
	// Called from this.init() and Zotero.Prefs.observe()
	register: function () {
		var observerService = Components.classes["@mozilla.org/observer-service;1"]
								.getService(Components.interfaces.nsIObserverService);
		observerService.addObserver(this, "http-on-modify-request", false);
	},
	
	observe: function (subject, topic, data) {
		try {
			var channel = subject.QueryInterface(Components.interfaces.nsIHttpChannel);
			if (channel.URI.host.match(/zotero\.org$/)) {
				channel.setRequestHeader("X-Zotero-Version", Zotero.version, false);
			}
		}
		catch (e) {
			Zotero.debug(e);
		}
	},
	
	unregister: function () {
		var observerService = Components.classes["@mozilla.org/observer-service;1"]
								.getService(Components.interfaces.nsIObserverService);
		observerService.removeObserver(Zotero.VersionHeader, "http-on-modify-request");
	}
}

Zotero.DragDrop = {
	currentDataTransfer: null,
	
	getDragData: function (element, firstOnly) {
		var dragData = {
			dataType: '',
			data: []
		};
		
		var dt = this.currentDataTransfer;
		if (!dt) {
			Zotero.debug("Drag data not available");
			return false;
		}
		
		var len = firstOnly ? 1 : dt.mozItemCount;
		
		if (dt.types.contains('zotero/collection')) {
			dragData.dataType = 'zotero/collection';
			var ids = dt.getData('zotero/collection').split(",");
			dragData.data = ids;
		}
		else if (dt.types.contains('zotero/item')) {
			dragData.dataType = 'zotero/item';
			var ids = dt.getData('zotero/item').split(",");
			dragData.data = ids;
		}
		else if (dt.types.contains('application/x-moz-file')) {
			dragData.dataType = 'application/x-moz-file';
			var files = [];
			for (var i=0; i<len; i++) {
				var file = dt.mozGetDataAt("application/x-moz-file", i);
				file.QueryInterface(Components.interfaces.nsIFile);
				// Don't allow folder drag
				if (file.isDirectory()) {
					continue;
				}
				files.push(file);
			}
			dragData.data = files;
		}
		else if (dt.types.contains('text/x-moz-url')) {
			dragData.dataType = 'text/x-moz-url';
			var urls = [];
			for (var i=0; i<len; i++) {
				var url = dt.getData("text/x-moz-url").split("\n")[0];
				urls.push(url);
			}
			dragData.data = urls;
		}
		
		return dragData;
	}
}


/**
 * Functions for creating and destroying hidden browser objects
 **/
Zotero.Browser = new function() {
	var nBrowsers = 0;
	
	this.createHiddenBrowser = createHiddenBrowser;
	this.deleteHiddenBrowser = deleteHiddenBrowser;
	
	function createHiddenBrowser(win) {
	 	if (!win) {
			var win = Components.classes["@mozilla.org/appshell/window-mediator;1"]
							.getService(Components.interfaces.nsIWindowMediator)
							.getMostRecentWindow("navigator:browser");
			if(!win) {
				var win = Components.classes["@mozilla.org/appshell/window-mediator;1"]
								.getService(Components.interfaces.nsIWindowWatcher)
								.activeWindow;
			}
		}
		
		// Create a hidden browser
		var hiddenBrowser = win.document.createElement("browser");
		hiddenBrowser.setAttribute('type', 'content');
		hiddenBrowser.setAttribute('disablehistory', 'true');
		win.document.documentElement.appendChild(hiddenBrowser);
		// Disable some features
		hiddenBrowser.docShell.allowAuth = false;
		hiddenBrowser.docShell.allowDNSPrefetch = false;
		hiddenBrowser.docShell.allowImages = false;
		hiddenBrowser.docShell.allowJavascript = true;
		hiddenBrowser.docShell.allowMetaRedirects = false;
		hiddenBrowser.docShell.allowPlugins = false;
		Zotero.debug("Created hidden browser (" + (nBrowsers++) + ")");
		return hiddenBrowser;
	}
	
	function deleteHiddenBrowser(myBrowsers) {
		if(!(myBrowsers instanceof Array)) myBrowsers = [myBrowsers];
		for(var i=0; i<myBrowsers.length; i++) {
			var myBrowser = myBrowsers[i];
			myBrowser.stop();
			myBrowser.destroy();
			myBrowser.parentNode.removeChild(myBrowser);
			myBrowser = null;
			Zotero.debug("Deleted hidden browser (" + (--nBrowsers) + ")");
		}
	}
}

/**
 * Functions for disabling and enabling the unresponsive script indicator
 **/
Zotero.UnresponsiveScriptIndicator = new function() {
	this.disable = disable;
	this.enable = enable;
	
	// stores the state of the unresponsive script preference prior to disabling
	var _unresponsiveScriptPreference, _isDisabled;
	
	/**
	 * disables the "unresponsive script" warning; necessary for import and
	 * export, which can take quite a while to execute
	 **/
	function disable() {
		// don't do anything if already disabled
		if (_isDisabled) {
			return false;
		}
		
		var prefService = Components.classes["@mozilla.org/preferences-service;1"].
		                  getService(Components.interfaces.nsIPrefBranch);
		_unresponsiveScriptPreference = prefService.getIntPref("dom.max_chrome_script_run_time");
		prefService.setIntPref("dom.max_chrome_script_run_time", 0);
		
		_isDisabled = true;
		return true;
	}
	 
	/**
	 * restores the "unresponsive script" warning
	 **/
	function enable() {
		var prefService = Components.classes["@mozilla.org/preferences-service;1"].
		                  getService(Components.interfaces.nsIPrefBranch);
		prefService.setIntPref("dom.max_chrome_script_run_time", _unresponsiveScriptPreference);
		
		_isDisabled = false;
	}
}


/*
 * Implements nsIWebProgressListener
 */
Zotero.WebProgressFinishListener = function(onFinish) {
	this.onStateChange = function(wp, req, stateFlags, status) {
		//Zotero.debug('onStageChange: ' + stateFlags);
		if ((stateFlags & Components.interfaces.nsIWebProgressListener.STATE_STOP)
				&& (stateFlags & Components.interfaces.nsIWebProgressListener.STATE_IS_NETWORK)) {
			onFinish();
		}
	}
	
	this.onProgressChange = function(wp, req, curSelfProgress, maxSelfProgress, curTotalProgress, maxTotalProgress) {
		//Zotero.debug('onProgressChange');
		//Zotero.debug('Current: ' + curTotalProgress);
		//Zotero.debug('Max: ' + maxTotalProgress);
	}
	
	this.onLocationChange = function(wp, req, location) {}
	this.onSecurityChange = function(wp, req, stateFlags, status) {}
	this.onStatusChange = function(wp, req, status, msg) {}
}

/*
 * Saves or loads JSON objects.
 */
Zotero.JSON = new function() {
	this.serialize = function(arg) {
		Zotero.debug("WARNING: Zotero.JSON.serialize() is deprecated; use JSON.stringify()");
		return JSON.stringify(arg);
	}
	
	this.unserialize = function(arg) {
		Zotero.debug("WARNING: Zotero.JSON.unserialize() is deprecated; use JSON.parse()");
		return JSON.parse(arg);
	}
}<|MERGE_RESOLUTION|>--- conflicted
+++ resolved
@@ -716,13 +716,8 @@
 			Zotero.Server.init();
 		}
 		
-<<<<<<< HEAD
-        Zotero.Zeroconf.init();
-        
-=======
 		Zotero.Notifier.registerObserver(Zotero.Tags, 'setting');
 		
->>>>>>> d60b0221
 		Zotero.Sync.init();
 		Zotero.Sync.Runner.init();
 		
