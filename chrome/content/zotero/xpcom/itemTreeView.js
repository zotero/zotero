/*
    ***** BEGIN LICENSE BLOCK *****
    
    Copyright © 2009 Center for History and New Media
                     George Mason University, Fairfax, Virginia, USA
                     http://zotero.org
    
    This file is part of Zotero.
    
    Zotero is free software: you can redistribute it and/or modify
    it under the terms of the GNU Affero General Public License as published by
    the Free Software Foundation, either version 3 of the License, or
    (at your option) any later version.
    
    Zotero is distributed in the hope that it will be useful,
    but WITHOUT ANY WARRANTY; without even the implied warranty of
    MERCHANTABILITY or FITNESS FOR A PARTICULAR PURPOSE.  See the
    GNU Affero General Public License for more details.
    
    You should have received a copy of the GNU Affero General Public License
    along with Zotero.  If not, see <http://www.gnu.org/licenses/>.
    
    ***** END LICENSE BLOCK *****
*/

////////////////////////////////////////////////////////////////////////////////
///
///  ItemTreeView
///    -- handles the link between an individual tree and the data layer
///    -- displays only items (no collections, no hierarchy)
///
////////////////////////////////////////////////////////////////////////////////

/*
 *  Constructor for the ItemTreeView object
 */
Zotero.ItemTreeView = function (collectionTreeRow, sourcesOnly) {
	Zotero.LibraryTreeView.apply(this);
	
	this.wrappedJSObject = this;
	this.rowCount = 0;
	this.collectionTreeRow = collectionTreeRow;
	
	this._skipKeypress = false;
	
	this._sourcesOnly = sourcesOnly;
	
	this._ownerDocument = null;
	this._needsSort = false;
	
	this._rows = [];
	this._cellTextCache = {};
	this._itemImages = {};
	
	this._unregisterID = Zotero.Notifier.registerObserver(
		this, ['item', 'collection-item', 'item-tag', 'share-items', 'bucket'], 'itemTreeView'
	);
}

Zotero.ItemTreeView.prototype = Object.create(Zotero.LibraryTreeView.prototype);
Zotero.ItemTreeView.prototype.type = 'item';


/**
 * Called by the tree itself
 */
Zotero.ItemTreeView.prototype.setTree = Zotero.Promise.coroutine(function* (treebox)
{
	try {
		//Zotero.debug("Calling setTree()");
		var start = Date.now();
		// Try to set the window document if not yet set
		if (treebox && !this._ownerDocument) {
			try {
				this._ownerDocument = treebox.treeBody.ownerDocument;
			}
			catch (e) {}
		}
		
		if (this._treebox) {
			if (this._needsSort) {
				yield this.sort();
			}
			return;
		}
		
		if (!treebox) {
			Components.utils.reportError("Passed treebox empty in setTree()");
		}
		
		this._treebox = treebox;
		
		if (this._ownerDocument.defaultView.ZoteroPane_Local) {
			this._ownerDocument.defaultView.ZoteroPane_Local.setItemsPaneMessage(Zotero.getString('pane.items.loading'));
			this._waitAfter = start + 100;
		}
		
		if (Zotero.locked) {
			Zotero.debug("Zotero is locked -- not loading items tree", 2);
			
			if (this._ownerDocument.defaultView.ZoteroPane_Local) {
				this._ownerDocument.defaultView.ZoteroPane_Local.clearItemsPaneMessage();
			}
			return;
		}
		
		yield Zotero.DB.waitForTransaction();
		
		yield this.refresh();
		
		// Add a keypress listener for expand/collapse
		var tree = this._treebox.treeBody.parentNode;
		var self = this;
		var coloredTagsRE = new RegExp("^[1-" + Zotero.Tags.MAX_COLORED_TAGS + "]{1}$");
		var listener = function(event) {
			if (self._skipKeyPress) {
				self._skipKeyPress = false;
				return;
			}
			
			// Handle arrow keys specially on multiple selection, since
			// otherwise the tree just applies it to the last-selected row
			if (event.keyCode == 39 || event.keyCode == 37) {
				if (self._treebox.view.selection.count > 1) {
					switch (event.keyCode) {
						case 39:
							self.expandSelectedRows().done();
							break;
							
						case 37:
							self.collapseSelectedRows().done();
							break;
					}
					
					event.preventDefault();
				}
				return;
			}
			
			var key = String.fromCharCode(event.which);
			if (key == '+' && !(event.ctrlKey || event.altKey || event.metaKey)) {
				self.expandAllRows().done();
				event.preventDefault();
				return;
			}
			else if (key == '-' && !(event.shiftKey || event.ctrlKey || event.altKey || event.metaKey)) {
				self.collapseAllRows().done();
				event.preventDefault();
				return;
			}
			
			// Ignore other non-character keypresses
			if (!event.charCode || event.shiftKey || event.ctrlKey ||
					event.altKey || event.metaKey) {
				return;
			}
			
			event.preventDefault();
			
			Zotero.Promise.try(function () {
				if (coloredTagsRE.test(key)) {
					let libraryID = self.collectionTreeRow.ref.libraryID;
					let position = parseInt(key) - 1;
					return Zotero.Tags.getColorByPosition(libraryID, position)
					.then(function (colorData) {
						// If a color isn't assigned to this number or any
						// other numbers, allow key navigation
						if (!colorData) {
							return Zotero.Tags.getColors(libraryID)
							.then(function (colors) {
								return !Object.keys(colors).length;
							});
						}
						
						var items = self.getSelectedItems();
						return Zotero.Tags.toggleItemsListTags(libraryID, items, colorData.name)
						.then(function () {
							return false;
						});
					});
				}
				return true;
			})
			// We have to disable key navigation on the tree in order to
			// keep it from acting on the 1-6 keys used for colored tags.
			// To allow navigation with other keys, we temporarily enable
			// key navigation and recreate the keyboard event. Since
			// that will trigger this listener again, we set a flag to
			// ignore the event, and then clear the flag above when the
			// event comes in. I see no way this could go wrong...
			.then(function (resend) {
				if (!resend) {
					return;
				}
				
				tree.disableKeyNavigation = false;
				self._skipKeyPress = true;
				var nsIDWU = Components.interfaces.nsIDOMWindowUtils;
				var domWindowUtils = event.originalTarget.ownerDocument.defaultView
					.QueryInterface(Components.interfaces.nsIInterfaceRequestor)
					.getInterface(nsIDWU);
				var modifiers = 0;
				if (event.altKey) {
					modifiers |= nsIDWU.MODIFIER_ALT;
				}
				if (event.ctrlKey) {
					modifiers |= nsIDWU.MODIFIER_CONTROL;
				}
				if (event.shiftKey) {
					modifiers |= nsIDWU.MODIFIER_SHIFT;
				}
				if (event.metaKey) {
					modifiers |= nsIDWU.MODIFIER_META;
				}
				domWindowUtils.sendKeyEvent(
					'keypress',
					event.keyCode,
					event.charCode,
					modifiers
				);
				tree.disableKeyNavigation = true;
			})
			.catch(function (e) {
				Zotero.debug(e, 1);
				Components.utils.reportError(e);
			})
			.done();
		};
		// Store listener so we can call removeEventListener() in ItemTreeView.unregister()
		this.listener = listener;
		tree.addEventListener('keypress', listener);
		
		// This seems to be the only way to prevent Enter/Return
		// from toggle row open/close. The event is handled by
		// handleKeyPress() in zoteroPane.js.
		tree._handleEnter = function () {};
		
		yield this.sort();
		
		// Only yield if there are callbacks; otherwise, we're almost done
		if (this._listeners.load.length && this._waitAfter && Date.now() > this._waitAfter) yield Zotero.Promise.resolve();
		
		yield this.expandMatchParents();
		
		yield this._runListeners('load');
		this._initialized = true;
		
		if (this._ownerDocument.defaultView.ZoteroPane_Local) {
			this._ownerDocument.defaultView.ZoteroPane_Local.clearItemsPaneMessage();
		}
		
		// Select a queued item from selectItem()
		if (this.collectionTreeRow && this.collectionTreeRow.itemToSelect) {
			var item = this.collectionTreeRow.itemToSelect;
			yield this.selectItem(item['id'], item['expand']);
			this.collectionTreeRow.itemToSelect = null;
		}
		
		delete this._waitAfter;
		Zotero.debug("Set tree in "+(Date.now()-start)+" ms");
	}
	catch (e) {
		Components.utils.reportError(e);
		if (this.onError) {
			this.onError(e);
		}
		throw e;
	};
});


/**
 *  Reload the rows from the data access methods
 *  (doesn't call the tree.invalidate methods, etc.)
 */
Zotero.ItemTreeView.prototype.refresh = Zotero.serial(Zotero.Promise.coroutine(function* () {
	Zotero.debug('Refreshing items list');
	//if(!Zotero.ItemTreeView._haveCachedFields) yield Zotero.Promise.resolve();
	
	var cacheFields = ['title', 'date'];
	
	// Cache the visible fields so they don't load individually
	try {
		var visibleFields = this.getVisibleFields();
	}
	// If treebox isn't ready, skip refresh
	catch (e) {
		return false;
	}
	
	for (let i=0; i<visibleFields.length; i++) {
		let field = visibleFields[i];
		switch (field) {
			case 'hasAttachment':
				// Needed by item.getBestAttachments(), called by getBestAttachmentStateAsync()
				field = 'url';
				break;
			
			case 'numNotes':
				continue;
			
			case 'year':
				field = 'date';
				break;
			
			case 'itemType':
				field = 'itemTypeID';
				break;
		}
		if (cacheFields.indexOf(field) == -1) {
			cacheFields = cacheFields.concat(field);
		}
	}
	
	yield Zotero.Items.cacheFields(this.collectionTreeRow.ref.libraryID, cacheFields);
	Zotero.ItemTreeView._haveCachedFields = true;
	
	Zotero.CollectionTreeCache.clear();
	
	if (!this.selection.selectEventsSuppressed) {
		var unsuppress = this.selection.selectEventsSuppressed = true;
		//this._treebox.beginUpdateBatch();
	}
	var savedSelection = this.getSelectedItems(true);
	var savedOpenState = yield this.saveOpenState();
	
	var oldCount = this.rowCount;
	var newSearchItemIDs = {};
	var newSearchParentIDs = {};
	var newCellTextCache = {};
	var newSearchMode = this.collectionTreeRow.isSearchMode();
	var newRows = [];
	var newItems = yield this.collectionTreeRow.getItems();
	
	var added = 0;
	
	for (let i=0, len=newItems.length; i < len; i++) {
		// Only add regular items if sourcesOnly is set
		if (this._sourcesOnly && !newItems[i].isRegularItem()) {
			continue;
		}
		
		// Don't add child items directly (instead mark their parents for
		// inclusion below)
		let parentItemID = newItems[i].parentItemID;
		if (parentItemID) {
			newSearchParentIDs[parentItemID] = true;
		}
		// Add top-level items
		else {
			this._addRow(
				newRows,
				new Zotero.ItemTreeRow(newItems[i], 0, false),
				added + 1
			);
			added++;
		}
		newSearchItemIDs[newItems[i].id] = true;
	}
	
	// Add parents of matches if not matches themselves
	for (let id in newSearchParentIDs) {
		if (!newSearchItemIDs[id]) {
			let item = yield Zotero.Items.getAsync(id);
			this._addRow(
				newRows,
				new Zotero.ItemTreeRow(item, 0, false),
				added + 1
			);
			added++;
		}
	}
	
	if(this._waitAfter && Date.now() > this._waitAfter) yield Zotero.Promise.resolve();
	
	this._rows = newRows;
	this.rowCount = this._rows.length;
	var diff = this.rowCount - oldCount;
	if (diff != 0) {
		this._treebox.rowCountChanged(0, diff);
	}
	this._refreshItemRowMap();
	
	this._searchMode = newSearchMode;
	this._searchItemIDs = newSearchItemIDs; // items matching the search
	this._searchParentIDs = newSearchParentIDs;
	this._cellTextCache = {};
	
	yield this.rememberOpenState(savedOpenState);
	yield this.rememberSelection(savedSelection);
	yield this.expandMatchParents();
	if (unsuppress) {
		// This causes a problem with the row count being wrong between views
		//this._treebox.endUpdateBatch();
		this.selection.selectEventsSuppressed = false;
	}
}));

/**
 * Generator used internally for refresh
 */
Zotero.ItemTreeView._haveCachedFields = false;


/*
 *  Called by Zotero.Notifier on any changes to items in the data layer
 */
Zotero.ItemTreeView.prototype.notify = Zotero.Promise.coroutine(function* (action, type, ids, extraData)
{
	if (!this._treebox || !this._treebox.treeBody) {
		Components.utils.reportError("Treebox didn't exist in itemTreeView.notify()");
		return;
	}
	
	if (!this._itemRowMap) {
		Zotero.debug("Item row map didn't exist in itemTreeView.notify()");
		return;
	}
	
	// Clear item type icon and tag colors when a tag is added to or removed from an item
	if (type == 'item-tag') {
		// TODO: Only update if colored tag changed?
		ids.map(function (val) val.split("-")[0]).forEach(function (val) {
			delete this._itemImages[val];
		}.bind(this));
		return;
	}
	
	var collectionTreeRow = this.collectionTreeRow;
	
	var madeChanges = false;
	var sort = false;
	
	var savedSelection = this.getSelectedItems(true);
	var previousRow = false;
	
	// Redraw the tree (for tag color and progress changes)
	if (action == 'redraw') {
		// Redraw specific rows
		if (type == 'item' && ids.length) {
			// Redraw specific cells
			if (extraData && extraData.column) {
				var col = this._treebox.columns.getNamedColumn(
					'zotero-items-column-' + extraData.column
				);
				for each(var id in ids) {
					if (extraData.column == 'title') {
						delete this._itemImages[id];
					}
					this._treebox.invalidateCell(this._itemRowMap[id], col);
				}
			}
			else {
				for each(var id in ids) {
					delete this._itemImages[id];
					this._treebox.invalidateRow(this._itemRowMap[id]);
				}
			}
		}
		// Redraw the whole tree
		else {
			this._itemImages = {};
			this._treebox.invalidate();
		}
		return;
	}
	
	if (action == 'refresh') {
		if (type == 'share-items') {
			if (collectionTreeRow.isShare()) {
				yield this.refresh();
			}
		}
		else if (type == 'bucket') {
			if (collectionTreeRow.isBucket()) {
				yield this.refresh();
			}
		}
		else if (type == 'publications') {
			if (collectionTreeRow.isPublications()) {
				yield this.refresh();
			}
		}
		// If refreshing a single item, clear caches and then unselect and reselect row
		else if (savedSelection.length == 1 && savedSelection[0] == ids[0]) {
			let row = this._itemRowMap[ids[0]];
			delete this._cellTextCache[row];
			
			this.selection.clearSelection();
			yield this.rememberSelection(savedSelection);
		}
		else {
			this._cellTextCache = {};
		}
		
		return;
	}
	
	if (collectionTreeRow.isShare()) {
		return;
	}
	
	// See if we're in the active window
	var zp = Zotero.getActiveZoteroPane();
	var activeWindow = zp && zp.itemsView == this;
	
	var quicksearch = this._ownerDocument.getElementById('zotero-tb-search');
	
	// 'collection-item' ids are in the form collectionID-itemID
	if (type == 'collection-item') {
		if (!collectionTreeRow.isCollection()) {
			return;
		}
		
		var splitIDs = [];
		for each(var id in ids) {
			var split = id.split('-');
			// Skip if not an item in this collection
			if (split[0] != collectionTreeRow.ref.id) {
				continue;
			}
			splitIDs.push(split[1]);
		}
		ids = splitIDs;
		
		// Select the last item even if there are no changes (e.g. if the tag
		// selector is open and already refreshed the pane)
		/*if (splitIDs.length > 0 && (action == 'add' || action == 'modify')) {
			var selectItem = splitIDs[splitIDs.length - 1];
		}*/
	}
	
	this.selection.selectEventsSuppressed = true;
	//this._treebox.beginUpdateBatch();
	
	if ((action == 'remove' && !collectionTreeRow.isLibrary(true))
			|| action == 'delete' || action == 'trash') {
		
		// On a delete in duplicates mode, just refresh rather than figuring
		// out what to remove
		if (collectionTreeRow.isDuplicates()) {
			previousRow = this._itemRowMap[ids[0]];
			yield this.refresh();
			madeChanges = true;
			sort = true;
		}
		else {
			// Since a remove involves shifting of rows, we have to do it in order,
			// so sort the ids by row
			var rows = [];
			for (var i=0, len=ids.length; i<len; i++) {
				let push = false;
				if (action == 'delete' || action == 'trash') {
					push = true;
				}
				else {
					yield collectionTreeRow.ref.loadChildItems();
					push = !collectionTreeRow.ref.hasItem(ids[i]);
				}
				// Row might already be gone (e.g. if this is a child and
				// 'modify' was sent to parent)
				let row = this._itemRowMap[ids[i]];
				if (push && row !== undefined) {
					// Don't remove child items from collections, because it's handled by 'modify'
					if (action == 'remove' && this.getParentIndex(row) != -1) {
						continue;
					}
					rows.push(row);
					
					// Remove child items of removed parents
					if (this.isContainer(row) && this.isContainerOpen(row)) {
						while (++row < this.rowCount && this.getLevel(row) > 0) {
							rows.push(row);
						}
					}
				}
			}
			
			if (rows.length > 0) {
				rows.sort(function(a,b) { return a-b });
				
				for(var i=0, len=rows.length; i<len; i++)
				{
					var row = rows[i];
					if(row != null)
					{
						this._removeRow(row-i);
						this._treebox.rowCountChanged(row-i,-1);
					}
				}
				
				madeChanges = true;
				sort = true;
			}
		}
	}
	else if (action == 'modify')
	{
		// Clear row caches
		var items = yield Zotero.Items.getAsync(ids);
		for (let i=0; i<items.length; i++) {
			let id = items[i].id;
			delete this._itemImages[id];
			delete this._cellTextCache[id];
		}
		
		// If trash or saved search, just re-run search
		if (collectionTreeRow.isTrash() || collectionTreeRow.isSearch())
		{
			yield this.refresh();
			madeChanges = true;
			sort = true;
		}
		
		// If no quicksearch, process modifications manually
		else if (!quicksearch || quicksearch.value == '')
		{
			var items = yield Zotero.Items.getAsync(ids);
			
			for each(var item in items) {
				let id = item.id;
				
				// Make sure row map is up to date
				// if we made changes in a previous loop
				if (madeChanges) {
					this._refreshItemRowMap();
				}
				var row = this._itemRowMap[id];
				
				// Deleted items get a modify that we have to ignore when
				// not viewing the trash
				if (item.deleted) {
					continue;
				}
				
				// Item already exists in this view
				if( row != null)
				{
					var parentItemID = this.getRow(row).ref.parentItemID;
					var parentIndex = this.getParentIndex(row);
					
					// Top-level item
					if (this.isContainer(row)) {
						// If removed from My Publications, remove row
						if (collectionTreeRow.isPublications() && !item.publication) {
							this._removeRow(row);
							this._treebox.rowCountChanged(row, -1)
							continue;
						}
						
						//yield this.toggleOpenState(row);
						//yield this.toggleOpenState(row);
						sort = id;
					}
					// If item moved from top-level to under another item, remove the old row.
					// The container refresh above takes care of adding the new row.
					else if (!this.isContainer(row) && parentIndex == -1 && parentItemID) {
						this._removeRow(row);
						this._treebox.rowCountChanged(row, -1)
					}
					// If moved from under another item to top level, remove old row and add new one
					else if (!this.isContainer(row) && parentIndex != -1 && !parentItemID) {
						this._removeRow(row);
						this._treebox.rowCountChanged(row, -1)
						
						this._addRow(
							this._rows,
							new Zotero.ItemTreeRow(item, 0, false),
							this.rowCount
						);
						this.rowCount++;
						this._treebox.rowCountChanged(this.rowCount - 1, 1);
						sort = id;
					}
					// If not moved from under one item to another, just resort the row,
					// which also invalidates it and refreshes it
					else if (!(parentItemID && parentIndex != -1 && this._itemRowMap[parentItemID] != parentIndex)) {
						sort = id;
					}
					madeChanges = true;
				}
				// Otherwise, for a top-level item in a root view or a collection
				// containing the item, the item has to be added
				else if (item.isTopLevelItem()) {
					// Root view
					let add = (collectionTreeRow.isLibrary() || collectionTreeRow.isGroup())
						&& collectionTreeRow.ref.libraryID == item.libraryID;
					// Collection containing item
					if (!add && collectionTreeRow.isCollection()) {
						yield item.loadCollections();
						add = item.inCollection(collectionTreeRow.ref.id);
					}
					if (add) {
						//most likely, the note or attachment's parent was removed.
						this._addRow(
							this._rows,
							new Zotero.ItemTreeRow(item, 0, false),
							this.rowCount
						);
						this.rowCount++;
						this._treebox.rowCountChanged(this.rowCount-1,1);
						madeChanges = true;
						sort = true;
					}
				}
			}
			
			if (sort && ids.length != 1) {
				sort = true;
			}
		}
		
		// If quicksearch, re-run it, since the results may have changed
		else
		{
			var allDeleted = true;
			var isTrash = collectionTreeRow.isTrash();
			var items = yield Zotero.Items.getAsync(ids);
			for each(var item in items) {
				// If not viewing trash and all items were deleted, ignore modify
				if (allDeleted && !isTrash && !item.deleted) {
					allDeleted = false;
				}
			}
			
			if (!allDeleted) {
				quicksearch.doCommand();
				madeChanges = true;
				sort = true;
			}
		}
	}
	else if(action == 'add')
	{
		// New items need their item data and collections loaded
		// before they're inserted into the tree
		let items = yield Zotero.Items.getAsync(ids);
		for (let i=0; i<items.length; i++) {
			let item = items[i];
			yield item.loadItemData();
			yield item.loadCollections();
		}
		
		// In some modes, just re-run search
		if (collectionTreeRow.isSearch() || collectionTreeRow.isTrash() || collectionTreeRow.isUnfiled()) {
			yield this.refresh();
			madeChanges = true;
			sort = true;
		}
		
		// If not a quicksearch, process new items manually
		else if (!quicksearch || quicksearch.value == '')
		{
			for (let i=0; i<items.length; i++) {
				let item = items[i];
				// if the item belongs in this collection
				if ((((collectionTreeRow.isLibrary() || collectionTreeRow.isGroup())
						&& collectionTreeRow.ref.libraryID == item.libraryID)
						|| (collectionTreeRow.isCollection() && item.inCollection(collectionTreeRow.ref.id)))
					// if we haven't already added it to our hash map
					&& this._itemRowMap[item.id] == null
					// Regular item or standalone note/attachment
					&& item.isTopLevelItem()) {
					this._addRow(
						this._rows,
						new Zotero.ItemTreeRow(item, 0, false),
						this.rowCount
					);
					this.rowCount++;
					this._treebox.rowCountChanged(this.rowCount-1,1);
					madeChanges = true;
				}
			}
			if (madeChanges) {
				sort = (items.length == 1) ? items[0].id : true;
			}
		}
		// Otherwise re-run the quick search, which refreshes the item list
		else
		{
			// For item adds, clear the quicksearch, unless all the new items
			// are child items
			if (activeWindow && type == 'item') {
				let clear = false;
				for (let i=0; i<items.length; i++) {
					if (items[i].isTopLevelItem()) {
						clear = true;
						break;
					}
				}
				if (clear) {
					quicksearch.value = '';
				}
			}
			quicksearch.doCommand();
			madeChanges = true;
			sort = true;
		}
	}
	
	if(madeChanges)
	{
		var singleSelect = false;
		// If adding a single top-level item and this is the active window, select it
		if (action == 'add' && activeWindow) {
			if (ids.length == 1) {
				singleSelect = ids[0];
			}
			// If there's only one parent item in the set of added items,
			// mark that for selection in the UI
			//
			// Only bother checking for single parent item if 1-5 total items,
			// since a translator is unlikely to save more than 4 child items
			else if (ids.length <= 5) {
				var items = yield Zotero.Items.getAsync(ids);
				if (items) {
					var found = false;
					for each(var item in items) {
						// Check for note and attachment type, since it's quicker
						// than checking for parent item
						if (item.itemTypeID == 1 || item.itemTypeID == 14) {
							continue;
						}
						
						// We already found a top-level item, so cancel the
						// single selection
						if (found) {
							singleSelect = false;
							break;
						}
						found = true;
						singleSelect = item.id;
					}
				}
			}
		}
		
		if (singleSelect) {
			if (sort) {
				yield this.sort(typeof sort == 'number' ? sort : false);
			}
			else {
				this._refreshItemRowMap();
			}
			
			// Reset to Info tab
			this._ownerDocument.getElementById('zotero-view-tabbox').selectedIndex = 0;
			yield this.selectItem(singleSelect);
		}
		// If single item is selected and was modified
		else if (action == 'modify' && ids.length == 1 &&
				savedSelection.length == 1 && savedSelection[0] == ids[0]) {
			// If the item no longer matches the search term, clear the search
			if (quicksearch && this._itemRowMap[ids[0]] == undefined) {
				Zotero.debug('Selected item no longer matches quicksearch -- clearing');
				quicksearch.value = '';
				quicksearch.doCommand();
			}
			
			if (sort) {
				yield this.sort(typeof sort == 'number' ? sort : false);
			}
			else {
				this._refreshItemRowMap();
			}
			
			if (activeWindow) {
				yield this.selectItem(ids[0]);
			}
			else {
				yield this.rememberSelection(savedSelection);
			}
		}
		else
		{
			if (previousRow === false) {
				previousRow = this._itemRowMap[ids[0]];
			}
			
			if (sort) {
				yield this.sort(typeof sort == 'number' ? sort : false);
			}
			else {
				this._refreshItemRowMap();
			}
			
			// On removal of a row, select item at previous position
			if (action == 'remove' || action == 'trash' || action == 'delete') {
				// In duplicates view, select the next set on delete
				if (collectionTreeRow.isDuplicates()) {
					if (this._rows[previousRow]) {
						// Mirror ZoteroPane.onTreeMouseDown behavior
						var itemID = this._rows[previousRow].ref.id;
						var setItemIDs = collectionTreeRow.ref.getSetItemsByItemID(itemID);
						this.selectItems(setItemIDs);
					}
				}
				else {
					// If this was a child item and the next item at this
					// position is a top-level item, move selection one row
					// up to select a sibling or parent
					if (ids.length == 1 && previousRow > 0) {
						var previousItem = yield Zotero.Items.getAsync(ids[0]);
						if (previousItem && !previousItem.isTopLevelItem()) {
							if (this._rows[previousRow] && this.getLevel(previousRow) == 0) {
								previousRow--;
							}
						}
					}
					
					if (this._rows[previousRow]) {
						this.selection.select(previousRow);
					}
					// If no item at previous position, select last item in list
					else if (this._rows[this._rows.length - 1]) {
						this.selection.select(this._rows.length - 1);
					}
				}
			}
			else {
				yield this.rememberSelection(savedSelection);
			}
		}
		
		this._treebox.invalidate();
	}
	// For special case in which an item needs to be selected without changes
	// necessarily having been made
	// ('collection-item' add with tag selector open)
	/*else if (selectItem) {
		yield this.selectItem(selectItem);
	}*/
	
	if (Zotero.suppressUIUpdates) {
		yield this.rememberSelection(savedSelection);
	}
	
	//this._treebox.endUpdateBatch();
	this.selection.selectEventsSuppressed = false;
});

/*
 *  Unregisters view from Zotero.Notifier (called on window close)
 */
Zotero.ItemTreeView.prototype.unregister = function()
{
	Zotero.Notifier.unregisterObserver(this._unregisterID);
	if (this.listener) {
		let tree = this._treebox.treeBody.parentNode;
		tree.removeEventListener('keypress', this.listener, false);
		this.listener = null;
	}
}

////////////////////////////////////////////////////////////////////////////////
///
///  nsITreeView functions
///
////////////////////////////////////////////////////////////////////////////////

Zotero.ItemTreeView.prototype.getCellText = function (row, column)
{
	var obj = this.getRow(row);
	var itemID = obj.id;
	
	// If value is available, retrieve synchronously
	if (this._cellTextCache[itemID] && this._cellTextCache[itemID][column.id] !== undefined) {
		return this._cellTextCache[itemID][column.id];
	}
	
	if (!this._cellTextCache[itemID]) {
		this._cellTextCache[itemID] = {}
	}
	
	var val;
	
	// Image only
	if (column.id === "zotero-items-column-hasAttachment") {
		return;
	}
	else if(column.id == "zotero-items-column-itemType")
	{
		val = Zotero.ItemTypes.getLocalizedString(obj.ref.itemTypeID);
	}
	// Year column is just date field truncated
	else if (column.id == "zotero-items-column-year") {
		val = obj.getField('date', true).substr(0, 4)
	}
	else if (column.id === "zotero-items-column-numNotes") {
		val = obj.numNotes();
	}
	else {
		var col = column.id.substring(20);
		
		if (col == 'title') {
			val = obj.ref.getDisplayTitle();
		}
		else {
			val = obj.getField(col);
		}
	}
	
	switch (column.id) {
		// Format dates as short dates in proper locale order and locale time
		// (e.g. "4/4/07 14:27:23")
		case 'zotero-items-column-dateAdded':
		case 'zotero-items-column-dateModified':
		case 'zotero-items-column-accessDate':
			if (val) {
				var order = Zotero.Date.getLocaleDateOrder();
				if (order == 'mdy') {
					order = 'mdy';
					var join = '/';
				}
				else if (order == 'dmy') {
					order = 'dmy';
					var join = '.';
				}
				else if (order == 'ymd') {
					order = 'YMD';
					var join = '-';
				}
				var date = Zotero.Date.sqlToDate(val, true);
				var parts = [];
				for (var i=0; i<3; i++) {
					switch (order[i]) {
						case 'y':
							parts.push(date.getFullYear().toString().substr(2));
							break;
							
						case 'Y':
							parts.push(date.getFullYear());
							break;
						
						case 'm':
							parts.push((date.getMonth() + 1));
							break;
						
						case 'M':
							parts.push(Zotero.Utilities.lpad((date.getMonth() + 1).toString(), '0', 2));
							break;
						
						case 'd':
							parts.push(date.getDate());
							break;
						
						case 'D':
							parts.push(Zotero.Utilities.lpad(date.getDate().toString(), '0', 2));
							break;
					}
					
					val = parts.join(join);
					val += ' ' + date.toLocaleTimeString();
				}
			}
	}
	
	return this._cellTextCache[itemID][column.id] = val;
}

Zotero.ItemTreeView.prototype.getImageSrc = function(row, col)
{
	var self = this;
	
	if(col.id == 'zotero-items-column-title')
	{
		// Get item type icon and tag swatches
		var item = this.getRow(row).ref;
		var itemID = item.id;
		if (this._itemImages[itemID]) {
			return this._itemImages[itemID];
		}
		item.getImageSrcWithTags()
		.then(function (uriWithTags) {
			this._itemImages[itemID] = uriWithTags;
			this._treebox.invalidateCell(row, col);
		}.bind(this));
		return item.getImageSrc();
	}
	else if (col.id == 'zotero-items-column-hasAttachment') {
		if (this.collectionTreeRow.isTrash()) return false;
		
		var treerow = this.getRow(row);
		var item = treerow.ref;
		
		if ((!this.isContainer(row) || !this.isContainerOpen(row))
				&& Zotero.Sync.Storage.getItemDownloadImageNumber(item)) {
			return '';
		}
		
		var itemID = item.id;
		
		if (treerow.level === 0) {
			if (item.isRegularItem()) {
				let state = item.getBestAttachmentStateCached();
				if (state !== null) {
					switch (state) {
						case 1:
							return "chrome://zotero/skin/bullet_blue.png";
						
						case -1:
							return "chrome://zotero/skin/bullet_blue_empty.png";
						
						default:
							return "";
					}
				}
				
				item.getBestAttachmentState()
				// Refresh cell when promise is fulfilled
				.then(function (state) {
					self._treebox.invalidateCell(row, col);
				})
				.done();
			}
		}
		
		if (item.isFileAttachment()) {
			let exists = item.fileExistsCached();
			if (exists !== null) {
				return exists
					? "chrome://zotero/skin/bullet_blue.png"
					: "chrome://zotero/skin/bullet_blue_empty.png";
			}
			
			item.fileExists()
			// Refresh cell when promise is fulfilled
			.then(function (exists) {
				self._treebox.invalidateCell(row, col);
			});
		}
	}
}

Zotero.ItemTreeView.prototype.isContainer = function(row)
{
	return this.getRow(row).ref.isRegularItem();
}

Zotero.ItemTreeView.prototype.isContainerOpen = function(row)
{
	return this._rows[row].isOpen;
}

Zotero.ItemTreeView.prototype.isContainerEmpty = function(row)
{
	if (this._sourcesOnly) {
		return true;
	}
	
	var item = this.getRow(row).ref;
	if (!item.isRegularItem()) {
		return false;
	}
	var includeTrashed = this.collectionTreeRow.isTrash();
	return item.numNotes(includeTrashed) === 0 && item.numAttachments(includeTrashed) == 0;
}

Zotero.ItemTreeView.prototype.getLevel = function(row)
{
	return this.getRow(row).level;
}

// Gets the index of the row's container, or -1 if none (top-level)
Zotero.ItemTreeView.prototype.getParentIndex = function(row)
{
	if (row==-1)
	{
		return -1;
	}
	var thisLevel = this.getLevel(row);
	if(thisLevel == 0) return -1;
	for(var i = row - 1; i >= 0; i--)
		if(this.getLevel(i) < thisLevel)
			return i;
	return -1;
}

Zotero.ItemTreeView.prototype.hasNextSibling = function(row,afterIndex)
{
	var thisLevel = this.getLevel(row);
	for(var i = afterIndex + 1; i < this.rowCount; i++)
	{	
		var nextLevel = this.getLevel(i);
		if(nextLevel == thisLevel) return true;
		else if(nextLevel < thisLevel) return false;
	}
}

Zotero.ItemTreeView.prototype.toggleOpenState = Zotero.Promise.coroutine(function* (row, skipItemMapRefresh)
{
	// Shouldn't happen but does if an item is dragged over a closed
	// container until it opens and then released, since the container
	// is no longer in the same place when the spring-load closes
	if (!this.isContainer(row)) {
		return;
	}
	
	var count = 0;
	var thisLevel = this.getLevel(row);
	
	// Close
	if (this.isContainerOpen(row)) {
		while((row + 1 < this._rows.length) && (this.getLevel(row + 1) > thisLevel))
		{
			this._removeRow(row+1);
			count--;
		}
		// Remove from the end of the row's children
		this._treebox.rowCountChanged(row + 1 + Math.abs(count), count);
	}
	// Open
	else {
		var item = this.getRow(row).ref;
		yield item.loadChildItems();
		
		//Get children
		var includeTrashed = this.collectionTreeRow.isTrash();
		var attachments = item.getAttachments(includeTrashed);
		var notes = item.getNotes(includeTrashed);
		
		var newRows;
		if(attachments && notes)
			newRows = notes.concat(attachments);
		else if(attachments)
			newRows = attachments;
		else if(notes)
			newRows = notes;
		
		if (newRows) {
			newRows = yield Zotero.Items.getAsync(newRows);
			
			for(var i = 0; i < newRows.length; i++)
			{
				count++;
				this._addRow(
					this._rows,
					new Zotero.ItemTreeRow(newRows[i], thisLevel + 1, false),
					row + i + 1
				);
			}
			this.rowCount += count;
			this._treebox.rowCountChanged(row + 1, count);
		}
	}
	
	// Toggle container open value
	this._rows[row].isOpen = !this._rows[row].isOpen;
	
	if (!count) {
		return;
	}
	
	this._treebox.invalidateRow(row);
	
	if (!skipItemMapRefresh) {
		Zotero.debug('Refreshing hash map');
		this._refreshItemRowMap();
	}
});


Zotero.ItemTreeView.prototype.isSorted = function()
{
	// We sort by the first column if none selected, so return true
	return true;
}

Zotero.ItemTreeView.prototype.cycleHeader = Zotero.Promise.coroutine(function* (column)
{
	for(var i=0, len=this._treebox.columns.count; i<len; i++)
	{
		col = this._treebox.columns.getColumnAt(i);
		if(column != col)
		{
			col.element.removeAttribute('sortActive');
			col.element.removeAttribute('sortDirection');
		}
		else
		{
			// If not yet selected, start with ascending
			if (!col.element.getAttribute('sortActive')) {
				col.element.setAttribute('sortDirection', 'ascending');
			}
			else {
				col.element.setAttribute('sortDirection', col.element.getAttribute('sortDirection') == 'descending' ? 'ascending' : 'descending');
			}
			col.element.setAttribute('sortActive', true);
		}
	}
	
	this.selection.selectEventsSuppressed = true;
	var savedSelection = this.getSelectedItems(true);
	if (savedSelection.length == 1) {
		var pos = this._itemRowMap[savedSelection[0]] - this._treebox.getFirstVisibleRow();
	}
	yield this.sort();
	yield this.rememberSelection(savedSelection);
	// If single row was selected, try to keep it in the same place
	if (savedSelection.length == 1) {
		var newRow = this._itemRowMap[savedSelection[0]];
		// Calculate the last row that would give us a full view
		var fullTop = Math.max(0, this._rows.length - this._treebox.getPageLength());
		// Calculate the row that would give us the same position
		var consistentTop = Math.max(0, newRow - pos);
		this._treebox.scrollToRow(Math.min(fullTop, consistentTop));
	}
	this._treebox.invalidate();
	this.selection.selectEventsSuppressed = false;
});

/*
 *  Sort the items by the currently sorted column.
 */
Zotero.ItemTreeView.prototype.sort = Zotero.Promise.coroutine(function* (itemID) {
	var t = new Date;
	
	// If Zotero pane is hidden, mark tree for sorting later in setTree()
	if (!this._treebox.columns) {
		this._needsSort = true;
		return;
	}
	this._needsSort = false;
	
	// Single child item sort -- just toggle parent open and closed
	if (itemID && this._itemRowMap[itemID] &&
			this.getRow(this._itemRowMap[itemID]).ref.parentKey) {
		let parentIndex = this.getParentIndex(this._itemRowMap[itemID]);
		yield this.toggleOpenState(parentIndex);
		yield this.toggleOpenState(parentIndex);
		return;
	}
	
	var primaryField = this.getSortField();
	var sortFields = this.getSortFields();
	var dir = this.getSortDirection();
	var order = dir == 'descending' ? -1 : 1;
	var collation = Zotero.getLocaleCollation();
	var sortCreatorAsString = Zotero.Prefs.get('sortCreatorAsString');
	
	Zotero.debug("Sorting items list by " + sortFields.join(", ") + " " + dir);
	
	// Set whether rows with empty values should be displayed last,
	// which may be different for primary and secondary sorting.
	var emptyFirst = {};
	switch (primaryField) {
	case 'title':
		emptyFirst.title = true;
		break;
	
	// When sorting by title we want empty titles at the top, but if not
	// sorting by title, empty titles should sort to the bottom so that new
	// empty items don't get sorted to the middle of the items list.
	default:
		emptyFirst.title = false;
	}
	
	// Cache primary values while sorting, since base-field-mapped getField()
	// calls are relatively expensive
	var cache = {};
	sortFields.forEach(function (x) cache[x] = {})
	
	// Get the display field for a row (which might be a placeholder title)
	function getField(field, row) {
		var item = row.ref;
		
		switch (field) {
			case 'title':
				return Zotero.Items.getSortTitle(item.getDisplayTitle());
			
			case 'hasAttachment':
				if (item.isAttachment()) {
					var state = item.fileExistsCached() ? 1 : -1;
				}
				else if (item.isRegularItem()) {
					var state = item.getBestAttachmentState();
				}
				else {
					return 0;
				}
				// Make sort order present, missing, empty when ascending
				if (state === -1) {
					state = 2;
				}
				return state * -1;
			
			case 'numNotes':
				return row.numNotes(false, true) || 0;
			
			// Use unformatted part of date strings (YYYY-MM-DD) for sorting
			case 'date':
				var val = row.ref.getField('date', true, true);
				if (val) {
					val = val.substr(0, 10);
					if (val.indexOf('0000') == 0) {
						val = "";
					}
				}
				return val;
			
			case 'year':
				var val = row.ref.getField('date', true, true);
				if (val) {
					val = val.substr(0, 4);
					if (val == '0000') {
						val = "";
					}
				}
				return val;
			
			default:
				return row.ref.getField(field, false, true);
		}
	}
	
	var includeTrashed = this.collectionTreeRow.isTrash();
	
	function fieldCompare(a, b, sortField) {
		var aItemID = a.id;
		var bItemID = b.id;
		var fieldA = cache[sortField][aItemID];
		var fieldB = cache[sortField][bItemID];
		
		switch (sortField) {
			case 'firstCreator':
				return creatorSort(a, b);
			
			case 'itemType':
				var typeA = Zotero.ItemTypes.getLocalizedString(a.ref.itemTypeID);
				var typeB = Zotero.ItemTypes.getLocalizedString(b.ref.itemTypeID);
				return (typeA > typeB) ? 1 : (typeA < typeB) ? -1 : 0;
				
			default:
				if (fieldA === undefined) {
					cache[sortField][aItemID] = fieldA = getField(sortField, a);
				}
				
				if (fieldB === undefined) {
					cache[sortField][bItemID] = fieldB = getField(sortField, b);
				}
				
				// Display rows with empty values last
				if (!emptyFirst[sortField]) {
					if(fieldA === '' && fieldB !== '') return 1;
					if(fieldA !== '' && fieldB === '') return -1;
				}
				
				return collation.compareString(1, fieldA, fieldB);
		}
	}
	
	var rowSort = function (a, b) {
		var sortFields = Array.slice(arguments, 2);
		var sortField;
		while (sortField = sortFields.shift()) {
			let cmp = fieldCompare(a, b, sortField);
			if (cmp !== 0) {
				return cmp;
			}
		}
		return 0;
	};
	
	var creatorSortCache = {};
	
	// Regexp to extract the whole string up to an optional "and" or "et al."
	var andEtAlRegExp = new RegExp(
		// Extract the beginning of the string in non-greedy mode
		"^.+?"
		// up to either the end of the string, "et al." at the end of string
		+ "(?=(?: " + Zotero.getString('general.etAl').replace('.', '\.') + ")?$"
		// or ' and '
		+ "| " + Zotero.getString('general.and') + " "
		+ ")"
	);
	
	function creatorSort(a, b) {
		var itemA = a.ref;
		var itemB = b.ref;
		//
		// Try sorting by the first name in the firstCreator field, since we already have it
		//
		// For sortCreatorAsString mode, just use the whole string
		//
		var aItemID = a.id,
			bItemID = b.id,
			fieldA = creatorSortCache[aItemID],
			fieldB = creatorSortCache[bItemID];
		var prop = sortCreatorAsString ? 'firstCreator' : 'sortCreator';
		var sortStringA = itemA[prop];
		var sortStringB = itemB[prop];
		if (fieldA === undefined) {
			let firstCreator = Zotero.Items.getSortTitle(sortStringA);
			if (sortCreatorAsString) {
				var fieldA = firstCreator;
			}
			else {
				var matches = andEtAlRegExp.exec(firstCreator);
				var fieldA = matches ? matches[0] : '';
			}
			creatorSortCache[aItemID] = fieldA;
		}
		if (fieldB === undefined) {
			let firstCreator = Zotero.Items.getSortTitle(sortStringB);
			if (sortCreatorAsString) {
				var fieldB = firstCreator;
			}
			else {
				var matches = andEtAlRegExp.exec(firstCreator);
				var fieldB = matches ? matches[0] : '';
			}
			creatorSortCache[bItemID] = fieldB;
		}
		
		if (fieldA === "" && fieldB === "") {
			return 0;
		}
		
		// Display rows with empty values last
		if (fieldA === '' && fieldB !== '') return 1;
		if (fieldA !== '' && fieldB === '') return -1;
		
		return collation.compareString(1, fieldA, fieldB);
	}
	
	// Need to close all containers before sorting
	if (!this.selection.selectEventsSuppressed) {
		var unsuppress = this.selection.selectEventsSuppressed = true;
		//this._treebox.beginUpdateBatch();
	}
	var savedSelection = this.getSelectedItems(true);
	var openItemIDs = yield this.saveOpenState(true);
	
	// Single-row sort
	if (itemID) {
		let row = this._itemRowMap[itemID];
		for (let i=0, len=this._rows.length; i<len; i++) {
			if (i === row) {
				continue;
			}
			
			let cmp = rowSort.apply(this, [this._rows[i], this._rows[row]].concat(sortFields)) * order;
			
			// As soon as we find a value greater (or smaller if reverse sort),
			// insert row at that position
			if (cmp > 0) {
				let rowItem = this._rows.splice(row, 1);
				this._rows.splice(row < i ? i-1 : i, 0, rowItem[0]);
				this._treebox.invalidate();
				break;
			}
			
			// If greater than last row, move to end
			if (i == len-1) {
				let rowItem = this._rows.splice(row, 1);
				this._rows.splice(i, 0, rowItem[0]);
				this._treebox.invalidate();
			}
		}
	}
	// Full sort
	else {
		this._rows.sort(function (a, b) {
			return rowSort.apply(this, [a, b].concat(sortFields)) * order;
		}.bind(this));
		
		Zotero.debug("Sorted items list without creators in " + (new Date - t) + " ms");
	}
	
	this._refreshItemRowMap();
	
	yield this.rememberOpenState(openItemIDs);
	yield this.rememberSelection(savedSelection);
	
	if (unsuppress) {
		this.selection.selectEventsSuppressed = false;
		//this._treebox.endUpdateBatch();
	}
	
	Zotero.debug("Sorted items list in " + (new Date - t) + " ms");
});


////////////////////////////////////////////////////////////////////////////////
///
///  Additional functions for managing data in the tree
///
////////////////////////////////////////////////////////////////////////////////


/*
 *  Select an item
 */
Zotero.ItemTreeView.prototype.selectItem = Zotero.Promise.coroutine(function* (id, expand, noRecurse) {
	// Don't change selection if UI updates are disabled (e.g., during sync)
	if (Zotero.suppressUIUpdates) {
		Zotero.debug("Sync is running; not selecting item");
		return false;
	}
	
	// If no row map, we're probably in the process of switching collections,
	// so store the item to select on the item group for later
	if (!this._itemRowMap) {
		if (this.collectionTreeRow) {
			this.collectionTreeRow.itemToSelect = { id: id, expand: expand };
			Zotero.debug("_itemRowMap not yet set; not selecting item");
			return false;
		}
		
		Zotero.debug('Item group not found and no row map in ItemTreeView.selectItem() -- discarding select', 2);
		return false;
	}
	
	var row = this._itemRowMap[id];
	
	// Get the row of the parent, if there is one
	var parentRow = null;
<<<<<<< HEAD
	var item = yield Zotero.Items.getAsync(id);
	var parent = item.parentItemID;
=======
	var item = Zotero.Items.get(id);
	
	// Can't select a deleted item if we're not in the trash
	if (item.deleted && !this.itemGroup.isTrash()) {
		return false;
	}
	
	var parent = item.getSource();
>>>>>>> 072ced34
	if (parent && this._itemRowMap[parent] != undefined) {
		parentRow = this._itemRowMap[parent];
	}
	
	// If row with id not visible, check to see if it's hidden under a parent
	if(row == undefined)
	{
		if (!parent || parentRow === null) {
			// No parent -- it's not here
			
			// Clear the quicksearch and tag selection and try again (once)
			if (!noRecurse && this._ownerDocument.defaultView.ZoteroPane_Local) {
				let cleared1 = yield this._ownerDocument.defaultView.ZoteroPane_Local.clearQuicksearch();
				let cleared2 = yield this._ownerDocument.defaultView.ZoteroPane_Local.clearTagSelection();
				if (cleared1 || cleared2) {
					return this.selectItem(id, expand, true);
				}
			}
			
			Zotero.debug("Could not find row for item; not selecting item");
			return false;
		}
		
		// If parent is already open and we haven't found the item, the child
		// hasn't yet been added to the view, so close parent to allow refresh
		if (this.isContainerOpen(parentRow)) {
			yield this.toggleOpenState(parentRow);
		}
		// Open the parent
		yield this.toggleOpenState(parentRow);
		row = this._itemRowMap[id];
	}
	
	
	// This function calls nsITreeSelection.select(), which triggers the <tree>'s 'onselect'
	// attribute, which calls ZoteroPane.itemSelected(), which calls ZoteroItemPane.viewItem(),
	// which refreshes the itembox. But since the 'onselect' doesn't handle promises,
	// itemSelected() isn't waited for and 'yield selectItem(itemID)' continues before the
	// itembox has been refreshed. To get around this, we make a promise resolver that's
	// triggered by itemSelected() when it's done.
	if (!this.selection.selectEventsSuppressed) {
		var itemSelectedPromise = new Zotero.Promise(function () {
			this._itemSelectedPromiseResolver = {
				resolve: arguments[0],
				reject: arguments[1]
			};
		}.bind(this));
	}
	
	this.selection.select(row);
	
	// If |expand|, open row if container
	if (expand && this.isContainer(row) && !this.isContainerOpen(row)) {
		yield this.toggleOpenState(row);
	}
	this.selection.select(row);
	
	if (!this.selection.selectEventsSuppressed) {
		yield itemSelectedPromise;
	}
	
	// We aim for a row 5 below the target row, since ensureRowIsVisible() does
	// the bare minimum to get the row in view
	for (var v = row + 5; v>=row; v--) {
		if (this._rows[v]) {
			this._treebox.ensureRowIsVisible(v);
			if (this._treebox.getFirstVisibleRow() <= row) {
				break;
			}
		}
	}
	
	// If the parent row isn't in view and we have enough room, make parent visible
	if (parentRow !== null && this._treebox.getFirstVisibleRow() > parentRow) {
		if ((row - parentRow) < this._treebox.getPageLength()) {
			this._treebox.ensureRowIsVisible(parentRow);
		}
	}
	
	return true;
});


/**
 * Select multiple top-level items
 *
 * @param {Integer[]} ids	An array of itemIDs
 */
Zotero.ItemTreeView.prototype.selectItems = function(ids) {
	if (ids.length == 0) {
		return;
	}
	
	var rows = [];
	for each(var id in ids) {
		if(this._itemRowMap[id] !== undefined) rows.push(this._itemRowMap[id]);
	}
	rows.sort(function (a, b) {
		return a - b;
	});
	
	this.selection.clearSelection();
	
	this.selection.selectEventsSuppressed = true;
	
	var lastStart = 0;
	for (var i = 0, len = rows.length; i < len; i++) {
		if (i == len - 1 || rows[i + 1] != rows[i] + 1) {
			this.selection.rangedSelect(rows[lastStart], rows[i], true);
			lastStart = i + 1;
		}
	}
	
	this.selection.selectEventsSuppressed = false;
}


/*
 * Return an array of Item objects for selected items
 *
 * If asIDs is true, return an array of itemIDs instead
 */
Zotero.ItemTreeView.prototype.getSelectedItems = function(asIDs)
{
	var items = [], start = {}, end = {};
	for (var i=0, len = this.selection.getRangeCount(); i<len; i++)
	{
		this.selection.getRangeAt(i,start,end);
		for (var j=start.value; j<=end.value; j++) {
			if (asIDs) {
				items.push(this.getRow(j).id);
			}
			else {
				items.push(this.getRow(j).ref);
			}
		}
	}
	return items;
}


/**
 * Delete the selection
 *
 * @param	{Boolean}	[force=false]	Delete item even if removing from a collection
 */
Zotero.ItemTreeView.prototype.deleteSelection = Zotero.Promise.coroutine(function* (force)
{
	if (arguments.length > 1) {
		throw ("deleteSelection() no longer takes two parameters");
	}
	
	if (this.selection.count == 0) {
		return;
	}
	
	//this._treebox.beginUpdateBatch();
	
	// Collapse open items
	for (var i=0; i<this.rowCount; i++) {
		if (this.selection.isSelected(i) && this.isContainer(i) && this.isContainerOpen(i)) {
			yield this.toggleOpenState(i, true);
		}
	}
	this._refreshItemRowMap();
	
	// Create an array of selected items
	var ids = [];
	var start = {};
	var end = {};
	for (var i=0, len=this.selection.getRangeCount(); i<len; i++)
	{
		this.selection.getRangeAt(i,start,end);
		for (var j=start.value; j<=end.value; j++)
			ids.push(this.getRow(j).id);
	}
	
	Zotero.CollectionTreeCache.clear();
	var collectionTreeRow = this.collectionTreeRow;
	
	if (collectionTreeRow.isBucket()) {
		collectionTreeRow.ref.deleteItems(ids);
	}
	else if (collectionTreeRow.isTrash() || collectionTreeRow.isPublications()) {
		Zotero.Items.erase(ids);
	}
	else if (collectionTreeRow.isLibrary(true) || force) {
		Zotero.Items.trash(ids);
	}
	else if (collectionTreeRow.isCollection()) {
		collectionTreeRow.ref.removeItems(ids);
	}
	//this._treebox.endUpdateBatch();
});


/*
 * Set the search/tags filter on the view
 */
Zotero.ItemTreeView.prototype.setFilter = Zotero.Promise.coroutine(function* (type, data) {
	if (!this._treebox || !this._treebox.treeBody) {
		Components.utils.reportError("Treebox didn't exist in itemTreeView.setFilter()");
		return;
	}
	
	this.selection.selectEventsSuppressed = true;
	//this._treebox.beginUpdateBatch();
	
	switch (type) {
		case 'search':
			this.collectionTreeRow.setSearch(data);
			break;
		case 'tags':
			this.collectionTreeRow.setTags(data);
			break;
		default:
			throw ('Invalid filter type in setFilter');
	}
	var oldCount = this.rowCount;
	yield this.refresh();
	
	yield this.sort();
	
	//this._treebox.endUpdateBatch();
	this.selection.selectEventsSuppressed = false;
	
	yield this._runListeners('load');
});


/**
 * Add a tree row into a given array
 *
 * @param {Array} newRows - Array to operate on
 * @param {Zotero.ItemTreeRow} itemTreeRow
 * @param {Number} beforeRow - Row index to insert new row before
 */
Zotero.ItemTreeView.prototype._addRow = function (newRows, itemTreeRow, beforeRow) {
	newRows.splice(beforeRow, 0, itemTreeRow);
}


/**
 * Remove a row from the main rows array
 */
Zotero.ItemTreeView.prototype._removeRow = function (row) {
	this._rows.splice(row, 1);
	this.rowCount--;
	if (this.selection.isSelected(row)) {
		this.selection.toggleSelect(row);
	}
}

/*
 *  Returns a reference to the item at row (see Zotero.Item in data_access.js)
 */
Zotero.ItemTreeView.prototype.getRow = function(row) {
	return this._rows[row];
}

/*
 *  Create map of item ids to row indexes
 */
Zotero.ItemTreeView.prototype._refreshItemRowMap = function()
{
	var rowMap = {};
	for (var i=0, len=this.rowCount; i<len; i++) {
		let row = this.getRow(i);
		let id = row.ref.id;
		if (rowMap[id] !== undefined) {
			Zotero.debug("WARNING: Item row already found", 2);
		}
		rowMap[id] = i;
	}
	this._itemRowMap = rowMap;
}


Zotero.ItemTreeView.prototype.saveSelection = function () {
	return this.getSelectedItems(true);
}


/*
 *  Sets the selection based on saved selection ids
 */
Zotero.ItemTreeView.prototype.rememberSelection = Zotero.Promise.coroutine(function* (selection)
{
	if (!selection.length) {
		return;
	}
	
	this.selection.clearSelection();
	
	if (!this.selection.selectEventsSuppressed) {
		var unsuppress = this.selection.selectEventsSuppressed = true;
		//this._treebox.beginUpdateBatch();
	}
	for(var i=0; i < selection.length; i++)
	{
		if (this._itemRowMap[selection[i]] != null) {
			this.selection.toggleSelect(this._itemRowMap[selection[i]]);
		}
		// Try the parent
		else {
			var item = yield Zotero.Items.getAsync(selection[i]);
			if (!item) {
				continue;
			}
			
			var parent = item.parentItemID;
			if (!parent) {
				continue;
			}
			
			if (this._itemRowMap[parent] != null) {
				if (this.isContainerOpen(this._itemRowMap[parent])) {
					yield this.toggleOpenState(this._itemRowMap[parent]);
				}
				yield this.toggleOpenState(this._itemRowMap[parent]);
				this.selection.toggleSelect(this._itemRowMap[selection[i]]);
			}
		}
	}
	if (unsuppress) {
		//this._treebox.endUpdateBatch();
		this.selection.selectEventsSuppressed = false;
	}
});


Zotero.ItemTreeView.prototype.selectSearchMatches = Zotero.Promise.coroutine(function* () {
	if (this._searchMode) {
		var ids = [];
		for (var id in this._searchItemIDs) {
			ids.push(id);
		}
		yield this.rememberSelection(ids);
	}
	else {
		this.selection.clearSelection();
	}
});


Zotero.ItemTreeView.prototype.saveOpenState = Zotero.Promise.coroutine(function* (close) {
	var itemIDs = [];
	if (close) {
		if (!this.selection.selectEventsSuppressed) {
			var unsuppress = this.selection.selectEventsSuppressed = true;
			//this._treebox.beginUpdateBatch();
		}
	}
	for (var i=0; i<this._rows.length; i++) {
		if (this.isContainer(i) && this.isContainerOpen(i)) {
			itemIDs.push(this.getRow(i).ref.id);
			if (close) {
				yield this.toggleOpenState(i, true);
			}
		}
	}
	if (close) {
		this._refreshItemRowMap();
		if (unsuppress) {
			//this._treebox.endUpdateBatch();
			this.selection.selectEventsSuppressed = false;
		}
	}
	return itemIDs;
});


Zotero.ItemTreeView.prototype.rememberOpenState = Zotero.Promise.coroutine(function* (itemIDs) {
	var rowsToOpen = [];
	for each(var id in itemIDs) {
		var row = this._itemRowMap[id];
		// Item may not still exist
		if (row == undefined) {
			continue;
		}
		rowsToOpen.push(row);
	}
	rowsToOpen.sort(function (a, b) {
		return a - b;
	});
	
	if (!this.selection.selectEventsSuppressed) {
		var unsuppress = this.selection.selectEventsSuppressed = true;
		//this._treebox.beginUpdateBatch();
	}
	// Reopen from bottom up
	for (var i=rowsToOpen.length-1; i>=0; i--) {
		yield this.toggleOpenState(rowsToOpen[i], true);
	}
	this._refreshItemRowMap();
	if (unsuppress) {
		//this._treebox.endUpdateBatch();
		this.selection.selectEventsSuppressed = false;
	}
});


Zotero.ItemTreeView.prototype.expandMatchParents = Zotero.Promise.coroutine(function* () {
	// Expand parents of child matches
	if (!this._searchMode) {
		return;
	}
	
	var hash = {};
	for (var id in this._searchParentIDs) {
		hash[id] = true;
	}
	
	if (!this.selection.selectEventsSuppressed) {
		var unsuppress = this.selection.selectEventsSuppressed = true;
		//this._treebox.beginUpdateBatch();
	}
	for (var i=0; i<this.rowCount; i++) {
		var id = this.getRow(i).ref.id;
		if (hash[id] && this.isContainer(i) && !this.isContainerOpen(i)) {
			yield this.toggleOpenState(i, true);
		}
	}
	this._refreshItemRowMap();
	if (unsuppress) {
		//this._treebox.endUpdateBatch();
		this.selection.selectEventsSuppressed = false;
	}
});


Zotero.ItemTreeView.prototype.saveFirstRow = function() {
	var row = this._treebox.getFirstVisibleRow();
	if (row) {
		return this.getRow(row).ref.id;
	}
	return false;
}


Zotero.ItemTreeView.prototype.rememberFirstRow = function(firstRow) {
	if (firstRow && this._itemRowMap[firstRow]) {
		this._treebox.scrollToRow(this._itemRowMap[firstRow]);
	}
}


Zotero.ItemTreeView.prototype.expandAllRows = Zotero.Promise.coroutine(function* () {
	var unsuppress = this.selection.selectEventsSuppressed = true;
	//this._treebox.beginUpdateBatch();
	for (var i=0; i<this.rowCount; i++) {
		if (this.isContainer(i) && !this.isContainerOpen(i)) {
			yield this.toggleOpenState(i, true);
		}
	}
	this._refreshItemRowMap();
	//this._treebox.endUpdateBatch();
	this.selection.selectEventsSuppressed = false;
});


Zotero.ItemTreeView.prototype.collapseAllRows = Zotero.Promise.coroutine(function* () {
	var unsuppress = this.selection.selectEventsSuppressed = true;
	//this._treebox.beginUpdateBatch();
	for (var i=0; i<this.rowCount; i++) {
		if (this.isContainer(i) && this.isContainerOpen(i)) {
			yield this.toggleOpenState(i, true);
		}
	}
	this._refreshItemRowMap();
	//this._treebox.endUpdateBatch();
	this.selection.selectEventsSuppressed = false;
});


Zotero.ItemTreeView.prototype.expandSelectedRows = Zotero.Promise.coroutine(function* () {
	var start = {}, end = {};
	this.selection.selectEventsSuppressed = true;
	//this._treebox.beginUpdateBatch();
	for (var i = 0, len = this.selection.getRangeCount(); i<len; i++) {
		this.selection.getRangeAt(i, start, end);
		for (var j = start.value; j <= end.value; j++) {
			if (this.isContainer(j) && !this.isContainerOpen(j)) {
				yield this.toggleOpenState(j, true);
			}
		}
	}
	this._refreshItemRowMap();
	//this._treebox.endUpdateBatch();
	this.selection.selectEventsSuppressed = false;
});


Zotero.ItemTreeView.prototype.collapseSelectedRows = Zotero.Promise.coroutine(function* () {
	var start = {}, end = {};
	this.selection.selectEventsSuppressed = true;
	//this._treebox.beginUpdateBatch();
	for (var i = 0, len = this.selection.getRangeCount(); i<len; i++) {
		this.selection.getRangeAt(i, start, end);
		for (var j = start.value; j <= end.value; j++) {
			if (this.isContainer(j) && this.isContainerOpen(j)) {
				yield this.toggleOpenState(j, true);
			}
		}
	}
	this._refreshItemRowMap();
	//this._treebox.endUpdateBatch();
	this.selection.selectEventsSuppressed = false;
});


Zotero.ItemTreeView.prototype.getVisibleFields = function() {
	var columns = [];
	for (var i=0, len=this._treebox.columns.count; i<len; i++) {
		var col = this._treebox.columns.getColumnAt(i);
		if (col.element.getAttribute('hidden') != 'true') {
			columns.push(col.id.substring(20));
		}
	}
	return columns;
}


/**
 * Returns an array of items of visible items in current sort order
 *
 * @param	bool	asIDs		Return itemIDs
 * @return	array				An array of Zotero.Item objects or itemIDs
 */
Zotero.ItemTreeView.prototype.getSortedItems = function(asIDs) {
	var items = [];
	for each(var item in this._rows) {
		if (asIDs) {
			items.push(item.ref.id);
		}
		else {
			items.push(item.ref);
		}
	}
	return items;
}


Zotero.ItemTreeView.prototype.getSortField = function() {
	var column = this._treebox.columns.getSortedColumn()
	if (!column) {
		column = this._treebox.columns.getFirstColumn()
	}
	// zotero-items-column-_________
	return column.id.substring(20);
}


Zotero.ItemTreeView.prototype.getSortFields = function () {
	var fields = [this.getSortField()];
	var secondaryField = this.getSecondarySortField();
	if (secondaryField) {
		fields.push(secondaryField);
	}
	try {
		var fallbackFields = Zotero.Prefs.get('fallbackSort')
			.split(',')
			.map((x) => x.trim())
			.filter((x) => x !== '');
	}
	catch (e) {
		Zotero.debug(e, 1);
		Components.utils.reportError(e);
		// This should match the default value for the fallbackSort pref
		var fallbackFields = ['firstCreator', 'date', 'title', 'dateAdded'];
	}
	fields = Zotero.Utilities.arrayUnique(fields.concat(fallbackFields));
	
	// If date appears after year, remove it, unless it's the explicit secondary sort
	var yearPos = fields.indexOf('year');
	if (yearPos != -1) {
		let datePos = fields.indexOf('date');
		if (datePos > yearPos && secondaryField != 'date') {
			fields.splice(datePos, 1);
		}
	}
	
	return fields;
}


/*
 * Returns 'ascending' or 'descending'
 */
Zotero.ItemTreeView.prototype.getSortDirection = function() {
	var column = this._treebox.columns.getSortedColumn();
	if (!column) {
		return 'ascending';
	}
	return column.element.getAttribute('sortDirection');
}


Zotero.ItemTreeView.prototype.getSecondarySortField = function () {
	var primaryField = this.getSortField();
	var secondaryField = Zotero.Prefs.get('secondarySort.' + primaryField);
	if (!secondaryField || secondaryField == primaryField) {
		return false;
	}
	return secondaryField;
}


Zotero.ItemTreeView.prototype.setSecondarySortField = function (secondaryField) {
	var primaryField = this.getSortField();
	var currentSecondaryField = this.getSecondarySortField();
	var sortFields = this.getSortFields();
	
	if (primaryField == secondaryField) {
		return false;
	}
	
	if (currentSecondaryField) {
		// If same as the current explicit secondary sort, ignore
		if (currentSecondaryField == secondaryField) {
			return false;
		}
		
		// If not, but same as first implicit sort, remove current explicit sort
		if (sortFields[2] && sortFields[2] == secondaryField) {
			Zotero.Prefs.clear('secondarySort.' + primaryField);
			return true;
		}
	}
	// If same as current implicit secondary sort, ignore
	else if (sortFields[1] && sortFields[1] == secondaryField) {
		return false;
	}
	
	Zotero.Prefs.set('secondarySort.' + primaryField, secondaryField);
	return true;
}


/**
 * Build the More Columns and Secondary Sort submenus while the popup is opening
 */
Zotero.ItemTreeView.prototype.onColumnPickerShowing = function (event) {
	var menupopup = event.originalTarget;
	
	var ns = 'http://www.mozilla.org/keymaster/gatekeeper/there.is.only.xul';
	var prefix = 'zotero-column-header-';
	var doc = menupopup.ownerDocument;
	
	var anonid = menupopup.getAttribute('anonid');
	if (anonid.indexOf(prefix) == 0) {
		return;
	}
	
	var lastChild = menupopup.lastChild;
	
	// More Columns menu
	try {
		let id = prefix + 'more-menu';
		
		let moreMenu = doc.createElementNS(ns, 'menu');
		moreMenu.setAttribute('label', Zotero.getString('pane.items.columnChooser.moreColumns'));
		moreMenu.setAttribute('anonid', id);
		
		let moreMenuPopup = doc.createElementNS(ns, 'menupopup');
		moreMenuPopup.setAttribute('anonid', id + '-popup');
		
		let treecols = menupopup.parentNode.parentNode;
		let subs = [x.getAttribute('label') for (x of treecols.getElementsByAttribute('submenu', 'true'))];
		
		var moreItems = [];
		
		for (let i=0; i<menupopup.childNodes.length; i++) {
			let elem = menupopup.childNodes[i];
			if (elem.localName == 'menuseparator') {
				break;
			}
			if (elem.localName == 'menuitem' && subs.indexOf(elem.getAttribute('label')) != -1) {
				moreItems.push(elem);
			}
		}
		
		// Sort fields and move to submenu
		var collation = Zotero.getLocaleCollation();
		moreItems.sort(function (a, b) {
			return collation.compareString(1, a.getAttribute('label'), b.getAttribute('label'));
		});
		moreItems.forEach(function (elem) {
			moreMenuPopup.appendChild(menupopup.removeChild(elem));
		});
		
		moreMenu.appendChild(moreMenuPopup);
		menupopup.insertBefore(moreMenu, lastChild);
	}
	catch (e) {
		Components.utils.reportError(e);
		Zotero.debug(e, 1);
	}
	
	// Secondary Sort menu
	try {
		let id = prefix + 'sort-menu';
		let primaryField = this.getSortField();
		let sortFields = this.getSortFields();
		let secondaryField = false;
		if (sortFields[1]) {
			secondaryField = sortFields[1];
		}
		
		// Get localized names from treecols, since the names are currently done via .dtd
		let treecols = menupopup.parentNode.parentNode;
		let primaryFieldLabel = treecols.getElementsByAttribute('id',
			'zotero-items-column-' + primaryField)[0].getAttribute('label');
		
		let sortMenu = doc.createElementNS(ns, 'menu');
		sortMenu.setAttribute('label',
			Zotero.getString('pane.items.columnChooser.secondarySort', primaryFieldLabel));
		sortMenu.setAttribute('anonid', id);
		
		let sortMenuPopup = doc.createElementNS(ns, 'menupopup');
		sortMenuPopup.setAttribute('anonid', id + '-popup');
		
		// Generate menuitems
		let sortOptions = [
			'title',
			'firstCreator',
			'itemType',
			'date',
			'year',
			'publisher',
			'publicationTitle',
			'dateAdded',
			'dateModified'
		];
		for (let i=0; i<sortOptions.length; i++) {
			let field = sortOptions[i];
			// Hide current primary field, and don't show Year for Date, since it would be a no-op
			if (field == primaryField || (primaryField == 'date' && field == 'year')) {
				continue;
			}
			let label = treecols.getElementsByAttribute('id',
				'zotero-items-column-' + field)[0].getAttribute('label');
			
			let sortMenuItem = doc.createElementNS(ns, 'menuitem');
			sortMenuItem.setAttribute('fieldName', field);
			sortMenuItem.setAttribute('label', label);
			sortMenuItem.setAttribute('type', 'checkbox');
			if (field == secondaryField) {
				sortMenuItem.setAttribute('checked', 'true');
			}
			sortMenuItem.setAttribute('oncommand',
				'var view = ZoteroPane.itemsView; '
				+ 'if (view.setSecondarySortField(this.getAttribute("fieldName"))) { view.sort(); }');
			sortMenuPopup.appendChild(sortMenuItem);
		}
		
		sortMenu.appendChild(sortMenuPopup);
		menupopup.insertBefore(sortMenu, lastChild);
	}
	catch (e) {
		Components.utils.reportError(e);
		Zotero.debug(e, 1);
	}
	
	sep = doc.createElementNS(ns, 'menuseparator');
	sep.setAttribute('anonid', prefix + 'sep');
	menupopup.insertBefore(sep, lastChild);
}


Zotero.ItemTreeView.prototype.onColumnPickerHidden = function (event) {
	var menupopup = event.originalTarget;
	var prefix = 'zotero-column-header-';
	
	for (let i=0; i<menupopup.childNodes.length; i++) {
		let elem = menupopup.childNodes[i];
		if (elem.getAttribute('anonid').indexOf(prefix) == 0) {
			try {
				menupopup.removeChild(elem);
			}
			catch (e) {
				Zotero.debug(e, 1);
			}
			i--;
		}
	}
}


////////////////////////////////////////////////////////////////////////////////
///
///  Command Controller:
///		for Select All, etc.
///
////////////////////////////////////////////////////////////////////////////////

Zotero.ItemTreeCommandController = function(tree)
{
	this.tree = tree;
}

Zotero.ItemTreeCommandController.prototype.supportsCommand = function(cmd)
{
	return (cmd == 'cmd_selectAll');
}

Zotero.ItemTreeCommandController.prototype.isCommandEnabled = function(cmd)
{
	return (cmd == 'cmd_selectAll');
}

Zotero.ItemTreeCommandController.prototype.doCommand = Zotero.Promise.coroutine(function* (cmd)
{
	if (cmd == 'cmd_selectAll') {
		if (this.tree.view.wrappedJSObject.collectionTreeRow.isSearchMode()) {
			yield this.tree.view.wrappedJSObject.selectSearchMatches();
		}
		else {
			this.tree.view.selection.selectAll();
		}
	}
});

Zotero.ItemTreeCommandController.prototype.onEvent = function(evt)
{
	
}

////////////////////////////////////////////////////////////////////////////////
///
///  Drag-and-drop functions
///
////////////////////////////////////////////////////////////////////////////////

/**
 * Start a drag using HTML 5 Drag and Drop
 */
Zotero.ItemTreeView.prototype.onDragStart = function (event) {
	// See note in LibraryTreeView::_setDropEffect()
	if (Zotero.isWin) {
		event.dataTransfer.effectAllowed = 'copy';
	}
	
	var itemIDs = this.getSelectedItems(true);
	event.dataTransfer.setData("zotero/item", itemIDs);
	
	var items = Zotero.Items.get(itemIDs);
	
	// Multi-file drag
	//  - Doesn't work on Windows
	if (!Zotero.isWin) {
		// If at least one file is a non-web-link attachment and can be found,
		// enable dragging to file system
		for (var i=0; i<items.length; i++) {
			if (items[i].isAttachment()
					&& items[i].attachmentLinkMode
						!= Zotero.Attachments.LINK_MODE_LINKED_URL
					&& items[i].getFile()) {
				Zotero.debug("Adding file via x-moz-file-promise");
				event.dataTransfer.mozSetDataAt(
					"application/x-moz-file-promise",
					new Zotero.ItemTreeView.fileDragDataProvider(),
					0
				);
				break;
			}
		}
	}
	// Copy first file on Windows
	else {
		var index = 0;
		for (var i=0; i<items.length; i++) {
			if (items[i].isAttachment() &&
					items[i].getAttachmentLinkMode() != Zotero.Attachments.LINK_MODE_LINKED_URL) {
				var file = items[i].getFile();
				if (!file) {
					continue;
				}
				
				var fph = Components.classes["@mozilla.org/network/protocol;1?name=file"]
							.createInstance(Components.interfaces.nsIFileProtocolHandler);
				var uri = fph.getURLSpecFromFile(file);
				
				event.dataTransfer.mozSetDataAt("text/x-moz-url", uri + "\n" + file.leafName, index);
				event.dataTransfer.mozSetDataAt("application/x-moz-file", file, index);
				event.dataTransfer.mozSetDataAt("application/x-moz-file-promise-url", uri, index);
				// DEBUG: possible to drag multiple files without x-moz-file-promise?
				break;
				index++
			}
		}
	}
	
	// Get Quick Copy format for current URL
	var url = this._ownerDocument.defaultView.content && this._ownerDocument.defaultView.content.location ?
				this._ownerDocument.defaultView.content.location.href : null;
	var format = Zotero.QuickCopy.getFormatFromURL(url);
	
	Zotero.debug("Dragging with format " + format);
	
	var exportCallback = function(obj, worked) {
		if (!worked) {
			Zotero.log(Zotero.getString("fileInterface.exportError"), 'warning');
			return;
		}
		
		var text = obj.string.replace(/\r\n/g, "\n");
		event.dataTransfer.setData("text/plain", text);
	}
	
	try {
		var [mode, ] = format.split('=');
		if (mode == 'export') {
			Zotero.QuickCopy.getContentFromItems(items, format, exportCallback);
		}
		else if (mode.indexOf('bibliography') == 0) {
			var content = Zotero.QuickCopy.getContentFromItems(items, format, null, event.shiftKey);
			if (content) {
				if (content.html) {
					event.dataTransfer.setData("text/html", content.html);
				}
				event.dataTransfer.setData("text/plain", content.text);
			}
		}
		else {
			Components.utils.reportError("Invalid Quick Copy mode '" + mode + "'");
		}
	}
	catch (e) {
		Zotero.debug(e);
		Components.utils.reportError(e + " with format '" + format + "'");
	}
};


// Implements nsIFlavorDataProvider for dragging attachment files to OS
//
// Not used on Windows in Firefox 3 or higher
Zotero.ItemTreeView.fileDragDataProvider = function() { };

Zotero.ItemTreeView.fileDragDataProvider.prototype = {
	QueryInterface : function(iid) {
		if (iid.equals(Components.interfaces.nsIFlavorDataProvider) ||
				iid.equals(Components.interfaces.nsISupports)) {
			return this;
		}
		throw Components.results.NS_NOINTERFACE;
	},
	
	getFlavorData : function(transferable, flavor, data, dataLen) {
		if (flavor == "application/x-moz-file-promise") {
			// On platforms other than OS X, the only directory we know of here
			// is the system temp directory, and we pass the nsIFile of the file
			// copied there in data.value below
			var useTemp = !Zotero.isMac;
			
			// Get the destination directory
			var dirPrimitive = {};
			var dataSize = {};
			transferable.getTransferData("application/x-moz-file-promise-dir", dirPrimitive, dataSize);
			var destDir = dirPrimitive.value.QueryInterface(Components.interfaces.nsILocalFile);
			
			// Get the items we're dragging
			var items = {};
			transferable.getTransferData("zotero/item", items, dataSize);
			items.value.QueryInterface(Components.interfaces.nsISupportsString);
			
			var draggedItems = Zotero.Items.get(items.value.data.split(','));
			
			var items = [];
			
			// Make sure files exist
			var notFoundNames = [];
			for (var i=0; i<draggedItems.length; i++) {
				// TODO create URL?
				if (!draggedItems[i].isAttachment() ||
						draggedItems[i].getAttachmentLinkMode() == Zotero.Attachments.LINK_MODE_LINKED_URL) {
					continue;
				}
				
				if (draggedItems[i].getFile()) {
					items.push(draggedItems[i]);
				}
				else {
					notFoundNames.push(draggedItems[i].getField('title'));
				}
			}
			
			// If using the temp directory, create a directory to store multiple
			// files, since we can (it seems) only pass one nsIFile in data.value
			if (useTemp && items.length > 1) {
				var tmpDirName = 'Zotero Dragged Files';
				destDir.append(tmpDirName);
				if (destDir.exists()) {
					destDir.remove(true);
				}
				destDir.create(Components.interfaces.nsIFile.DIRECTORY_TYPE, 0755);
			}
			
			var copiedFiles = [];
			var existingItems = [];
			var existingFileNames = [];
			
			for (var i=0; i<items.length; i++) {
				// TODO create URL?
				if (!items[i].isAttachment() ||
						items[i].attachmentLinkMode == Zotero.Attachments.LINK_MODE_LINKED_URL) {
					continue;
				}
				
				var file = items[i].getFile();
				
				// Determine if we need to copy multiple files for this item
				// (web page snapshots)
				if (items[i].attachmentLinkMode != Zotero.Attachments.LINK_MODE_LINKED_FILE) {
					var parentDir = file.parent;
					var files = parentDir.directoryEntries;
					var numFiles = 0;
					while (files.hasMoreElements()) {
						var f = files.getNext();
						f.QueryInterface(Components.interfaces.nsILocalFile);
						if (f.leafName.indexOf('.') != 0) {
							numFiles++;
						}
					}
				}
				
				// Create folder if multiple files
				if (numFiles > 1) {
					var dirName = Zotero.Attachments.getFileBaseNameFromItem(items[i]);
					try {
						if (useTemp) {
							var copiedFile = destDir.clone();
							copiedFile.append(dirName);
							if (copiedFile.exists()) {
								// If item directory already exists in the temp dir,
								// delete it
								if (items.length == 1) {
									copiedFile.remove(true);
								}
								// If item directory exists in the container
								// directory, it's a duplicate, so give this one
								// a different name
								else {
									copiedFile.createUnique(Components.interfaces.nsIFile.NORMAL_FILE_TYPE, 0644);
									var newName = copiedFile.leafName;
									copiedFile.remove(null);
								}
							}
						}
						
						parentDir.copyTo(destDir, newName ? newName : dirName);
						
						// Store nsIFile
						if (useTemp) {
							copiedFiles.push(copiedFile);
						}
					}
					catch (e) {
						if (e.name == 'NS_ERROR_FILE_ALREADY_EXISTS') {
							// Keep track of items that already existed
							existingItems.push(items[i].id);
							existingFileNames.push(dirName);
						}
						else {
							throw (e);
						}
					}
				}
				// Otherwise just copy
				else {
					try {
						if (useTemp) {
							var copiedFile = destDir.clone();
							copiedFile.append(file.leafName);
							if (copiedFile.exists()) {
								// If file exists in the temp directory,
								// delete it
								if (items.length == 1) {
									copiedFile.remove(true);
								}
								// If file exists in the container directory,
								// it's a duplicate, so give this one a different
								// name
								else {
									copiedFile.createUnique(Components.interfaces.nsIFile.NORMAL_FILE_TYPE, 0644);
									var newName = copiedFile.leafName;
									copiedFile.remove(null);
								}
							}
						}
						
						file.copyTo(destDir, newName ? newName : null);
						
						// Store nsIFile
						if (useTemp) {
							copiedFiles.push(copiedFile);
						}
					}
					catch (e) {
						if (e.name == 'NS_ERROR_FILE_ALREADY_EXISTS') {
							existingItems.push(items[i].id);
							existingFileNames.push(items[i].getFile().leafName);
						}
						else {
							throw (e);
						}
					}
				}
			}
			
			// Files passed via data.value will be automatically moved
			// from the temp directory to the destination directory
			if (useTemp && copiedFiles.length) {
				if (items.length > 1) {
					data.value = destDir.QueryInterface(Components.interfaces.nsISupports);
				}
				else {
					data.value = copiedFiles[0].QueryInterface(Components.interfaces.nsISupports);
				}
				dataLen.value = 4;
			}
			
			if (notFoundNames.length || existingItems.length) {
				var promptService = Components.classes["@mozilla.org/embedcomp/prompt-service;1"]
					.getService(Components.interfaces.nsIPromptService);
			}
			
			// Display alert if files were not found
			if (notFoundNames.length > 0) {
				// On platforms that use a temporary directory, an alert here
				// would interrupt the dragging process, so we just log a
				// warning to the console
				if (useTemp) {
					for each(var name in notFoundNames) {
						var msg = "Attachment file for dragged item '" + name + "' not found";
						Zotero.log(msg, 'warning',
							'chrome://zotero/content/xpcom/itemTreeView.js');
					}
				}
				else {
					promptService.alert(null, Zotero.getString('general.warning'),
						Zotero.getString('dragAndDrop.filesNotFound') + "\n\n"
						+ notFoundNames.join("\n"));
				}
			}
			
			// Display alert if existing files were skipped
			if (existingItems.length > 0) {
				promptService.alert(null, Zotero.getString('general.warning'),
					Zotero.getString('dragAndDrop.existingFiles') + "\n\n"
					+ existingFileNames.join("\n"));
			}
		}
	}
}


/**
 * Called by treechildren.onDragOver() before setting the dropEffect,
 * which is checked in libraryTreeView.canDrop()
 */
Zotero.ItemTreeView.prototype.canDropCheck = function (row, orient, dataTransfer) {
	//Zotero.debug("Row is " + row + "; orient is " + orient);
	
	var dragData = Zotero.DragDrop.getDataFromDataTransfer(dataTransfer);
	if (!dragData) {
		Zotero.debug("No drag data");
		return false;
	}
	var dataType = dragData.dataType;
	var data = dragData.data;
	
	var collectionTreeRow = this.collectionTreeRow;
	
	if (row != -1 && orient == 0) {
		var rowItem = this.getRow(row).ref; // the item we are dragging over
	}
	
	if (dataType == 'zotero/item') {
		let items = Zotero.Items.get(data);
		
		// Directly on a row
		if (rowItem) {
			var canDrop = false;
			
			for each(var item in items) {
				// If any regular items, disallow drop
				if (item.isRegularItem()) {
					return false;
				}
				
				// Disallow cross-library child drag
				if (item.libraryID != collectionTreeRow.ref.libraryID) {
					return false;
				}
				
				// Only allow dragging of notes and attachments
				// that aren't already children of the item
				if (item.parentItemID != rowItem.id) {
					canDrop = true;
				}
			}
			return canDrop;
		}
		
		// In library, allow children to be dragged out of parent
		else if (collectionTreeRow.isLibrary(true) || collectionTreeRow.isCollection()) {
			for each(var item in items) {
				// Don't allow drag if any top-level items
				if (item.isTopLevelItem()) {
					return false;
				}
				
				// Don't allow web attachments to be dragged out of parents,
				// but do allow PDFs for now so they can be recognized
				if (item.isWebAttachment() && item.attachmentContentType != 'application/pdf') {
					return false;
				}
				
				// Don't allow children to be dragged within their own parents
				var parentItemID = item.parentItemID;
				var parentIndex = this._itemRowMap[parentItemID];
				if (row != -1 && this.getLevel(row) > 0) {
					if (this.getRow(this.getParentIndex(row)).ref.id == parentItemID) {
						return false;
					}
				}
				// Including immediately after the parent
				if (orient == 1) {
					if (row == parentIndex) {
						return false;
					}
				}
				// And immediately before the next parent
				if (orient == -1) {
					var nextParentIndex = null;
					for (var i = parentIndex + 1; i < this.rowCount; i++) {
						if (this.getLevel(i) == 0) {
							nextParentIndex = i;
							break;
						}
					}
					if (row === nextParentIndex) {
						return false;
					}
				}
				
				// Disallow cross-library child drag
				if (item.libraryID != collectionTreeRow.ref.libraryID) {
					return false;
				}
			}
			return true;
		}
		return false;
	}
	else if (dataType == "text/x-moz-url" || dataType == 'application/x-moz-file') {
		// Disallow direct drop on a non-regular item (e.g. note)
		if (rowItem) {
			if (!rowItem.isRegularItem()) {
				return false;
			}
		}
		// Don't allow drop into searches
		else if (collectionTreeRow.isSearch()) {
			return false;
		}
		
		return true;
	}
	
	return false;
};

/*
 *  Called when something's been dropped on or next to a row
 */
Zotero.ItemTreeView.prototype.drop = Zotero.Promise.coroutine(function* (row, orient, dataTransfer) {
	if (!this.canDrop(row, orient, dataTransfer)) {
		return false;
	}
	
	var dragData = Zotero.DragDrop.getDataFromDataTransfer(dataTransfer);
	if (!dragData) {
		Zotero.debug("No drag data");
		return false;
	}
	var dropEffect = dragData.dropEffect;
	var dataType = dragData.dataType;
	var data = dragData.data;
	var sourceCollectionTreeRow = Zotero.DragDrop.getDragSource(dataTransfer);
	var collectionTreeRow = this.collectionTreeRow;
	var targetLibraryID = collectionTreeRow.ref.libraryID;
	
	if (dataType == 'zotero/item') {
		var ids = data;
		var items = Zotero.Items.get(ids);
		if (items.length < 1) {
			return;
		}
		
		// TEMP: This is always false for now, since cross-library drag
		// is disallowed in canDropCheck()
		//
		// TODO: support items coming from different sources?
		if (items[0].libraryID == targetLibraryID) {
			var sameLibrary = true;
		}
		else {
			var sameLibrary = false;
		}
		
		var toMove = [];
		
		// Dropped directly on a row
		if (orient == 0) {
			// Set drop target as the parent item for dragged items
			//
			// canDrop() limits this to child items
			var rowItem = this.getRow(row).ref; // the item we are dragging over
			yield Zotero.DB.executeTransaction(function* () {
				for (let i=0; i<items.length; i++) {
					let item = items[i];
					item.parentID = rowItem.id;
					yield item.save();
				}
			});
		}
		
		// Dropped outside of a row
		else
		{
			// Remove from parent and make top-level
			if (collectionTreeRow.isLibrary(true)) {
				yield Zotero.DB.executeTransaction(function* () {
					for (let i=0; i<items.length; i++) {
						let item = items[i];
						if (!item.isRegularItem()) {
							item.parentID = false;
							yield item.save()
						}
					}
				});
			}
			// Add to collection
			else
			{
				yield Zotero.DB.executeTransaction(function* () {
					for (let i=0; i<items.length; i++) {
						let item = items[i];
						var source = item.isRegularItem() ? false : item.parentItemID;
						yield item.loadCollections();
						// Top-level item
						if (source) {
							item.parentID = false;
							item.addToCollection(collectionTreeRow.ref.id);
							yield item.save();
						}
						else {
							item.addToCollection(collectionTreeRow.ref.id);
							yield item.save();
						}
						toMove.push(item.id);
					}
				});
			}
		}
		
		// If moving, remove items from source collection
		if (dropEffect == 'move' && toMove.length) {
			if (!sameLibrary) {
				throw new Error("Cannot move items between libraries");
			}
			if (!sourceCollectionTreeRow || !sourceCollectionTreeRow.isCollection()) {
				throw new Error("Drag source must be a collection");
			}
			if (collectionTreeRow.id != sourceCollectionTreeRow.id) {
				yield collectionTreeRow.ref.removeItems(toMove);
			}
		}
	}
	else if (dataType == 'text/x-moz-url' || dataType == 'application/x-moz-file') {
		// Disallow drop into read-only libraries
		if (!collectionTreeRow.editable) {
			var wm = Components.classes["@mozilla.org/appshell/window-mediator;1"]
					   .getService(Components.interfaces.nsIWindowMediator);
			var win = wm.getMostRecentWindow("navigator:browser");
			win.ZoteroPane.displayCannotEditLibraryMessage();
			return;
		}
		
		var targetLibraryID = collectionTreeRow.ref.libraryID;
		
		var parentItemID = false;
		var parentCollectionID = false;
		
		var treerow = this.getRow(row);
		if (orient == 0) {
			parentItemID = treerow.ref.id
		}
		else if (collectionTreeRow.isCollection()) {
			var parentCollectionID = collectionTreeRow.ref.id;
		}
		
		var unlock = Zotero.Notifier.begin(true);
		try {
			for (var i=0; i<data.length; i++) {
				var file = data[i];
				
				if (dataType == 'text/x-moz-url') {
					var url = data[i];
					
					if (url.indexOf('file:///') == 0) {
						var wm = Components.classes["@mozilla.org/appshell/window-mediator;1"]
								   .getService(Components.interfaces.nsIWindowMediator);
						var win = wm.getMostRecentWindow("navigator:browser");
						// If dragging currently loaded page, only convert to
						// file if not an HTML document
						if (win.content.location.href != url ||
								win.content.document.contentType != 'text/html') {
							var nsIFPH = Components.classes["@mozilla.org/network/protocol;1?name=file"]
									.getService(Components.interfaces.nsIFileProtocolHandler);
							try {
								var file = nsIFPH.getFileFromURLSpec(url);
							}
							catch (e) {
								Zotero.debug(e);
							}
						}
					}
					
					// Still string, so remote URL
					if (typeof file == 'string') {
						if (parentItemID) {
							if (!collectionTreeRow.filesEditable) {
								var wm = Components.classes["@mozilla.org/appshell/window-mediator;1"]
										   .getService(Components.interfaces.nsIWindowMediator);
								var win = wm.getMostRecentWindow("navigator:browser");
								win.ZoteroPane.displayCannotEditLibraryFilesMessage();
								return;
							}
							Zotero.Attachments.importFromURL(url, parentItemID, false, false, null, null, targetLibraryID);
						}
						else {
							var wm = Components.classes["@mozilla.org/appshell/window-mediator;1"]
									   .getService(Components.interfaces.nsIWindowMediator);
							var win = wm.getMostRecentWindow("navigator:browser");
							win.ZoteroPane.addItemFromURL(url, 'temporaryPDFHack'); // TODO: don't do this
						}
						continue;
					}
					
					// Otherwise file, so fall through
				}
				
				yield Zotero.DB.executeTransaction(function () {
					if (dropEffect == 'link') {
						var itemID = Zotero.Attachments.linkFromFile(file, parentItemID);
					}
					else {
						var itemID = Zotero.Attachments.importFromFile(file, parentItemID, targetLibraryID);
						// If moving, delete original file
						if (dragData.dropEffect == 'move') {
							try {
								file.remove(false);
							}
							catch (e) {
								Components.utils.reportError("Error deleting original file " + file.path + " after drag");
							}
						}
					}
					if (parentCollectionID) {
						var col = yield Zotero.Collections.getAsync(parentCollectionID);
						if (col) {
							yield col.addItem(itemID);
						}
					}
				});
			}
		}
		finally {
			Zotero.Notifier.commit(unlock);
		}
	}
});


////////////////////////////////////////////////////////////////////////////////
///
///  Functions for nsITreeView that we have to stub out.
///
////////////////////////////////////////////////////////////////////////////////

Zotero.ItemTreeView.prototype.isSeparator = function(row) 						{ return false; }
Zotero.ItemTreeView.prototype.getRowProperties = function(row, prop) {}
Zotero.ItemTreeView.prototype.getColumnProperties = function(col, prop) {}
Zotero.ItemTreeView.prototype.getCellProperties = function(row, col, prop) {
	var treeRow = this.getRow(row);
	var itemID = treeRow.ref.id;
	
	var props = [];
	
	// Mark items not matching search as context rows, displayed in gray
	if (this._searchMode && !this._searchItemIDs[itemID]) {
		// <=Fx21
		if (prop) {
			var aServ = Components.classes["@mozilla.org/atom-service;1"].
				getService(Components.interfaces.nsIAtomService);
			prop.AppendElement(aServ.getAtom("contextRow"));
		}
		// Fx22+
		else {
			props.push("contextRow");
		}
	}
	
	// Mark hasAttachment column, which needs special image handling
	if (col.id == 'zotero-items-column-hasAttachment') {
		// <=Fx21
		if (prop) {
			var aServ = Components.classes["@mozilla.org/atom-service;1"].
					getService(Components.interfaces.nsIAtomService);
			prop.AppendElement(aServ.getAtom("hasAttachment"));
		}
		// Fx22+
		else {
			props.push("hasAttachment");
		}
		
		// Don't show pie for open parent items, since we show it for the
		// child item
		if (this.isContainer(row) && this.isContainerOpen(row)) {
			return props.join(" ");
		}
		
		var num = Zotero.Sync.Storage.getItemDownloadImageNumber(treeRow.ref);
		//var num = Math.round(new Date().getTime() % 10000 / 10000 * 64);
		if (num !== false) {
			// <=Fx21
			if (prop) {
				if (!aServ) {
					var aServ = Components.classes["@mozilla.org/atom-service;1"].
							getService(Components.interfaces.nsIAtomService);
				}
				prop.AppendElement(aServ.getAtom("pie"));
				prop.AppendElement(aServ.getAtom("pie" + num));
			}
			// Fx22+
			else {
				props.push("pie", "pie" + num);
			}
		}
	}
	
	return props.join(" ");
}

Zotero.ItemTreeRow = function(ref, level, isOpen)
{
	this.ref = ref;			//the item associated with this
	this.level = level;
	this.isOpen = isOpen;
	this.id = ref.id;
}

Zotero.ItemTreeRow.prototype.getField = function(field, unformatted)
{
	return this.ref.getField(field, unformatted, true);
}

Zotero.ItemTreeRow.prototype.numNotes = function() {
	if (this.ref.isNote()) {
		return '';
	}
	return this.ref.numNotes(false, true) || '';
}<|MERGE_RESOLUTION|>--- conflicted
+++ resolved
@@ -1615,19 +1615,14 @@
 	
 	// Get the row of the parent, if there is one
 	var parentRow = null;
-<<<<<<< HEAD
 	var item = yield Zotero.Items.getAsync(id);
+	
+	// Can't select a deleted item if we're not in the trash
+	if (item.deleted && !this.collectionTreeRow.isTrash()) {
+		return false;
+	}
+	
 	var parent = item.parentItemID;
-=======
-	var item = Zotero.Items.get(id);
-	
-	// Can't select a deleted item if we're not in the trash
-	if (item.deleted && !this.itemGroup.isTrash()) {
-		return false;
-	}
-	
-	var parent = item.getSource();
->>>>>>> 072ced34
 	if (parent && this._itemRowMap[parent] != undefined) {
 		parentRow = this._itemRowMap[parent];
 	}
