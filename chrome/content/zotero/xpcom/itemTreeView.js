--- conflicted
+++ resolved
@@ -2509,12 +2509,8 @@
 		}
 	}
 	catch (e) {
-<<<<<<< HEAD
 		Zotero.debug(e);
-		Components.utils.reportError(e + " with format '" + format + "'");
-=======
 		Components.utils.reportError(e + " with '" + format.id + "'");
->>>>>>> 3a5854f4
 	}
 };
 
@@ -3040,7 +3036,6 @@
 					// Otherwise file, so fall through
 				}
 				
-<<<<<<< HEAD
 				if (dropEffect == 'link') {
 					yield Zotero.Attachments.linkFromFile({
 						file: file,
@@ -3049,6 +3044,13 @@
 					});
 				}
 				else {
+					if (file.leafName.endsWith(".lnk")) {
+						let wm = Components.classes["@mozilla.org/appshell/window-mediator;1"]
+						   .getService(Components.interfaces.nsIWindowMediator);
+						let win = wm.getMostRecentWindow("navigator:browser");
+						win.ZoteroPane.displayCannotAddShortcutMessage(file.path);
+						continue;
+					}
 					yield Zotero.Attachments.importFromFile({
 						file: file,
 						libraryID: targetLibraryID,
@@ -3059,31 +3061,6 @@
 					if (dragData.dropEffect == 'move') {
 						try {
 							file.remove(false);
-=======
-				try {
-					Zotero.DB.beginTransaction();
-					if (dropEffect == 'link') {
-						var itemID = Zotero.Attachments.linkFromFile(file, sourceItemID);
-					}
-					else {
-						if (file.leafName.endsWith(".lnk")) {
-							let wm = Components.classes["@mozilla.org/appshell/window-mediator;1"]
-							   .getService(Components.interfaces.nsIWindowMediator);
-							let win = wm.getMostRecentWindow("navigator:browser");
-							win.ZoteroPane.displayCannotAddShortcutMessage(file.path);
-							Zotero.DB.commitTransaction();
-							continue;
-						}
-						var itemID = Zotero.Attachments.importFromFile(file, sourceItemID, targetLibraryID);
-						// If moving, delete original file
-						if (dragData.dropEffect == 'move') {
-							try {
-								file.remove(false);
-							}
-							catch (e) {
-								Components.utils.reportError("Error deleting original file " + file.path + " after drag");
-							}
->>>>>>> 3a5854f4
 						}
 						catch (e) {
 							Components.utils.reportError("Error deleting original file " + file.path + " after drag");
