/*
    ***** BEGIN LICENSE BLOCK *****
    
    Copyright © 2009 Center for History and New Media
                     George Mason University, Fairfax, Virginia, USA
                     http://zotero.org
    
    This file is part of Zotero.
    
    Zotero is free software: you can redistribute it and/or modify
    it under the terms of the GNU Affero General Public License as published by
    the Free Software Foundation, either version 3 of the License, or
    (at your option) any later version.
    
    Zotero is distributed in the hope that it will be useful,
    but WITHOUT ANY WARRANTY; without even the implied warranty of
    MERCHANTABILITY or FITNESS FOR A PARTICULAR PURPOSE.  See the
    GNU Affero General Public License for more details.
    
    You should have received a copy of the GNU Affero General Public License
    along with Zotero.  If not, see <http://www.gnu.org/licenses/>.
    
    ***** END LICENSE BLOCK *****
*/


Zotero.Sync = new function() {
	// Keep in sync with syncObjectTypes table
	this.__defineGetter__('syncObjects', function () {
		return {
			creator: {
				singular: 'Creator',
				plural: 'Creators'
			},
			item: {
				singular: 'Item',
				plural: 'Items'
			},
			collection: {
				singular: 'Collection',
				plural: 'Collections'
			},
			search: {
				singular: 'Search',
				plural: 'Searches'
			},
			tag: {
				singular: 'Tag',
				plural: 'Tags'
			},
			relation: {
				singular: 'Relation',
				plural: 'Relations'
			},
			setting: {
				singular: 'Setting',
				plural: 'Settings'
			}
		};
	});
	
	var _typesLoaded = false;
	var _objectTypeIDs = {};
	var _objectTypeNames = {};
	
	var _deleteLogDays = 30;
	
	
	this.init = function () {
		Zotero.DB.beginTransaction();
		
		var sql = "SELECT version FROM version WHERE schema='syncdeletelog'";
		if (!Zotero.DB.valueQuery(sql)) {
			sql = "SELECT COUNT(*) FROM syncDeleteLog";
			if (Zotero.DB.valueQuery(sql)) {
				throw ('syncDeleteLog not empty and no timestamp in Zotero.Sync.delete()');
			}
			
			var syncInitTime = Zotero.DB.transactionDate;
			syncInitTime = Zotero.Date.toUnixTimestamp(syncInitTime);
			
			sql = "INSERT INTO version VALUES ('syncdeletelog', ?)";
			Zotero.DB.query(sql, syncInitTime);
		}
		
		Zotero.DB.commitTransaction();
		
		this.EventListener.init();
	}
	
	
	this.getObjectTypeID = function (type) {
		if (!_typesLoaded) {
			_loadObjectTypes();
		}
		
		var id = _objectTypeIDs[type];
		return id ? id : false;
	}
	
	
	this.getObjectTypeName = function (typeID, plural) {
		if (!_typesLoaded) {
			_loadObjectTypes();
		}
		
		var name = _objectTypeNames[typeID];
		return name ? name : false;
	}
	
	
	/**
	 * @param	{Date} olderThanDate		Retrieve objects last updated before this date
	 * @param	{Date} newerThanDate		Retrieve objects last updated after this date
	 * @param	{Zotero.Sync.Server.ObjectKeySet}
	 */
	this.getObjectsByDate = function (olderThanDate, newerThanDate, objectKeySet) {
		var funcName = "Zotero.Sync.getObjectsByDate()";
		if (olderThanDate && olderThanDate.constructor.name != 'Date') {
			throw ("olderThanDate must be a Date or FALSE in " + funcName)
		}
		if (newerThanDate && newerThanDate.constructor.name != 'Date') {
			throw ("newerThanDate must be a Date or FALSE in " + funcName)
		}
		
		// If either not set (first sync) or dates overlap, retrieve all objects
		if ((!olderThanDate || !newerThanDate) ||
				(olderThanDate && newerThanDate && olderThanDate > newerThanDate)) {
			olderThanDate = null;
			newerThanDate = null;
			var all = true;
		}
		
		for (var type in this.syncObjects) {
			if (type == 'setting') {
				continue;
			}
			
			var Types = this.syncObjects[type].plural; // 'Items'
			var types = Types.toLowerCase(); // 'items'
			
			Zotero.debug("Getting updated local " + types);
			
			if (olderThanDate) {
				var earlierIDs = Zotero[Types].getOlder(olderThanDate);
				if (earlierIDs) {
					objectKeySet.addIDs(type, earlierIDs);
				}
			}
			
			if (newerThanDate || all) {
				var laterIDs = Zotero[Types].getNewer(newerThanDate);
				if (laterIDs) {
					objectKeySet.addIDs(type, laterIDs);
				}
			}
		}
	}
	
	
	/**
	 * @param	{Date}	lastSyncDate	JS Date object
	 * @param	{Zotero.Sync.Server.ObjectKeySet}
	 * @return	TRUE if found, FALSE if none, or -1 if last sync time is before start of log
	 */
	this.getDeletedObjects = function (lastSyncDate, objectKeySet) {
		if (lastSyncDate && lastSyncDate.constructor.name != 'Date') {
			throw ('lastSyncDate must be a Date or FALSE in '
				+ 'Zotero.Sync.getDeletedObjects()')
		}
		
		var sql = "SELECT version FROM version WHERE schema='syncdeletelog'";
		var syncLogStart = Zotero.DB.valueQuery(sql);
		if (!syncLogStart) {
			throw ('syncLogStart not found in Zotero.Sync.getDeletedObjects()');
		}
		
		// Last sync time is before start of log
		if (lastSyncDate && new Date(syncLogStart * 1000) > lastSyncDate) {
			return -1;
		}
		
		var param = false;
		var sql = "SELECT syncObjectTypeID, libraryID, key FROM syncDeleteLog";
		if (lastSyncDate) {
			param = Zotero.Date.toUnixTimestamp(lastSyncDate);
			sql += " WHERE timestamp>?";
		}
		sql += " ORDER BY timestamp";
		var rows = Zotero.DB.query(sql, param);
		
		if (!rows) {
			return false;
		}
		
		var keys = {};
		for (var type in this.syncObjects) {
			keys[type] = [];
		}
		
		var type;
		for each(var row in rows) {
			type = this.getObjectTypeName(row.syncObjectTypeID);
			keys[type].push({
				libraryID: row.libraryID,
				key: row.key
			});
		}
		
		for (var type in keys) {
			objectKeySet.addLibraryKeyPairs(type, keys[type]);
		}
		
		return true;
	}
	
	
	/**
	 * @param	int		deleteOlderThan		Unix timestamp
	 */
	this.purgeDeletedObjects = function (deleteOlderThan) {
		if (isNaN(parseInt(deleteOlderThan))) {
			throw ("Invalid timestamp '" + deleteOlderThan
				+ "' in Zotero.Sync.purgeDeletedObjects");
		}
		var sql = "DELETE FROM syncDeleteLog WHERE timestamp<?";
		Zotero.DB.query(sql, { int: deleteOlderThan });
	}
	
	
	function _loadObjectTypes() {
		// TEMP: Take this out once system.sql > 31
		var sql = "UPDATE syncObjectTypes SET name='relation' WHERE syncObjectTypeID=6 AND name='relations'";
		Zotero.DB.query(sql);
		
		var sql = "SELECT * FROM syncObjectTypes";
		var types = Zotero.DB.query(sql);
		for each(var type in types) {
			_objectTypeNames[type.syncObjectTypeID] = type.name;
			_objectTypeIDs[type.name] = type.syncObjectTypeID;
		}
		_typesLoaded = true;
	}
}



Zotero.Sync.ObjectKeySet = function () {
	// Set up key holders for different types
	var syncTypes = Zotero.Sync.syncObjects;
	for each(var type in syncTypes) {
		this[type.plural.toLowerCase()] = {};
	}
}


Zotero.Sync.ObjectKeySet.prototype.addIDs = function (type, ids) {
	var Types = Zotero.Sync.syncObjects[type].plural;
	var types = Types.toLowerCase();
	
	var obj, libraryID, key;
	for each(var id in ids) {
		obj = Zotero[Types].get(id);
		libraryID = obj.libraryID;
		if (!libraryID) {
			libraryID = 0; // current user
		}
		key = obj.key;
		if (!this[types][libraryID]) {
			this[types][libraryID] = {};
		}
		this[types][libraryID][key] = true;
	}
}


/**
 * @param	{String}	type		Sync object type (e.g., 'item', 'collection')
 * @param	{Object[]}	keyPairs	Array of objects with 'libraryID' and 'key'
 */
Zotero.Sync.ObjectKeySet.prototype.addLibraryKeys = function (type, libraryID, keys) {
	var Types = Zotero.Sync.syncObjects[type].plural;
	var types = Types.toLowerCase();
	
	var key;
	for each(var key in keys) {
		if (!libraryID) {
			libraryID = 0; // current user
		}
		if (!this[types][libraryID]) {
			this[types][libraryID] = {};
		}
		this[types][libraryID][key] = true;
	}
}


/**
 * @param	{String}	type		Sync object type (e.g., 'item', 'collection')
 * @param	{Object[]}	keyPairs	Array of objects with 'libraryID' and 'key'
 */
Zotero.Sync.ObjectKeySet.prototype.addLibraryKeyPairs = function (type, keyPairs) {
	var Types = Zotero.Sync.syncObjects[type].plural;
	var types = Types.toLowerCase();
	
	var libraryID, key;
	for each(var pair in keyPairs) {
		libraryID = pair.libraryID;
		if (!libraryID) {
			libraryID = 0; // current user
		}
		key = pair.key;
		if (!this[types][libraryID]) {
			this[types][libraryID] = {};
		}
		this[types][libraryID][key] = true;
	}
}


Zotero.Sync.ObjectKeySet.prototype.hasLibraryKey = function (type, libraryID, key) {
	var Types = Zotero.Sync.syncObjects[type].plural;
	var types = Types.toLowerCase();
	
	if (!libraryID) {
		libraryID = 0;
	}
	
	if (this[types] && this[types][libraryID] && this[types][libraryID][key]) {
		return true;
	}
	
	return false;
}


Zotero.Sync.ObjectKeySet.prototype.getKeys = function (type, libraryID) {
	var Types = Zotero.Sync.syncObjects[type].plural;
	var types = Types.toLowerCase();
	
	if (!libraryID) {
		libraryID = 0;
	}
	
	if (!this[types] || !this[types][libraryID]) {
		return [];
	}
	
	var keys = [];
	for (var key in this[types][libraryID]) {
		keys.push(key);
	}
	return keys;
}


Zotero.Sync.ObjectKeySet.prototype.removeLibraryKeyPairs = function (type, keyPairs) {
	var Types = Zotero.Sync.syncObjects[type].plural;
	var types = Types.toLowerCase();
	
	var libraryID, key;
	for each(var pair in keyPairs) {
		libraryID = pair.libraryID;
		if (!libraryID) {
			libraryID = 0; // current user
		}
		key = pair.key;
		if (this[types][libraryID]) {
			delete this[types][libraryID][key];
		}
	}
}



/**
 * Notifier observer to add deleted objects to syncDeleteLog/storageDeleteLog
 * 		plus related methods
 */
Zotero.Sync.EventListener = new function () {
	this.init = init;
	this.ignoreDeletions = ignoreDeletions;
	this.notify = notify;
	
	var _deleteBlacklist = {};
	
	
	function init() {
		// Initialize delete log listener
		Zotero.Notifier.registerObserver(this);
	}
	
	
	/**
	 * Blacklist objects from going into the sync delete log
	 */
	function ignoreDeletions(type, ids) {
		if (!Zotero.Sync.syncObjects[type]) {
			throw ("Invalid type '" + type +
				"' in Zotero.Sync.EventListener.ignoreDeletions()");
		}
		
		if (!_deleteBlacklist[type]) {
			_deleteBlacklist[type] = {};
		}
		
		ids = Zotero.flattenArguments(ids);
		for each(var id in ids) {
			_deleteBlacklist[type][id] = true;
		}
	}
	
	this.resetIgnored = function () {
		_deleteBlacklist = {};
	}
	
	
	function notify(event, type, ids, extraData) {
		var objectTypeID = Zotero.Sync.getObjectTypeID(type);
		if (!objectTypeID) {
			return;
		}
		
		var isItem = Zotero.Sync.getObjectTypeName(objectTypeID) == 'item';
		
		Zotero.DB.beginTransaction();
		
		if (event == 'delete') {
			var sql = "REPLACE INTO syncDeleteLog VALUES (?, ?, ?, ?)";
			var syncStatement = Zotero.DB.getStatement(sql);
			
			if (isItem && Zotero.Sync.Storage.WebDAV.includeUserFiles) {
				var storageEnabled = true;
				var sql = "INSERT INTO storageDeleteLog VALUES (?, ?, ?)";
				var storageStatement = Zotero.DB.getStatement(sql);
			}
			var storageBound = false;
			
			var ts = Zotero.Date.getUnixTimestamp();
			
			for (var i=0, len=ids.length; i<len; i++) {
				if (_deleteBlacklist[type] && _deleteBlacklist[type][ids[i]]) {
					Zotero.debug("Not logging blacklisted '"
						+ type + "' id " + ids[i]
						+ " in Zotero.Sync.EventListener.notify()", 4);
					delete _deleteBlacklist[type][ids[i]];
					continue;
				}
				
				var libraryID, key;
				if (type == 'setting') {
					[libraryID, key] = ids[i].split("/");
				}
				else {
					var oldItem = extraData[ids[i]].old;
					libraryID = oldItem.primary.libraryID;
					key = oldItem.primary.key;
				}
				
				if (!key) {
					throw("Key not provided in notifier object in "
						+ "Zotero.Sync.EventListener.notify()");
				}
				
				syncStatement.bindInt32Parameter(0, objectTypeID);
				syncStatement.bindInt32Parameter(1, libraryID);
				syncStatement.bindStringParameter(2, key);
				syncStatement.bindInt32Parameter(3, ts);
				
				if (storageEnabled &&
						oldItem.primary.itemType == 'attachment' &&
						[
							Zotero.Attachments.LINK_MODE_IMPORTED_FILE,
							Zotero.Attachments.LINK_MODE_IMPORTED_URL
						].indexOf(oldItem.attachment.linkMode) != -1) {
					storageStatement.bindInt32Parameter(0, libraryID);
					storageStatement.bindStringParameter(1, key);
					storageStatement.bindInt32Parameter(2, ts);
					storageBound = true;
				}
				
				try {
					syncStatement.execute();
					if (storageBound) {
						storageStatement.execute();
						storageBound = false;
					}
				}
				catch(e) {
					var errMsg = Zotero.DB.getLastErrorString();
					syncStatement.reset();
					if (storageEnabled) {
						storageStatement.reset();
					}
					Zotero.DB.rollbackTransaction();
					throw (errMsg + " in Zotero.Sync.EventListener.notify()");
				}
			}
			
			syncStatement.reset();
			if (storageEnabled) {
				storageStatement.reset();
			}
		}
		
		Zotero.DB.commitTransaction();
	}
}


Zotero.Sync.Runner = new function () {
	this.__defineGetter__("background", function () {
		return _background;
	});
	
	this.__defineGetter__("lastSyncStatus", function () {
		return _lastSyncStatus;
	});
	
	var _autoSyncTimer;
	var _queue;
	var _background;
	var _firstInSession = true;
	
	var _lastSyncStatus;
	var _currentSyncStatusLabel;
	var _currentLastSyncLabel;
	var _errorsByLibrary = {};
	
	var _warning = null;
	
	this.init = function () {
		this.EventListener.init();
		this.IdleListener.init();
	}
	
	this.sync = function (options) {
		if (!options) options = {};
		if (_firstInSession) {
			options.firstInSession = true;
			_firstInSession = false;
		}
		
		_warning = null;
		
		if (Zotero.HTTP.browserIsOffline()){
			this.clearSyncTimeout(); // DEBUG: necessary?
			var msg = "Zotero cannot sync because " + Zotero.getString('general.browserIsOffline', Zotero.appName);
			var e = new Zotero.Error(msg, 0, { dialogButtonText: null })
			Components.utils.reportError(e);
			Zotero.debug(e, 1);
			this.setSyncIcon(e);
			return false;
		}
		
		// Purge deleted objects so they don't cause sync errors (e.g., long tags)
		Zotero.purgeDataObjects(true);
		
		_background = !!options.background;
		this.setSyncIcon('animate');
		
		var finalCallbacks = {
			onSuccess: Zotero.Sync.Runner.stop,
			onSkip: Zotero.Sync.Runner.stop,
			onStop: Zotero.Sync.Runner.stop,
			onError: Zotero.Sync.Runner.error
		};
		
		var storageSync = function () {
			Zotero.Sync.Runner.setSyncStatus(Zotero.getString('sync.status.syncingFiles'));
			
			Zotero.Sync.Storage.sync(options)
			.then(function (results) {
				Zotero.debug("File sync is finished");
				
				if (results.errors.length) {
					Zotero.debug(results.errors, 1);
					for each(var e in results.errors) {
						Components.utils.reportError(e);
					}
					Zotero.Sync.Runner.setErrors(results.errors);
					return;
				}
				
				if (results.changesMade) {
					Zotero.debug("Changes made during file sync "
						+ "-- performing additional data sync");
					Zotero.Sync.Server.sync(finalCallbacks);
				}
				else {
					Zotero.Sync.Runner.stop();
				}
			})
			.catch(function (e) {
				Zotero.debug("File sync failed", 1);
				Zotero.Sync.Runner.error(e);
			})
			.done();
		};
		
		Zotero.Sync.Server.sync({
			// Sync 1 success
			onSuccess: storageSync,
			
			// Sync 1 skip
			onSkip: storageSync,
			
			// Sync 1 stop
			onStop: function () {
				Zotero.Sync.Runner.stop();
			},
			
			// Sync 1 error
			onError: function (e) {
				Zotero.Sync.Runner.error(e);
			}
		});
	}
	
	
	this.stop = function () {
		if (_warning) {
			Zotero.Sync.Runner.setSyncIcon(_warning);
			_warning = null;
		}
		else {
			Zotero.Sync.Runner.setSyncIcon();
		}
	}
	
	
	/**
	 * Log a warning, but don't throw an error
	 */
	this.warning = function (e) {
		Zotero.debug(e, 2);
		Components.utils.reportError(e);
		e.errorMode = 'warning';
		_warning = e;
	}
	
	
	this.error = function (e) {
		if (typeof e == 'string') {
			e = new Error(e);
			e.errorMode = 'error';
		}
		Zotero.debug(e, 1);
		Zotero.Sync.Runner.setSyncIcon(e);
		throw (e);
	}
	
	
	/**
	 * @param	{Integer}	[timeout=15]		Timeout in seconds
	 * @param	{Boolean}	[recurring=false]
	 * @param	{Boolean}	[background]		Triggered sync is a background sync
	 */
	this.setSyncTimeout = function (timeout, recurring, background) {
		// check if server/auto-sync are enabled?
		
		if (!timeout) {
			var timeout = 15;
		}
		
		if (_autoSyncTimer) {
			Zotero.debug("Cancelling auto-sync timer");
			_autoSyncTimer.cancel();
		}
		else {
			_autoSyncTimer = Components.classes["@mozilla.org/timer;1"].
				createInstance(Components.interfaces.nsITimer);
		}
		
		// Implements nsITimerCallback
		var callback = {
			notify: function (timer) {
				if (!Zotero.Sync.Server.enabled) {
					return;
				}
				
				if (Zotero.locked) {
					Zotero.debug('Zotero is locked -- skipping auto-sync', 4);
					return;
				}
				
				if (Zotero.Sync.Storage.syncInProgress) {
					Zotero.debug('Storage sync already in progress -- skipping auto-sync', 4);
					return;
				}
				
				if (Zotero.Sync.Server.syncInProgress) {
					Zotero.debug('Sync already in progress -- skipping auto-sync', 4);
					return;
				}
				
				if (Zotero.Sync.Server.manualSyncRequired) {
					Zotero.debug('Manual sync required -- skipping auto-sync', 4);
					return;
				}
				
				Zotero.Sync.Runner.sync({
					background: background
				});
			}
		}
		
		if (recurring) {
			Zotero.debug('Setting auto-sync interval to ' + timeout + ' seconds');
			_autoSyncTimer.initWithCallback(
				callback, timeout * 1000, Components.interfaces.nsITimer.TYPE_REPEATING_SLACK
			);
		}
		else {
			if (Zotero.Sync.Storage.syncInProgress) {
				Zotero.debug('Storage sync in progress -- not setting auto-sync timeout', 4);
				return;
			}
			
			if (Zotero.Sync.Server.syncInProgress) {
				Zotero.debug('Sync in progress -- not setting auto-sync timeout', 4);
				return;
			}
			
			Zotero.debug('Setting auto-sync timeout to ' + timeout + ' seconds');
			_autoSyncTimer.initWithCallback(
				callback, timeout * 1000, Components.interfaces.nsITimer.TYPE_ONE_SHOT
			);
		}
	}
	
	
	this.clearSyncTimeout = function () {
		if (_autoSyncTimer) {
			_autoSyncTimer.cancel();
		}
	}
	
	
	/**
	 * Trigger updating of the main sync icon, the sync error icon, and
	 * library-specific sync error icons across all windows
	 */
	this.setErrors = function (errors) {
		if (!errors) {
			errors = [];
		}
		
		errors = [this.parseSyncError(e) for each(e in errors)];
		_errorsByLibrary = {};
		
		var primaryError = this.getPrimaryError(errors);
		Zotero.debug(primaryError);
		this.setSyncIcon(primaryError);
		
		// Store other errors by libraryID to be shown in the source list
		for each(var e in errors) {
			// Skip non-library-specific errors
			if (typeof e.libraryID == 'undefined') {
				continue;
			}
			
			if (!_errorsByLibrary[e.libraryID]) {
				_errorsByLibrary[e.libraryID] = [];
			}
			_errorsByLibrary[e.libraryID].push(e);
		}
		
		// Refresh source list
		Zotero.Notifier.trigger('redraw', 'collection', []);
	}
	
	
	this.getErrors = function (libraryID) {
		if (!_errorsByLibrary[libraryID]) {
			return false;
		}
		return _errorsByLibrary[libraryID];
	}
	
	
	this.getPrimaryError = function (errors) {
		errors = [this.parseSyncError(e) for each(e in errors)];
		
		// Set highest priority error as the primary (sync error icon)
		var errorModes = {
			info: 1,
			warning: 2,
			error: 3,
			upgrade: 4,
			
			// Skip these
			animate: -1
		};
		var primaryError = false;
		for each(var error in errors) {
			if (!error.errorMode || errorModes[error.errorMode] == -1) {
				continue;
			}
			if (!primaryError || errorModes[error.errorMode]
						> errorModes[primaryError.errorMode]) {
				primaryError = error;
			}
		}
		return primaryError;
	}
	
	
	/**
	 * Set the main sync error icon across all windows
	 */
	this.setSyncIcon = function (e) {
		e = this.parseSyncError(e);
		
		if (Zotero.Sync.Server.upgradeRequired) {
			e.errorMode = 'upgrade';
			Zotero.Sync.Server.upgradeRequired = false;
		}
		
		if (e.frontWindowOnly) {
			// Fake an nsISimpleEnumerator with just the topmost window
			var enumerator = {
				_returned: false,
				hasMoreElements: function () {
					return !this._returned;
				},
				getNext: function () {
					if (this._returned) {
						throw ("No more windows to return in Zotero.Sync.Runner.setSyncIcon()");
					}
					this._returned = true;
					var wm = Components.classes["@mozilla.org/appshell/window-mediator;1"]
								.getService(Components.interfaces.nsIWindowMediator);
					return wm.getMostRecentWindow("navigator:browser");
				}
			};
		}
		// Update all windows
		else {
			var wm = Components.classes["@mozilla.org/appshell/window-mediator;1"]
						.getService(Components.interfaces.nsIWindowMediator);
			var enumerator = wm.getEnumerator('navigator:browser');
		}
		
		while (enumerator.hasMoreElements()) {
			var win = enumerator.getNext();
			if (!win.ZoteroPane) continue;
			var doc = win.ZoteroPane.document;
			
			var button = doc.getElementById('zotero-tb-sync-error');
			this.setErrorIcon(button, [e]);
			
			var syncIcon = doc.getElementById('zotero-tb-sync');
			// Update sync icon state
			syncIcon.setAttribute('status', e.errorMode ? e.errorMode : "");
			// Disable button while spinning
			syncIcon.disabled = e.errorMode == 'animate';
		}
		
		// Clear status
		Zotero.Sync.Runner.setSyncStatus();
	}
	
	
	/**
	 * Set the sync icon tooltip message
	 */
	this.setSyncStatus = function (msg) {
		_lastSyncStatus = msg;
		
		// If a label is registered, update it
		if (_currentSyncStatusLabel) {
			_updateSyncStatusLabel();
		}
	}
	
	
	this.parseSyncError = function (e) {
		if (!e) {
			return { parsed: true };
		}
		
		var parsed = {
			parsed: true
		};
		
		// In addition to actual errors, string states (e.g., 'animate')
		// can be passed
		if (typeof e == 'string') {
			parsed.errorMode = e;
			return parsed;
		}
		
		// Already parsed
		if (e.parsed) {
			return e;
		}
		
		if (typeof e.libraryID != 'undefined') {
			parsed.libraryID = e.libraryID;
		}
		parsed.errorMode = e.errorMode ? e.errorMode : 'error';
		
		if (e.data) {
			if (e.data.dialogText) {
				parsed.message = e.data.dialogText;
			}
			if (typeof e.data.dialogButtonText != 'undefined') {
				parsed.buttonText = e.data.dialogButtonText;
				parsed.buttonCallback = e.data.dialogButtonCallback;
			}
		}
		if (!parsed.message) {
			parsed.message = e.message ? e.message : e;
			parsed.fileName = e.fileName;
			parsed.lineNumber = e.lineNumber;
		}
		
		parsed.frontWindowOnly = !!(e && e.data && e.data.frontWindowOnly);
		
		return parsed;
	}
	
	
	/**
	 * Set the state of the sync error icon and add an onclick to populate
	 * the error panel
	 */
	this.setErrorIcon = function (icon, errors) {
		if (!errors || !errors.length) {
			icon.hidden = true;
			icon.onclick = null;
			return;
		}
		
		// TEMP: for now, use the first error
		var e = this.getPrimaryError(errors);
		
		if (!e.errorMode) {
			icon.hidden = true;
			icon.onclick = null;
			return;
		}
		
		icon.hidden = false;
		icon.setAttribute('mode', e.errorMode);
		icon.onclick = function () {
			var doc = this.ownerDocument;
			
			var panel = Zotero.Sync.Runner.updateErrorPanel(doc, errors);
			
			panel.openPopup(this, "after_end", 4, 0, false, false);
		}
	}
	
	
	this.updateErrorPanel = function (doc, errors) {
		var panel = doc.getElementById('zotero-sync-error-panel');
		
		// Clear existing panel content
		while (panel.hasChildNodes()) {
			panel.removeChild(panel.firstChild);
		}
		
		var e = this
		
		for each(var e in errors.concat()) {
			e = this.parseSyncError(e);
			
			var box = doc.createElement('vbox');
			var label = doc.createElement('label');
			if (typeof e.libraryID != 'undefined') {
				label.className = "zotero-sync-error-panel-library-name";
				if (e.libraryID == 0) {
					var libraryName = Zotero.getString('pane.collections.library');
				}
				else {
					let group = Zotero.Groups.getByLibraryID(e.libraryID);
					var libraryName = group.name;
				}
				label.setAttribute('value', libraryName);
			}
			var content = doc.createElement('hbox');
			var buttons = doc.createElement('hbox');
			buttons.pack = 'end';
			box.appendChild(label);
			box.appendChild(content);
			box.appendChild(buttons);
			
			var msg = e.message;
			/*if (e.fileName) {
				msg += '\n\nFile: ' + e.fileName + '\nLine: ' + e.lineNumber;
			}*/
			
			var desc = doc.createElement('description');
			desc.textContent = msg;
			// Make the text selectable
			desc.setAttribute('style', '-moz-user-select: text; cursor: text');
			content.appendChild(desc);
			
			// If not an error and there's no explicit button text, don't show
			// button to report errors
			if (e.errorMode != 'error' && typeof e.buttonText == 'undefined') {
				e.buttonText = null;
			}
			
			if (e.buttonText !== null) {
				if (typeof e.buttonText == 'undefined') {
					var buttonText = Zotero.getString('errorReport.reportError');
					var buttonCallback = function () {
						doc.defaultView.ZoteroPane.reportErrors();
					};
				}
				else {
					var buttonText = e.buttonText;
					var buttonCallback = e.buttonCallback;
				}
				
				var button = doc.createElement('button');
				button.setAttribute('label', buttonText);
				button.onclick = buttonCallback;
				buttons.appendChild(button);
			}
			
			panel.appendChild(box)
			
			// TEMP: Only show one error for now
			break;
		}
		
		return panel;
	}
	
	
	/**
	 * Register label in sync icon tooltip to receive updates
	 *
	 * If no label passed, unregister current label
	 *
	 * @param	{Tooltip}	[label]
	 */
	this.registerSyncStatusLabel = function (statusLabel, lastSyncLabel) {
		_currentSyncStatusLabel = statusLabel;
		_currentLastSyncLabel = lastSyncLabel;
		if (_currentSyncStatusLabel) {
			_updateSyncStatusLabel();
		}
	}
	
	
	function _updateSyncStatusLabel() {
		if (_lastSyncStatus) {
			_currentSyncStatusLabel.value = _lastSyncStatus;
			_currentSyncStatusLabel.hidden = false;
		}
		else {
			_currentSyncStatusLabel.hidden = true;
		}
		
		// Always update last sync time
		var lastSyncTime = Zotero.Sync.Server.lastLocalSyncTime;
		if (lastSyncTime) {
			var time = new Date(lastSyncTime * 1000);
			var msg = Zotero.Date.toRelativeDate(time);
		}
		// Don't show "Not yet synced" if a sync is in progress
		else if (_lastSyncStatus) {
			_currentLastSyncLabel.hidden = true;
			return;
		}
		else {
			var msg = Zotero.getString('sync.status.notYetSynced');
		}
		
		_currentLastSyncLabel.value = Zotero.localeJoin([
			Zotero.getString('sync.status.lastSync'),
			msg
		]);
		_currentLastSyncLabel.hidden = false;
	}
}


Zotero.Sync.Runner.EventListener = {
	init: function () {
		// Initialize save observer
		Zotero.Notifier.registerObserver(this);
	},
	
	notify: function (event, type, ids, extraData) {
		// TODO: skip others
		if (event == 'refresh' || event == 'redraw') {
			return;
		}
		
		if (Zotero.Prefs.get('sync.autoSync') && Zotero.Sync.Server.enabled) {
			Zotero.Sync.Runner.setSyncTimeout(false, false, true);
		}
	}
}


Zotero.Sync.Runner.IdleListener = {
	_idleTimeout: 3600,
	_backTimeout: 900,
	
	init: function () {
		// DEBUG: Allow override for testing
		var idleTimeout = Zotero.Prefs.get("sync.autoSync.idleTimeout");
		if (idleTimeout) {
			this._idleTimeout = idleTimeout;
		}
		var backTimeout = Zotero.Prefs.get("sync.autoSync.backTimeout");
		if (backTimeout) {
			this._backTimeout = backTimeout;
		}
		
		if (Zotero.Prefs.get("sync.autoSync")) {
			this.register();
		}
	},
	
	register: function () {
		Zotero.debug("Initializing sync idle observer");
		var idleService = Components.classes["@mozilla.org/widget/idleservice;1"]
				.getService(Components.interfaces.nsIIdleService);
		idleService.addIdleObserver(this, this._idleTimeout);
		idleService.addIdleObserver(this._backObserver, this._backTimeout);
	},
	
	observe: function (subject, topic, data) {
		if (topic != 'idle') {
			return;
		}
		
		if (!Zotero.Sync.Server.enabled
				|| Zotero.Sync.Server.syncInProgress
				|| Zotero.Sync.Storage.syncInProgress) {
			return;
		}
		
		// TODO: move to Runner.sync()?
		if (Zotero.locked) {
			Zotero.debug('Zotero is locked -- skipping idle sync', 4);
			return;
		}
		
		if (Zotero.Sync.Server.manualSyncRequired) {
			Zotero.debug('Manual sync required -- skipping idle sync', 4);
			return;
		}
		
		Zotero.debug("Beginning idle sync");
		
		Zotero.Sync.Runner.sync({
			background: true
		});
		Zotero.Sync.Runner.setSyncTimeout(this._idleTimeout, true, true);
	},
	
	_backObserver: {
		observe: function (subject, topic, data) {
			if (topic != 'back') {
				return;
			}
			
			Zotero.Sync.Runner.clearSyncTimeout();
			if (!Zotero.Sync.Server.enabled
					|| Zotero.Sync.Server.syncInProgress
					|| Zotero.Sync.Storage.syncInProgress) {
				return;
			}
			Zotero.debug("Beginning return-from-idle sync");
			Zotero.Sync.Runner.sync({
				background: true
			});
		}
	},
	
	unregister: function () {
		Zotero.debug("Stopping sync idle observer");
		var idleService = Components.classes["@mozilla.org/widget/idleservice;1"]
				.getService(Components.interfaces.nsIIdleService);
		idleService.removeIdleObserver(this, this._idleTimeout);
		idleService.removeIdleObserver(this._backObserver, this._backTimeout);
	}
}



/**
 * Methods for syncing with the Zotero Server
 */
Zotero.Sync.Server = new function () {
	this.login = login;
	this.sync = sync;
	this.clear = clear;
	this.resetClient = resetClient;
	this.logout = logout;
	
	this.__defineGetter__('enabled', function () {
		if (_throttleTimeout && new Date() < _throttleTimeout) {
			Zotero.debug("Auto-syncing is disabled until " + Zotero.Date.dateToSQL(_throttleTimeout) + " -- skipping sync");
			return false;
		}
		return this.username && this.password;
	});
	
	this.__defineGetter__('username', function () {
		return Zotero.Prefs.get('sync.server.username');
	});
	
	this.__defineGetter__('password', function () {
		var username = this.username;
		
		if (!username) {
			return '';
		}
		
		if (_cachedCredentials.username == username && _cachedCredentials.password) {
			return _cachedCredentials.password;
		}
		
		Zotero.debug('Getting Zotero sync password');
		var loginManager = Components.classes["@mozilla.org/login-manager;1"]
								.getService(Components.interfaces.nsILoginManager);
		try {
			var logins = loginManager.findLogins({}, _loginManagerHost, _loginManagerURL, null);
		}
		catch (e) {
			Zotero.debug(e);
			if (Zotero.isStandalone) {
				var msg = Zotero.getString('sync.error.loginManagerCorrupted1', Zotero.appName) + "\n\n"
					+ Zotero.getString('sync.error.loginManagerCorrupted2', [Zotero.appName, Zotero.appName]);
			}
			else {
				var msg = Zotero.getString('sync.error.loginManagerInaccessible') + "\n\n"
					+ Zotero.getString('sync.error.checkMasterPassword', Zotero.appName) + "\n\n"
					+ Zotero.getString('sync.error.corruptedLoginManager', Zotero.appName);
			}
			var ps = Components.classes["@mozilla.org/embedcomp/prompt-service;1"]
				.getService(Components.interfaces.nsIPromptService);
			ps.alert(null, Zotero.getString('general.error'), msg);
			return '';
		}
		
		// Find user from returned array of nsILoginInfo objects
		for (var i = 0; i < logins.length; i++) {
			if (logins[i].username == username) {
				_cachedCredentials = {
					username: username,
					password: logins[i].password
				};
				return logins[i].password;
			}
		}
		
		return '';
	});
	
	this.__defineSetter__('password', function (password) {
		_sessionID = null;
		
		var loginManager = Components.classes["@mozilla.org/login-manager;1"]
								.getService(Components.interfaces.nsILoginManager);
		var logins = loginManager.findLogins({}, _loginManagerHost, _loginManagerURL, null);
		for (var i = 0; i < logins.length; i++) {
			Zotero.debug('Clearing Zotero sync credentials');
			loginManager.removeLogin(logins[i]);
			break;
		}
		
		_cachedCredentials = {};
		
		var username = this.username;
		
		if (!username) {
			return;
		}
		
		if (password) {
			var nsLoginInfo = new Components.Constructor("@mozilla.org/login-manager/loginInfo;1",
				Components.interfaces.nsILoginInfo, "init");
			
			Zotero.debug('Setting Zotero sync password');
			var loginInfo = new nsLoginInfo(_loginManagerHost, _loginManagerURL,
				null, username, password, "", "");
			loginManager.addLogin(loginInfo);
			_cachedCredentials = {
				username: username,
				password: password
			};
		}
	});
	
	this.__defineGetter__("syncInProgress", function () _syncInProgress);
	this.__defineGetter__("updatesInProgress", function () _updatesInProgress);
	this.__defineGetter__("sessionIDComponent", function () {
		return 'sessionid=' + _sessionID;
	});
	this.__defineGetter__("lastRemoteSyncTime", function () {
		return Zotero.DB.valueQuery("SELECT version FROM version WHERE schema='lastremotesync'");
	});
	this.__defineSetter__("lastRemoteSyncTime", function (val) {
		Zotero.DB.query("REPLACE INTO version VALUES ('lastremotesync', ?)", val);
	});
	this.__defineGetter__("lastLocalSyncTime", function () {
		return Zotero.DB.valueQuery("SELECT version FROM version WHERE schema='lastlocalsync'");
	});
	this.__defineSetter__("lastLocalSyncTime", function (val) {
		Zotero.DB.query("REPLACE INTO version VALUES ('lastlocalsync', ?)", { int: val });
	});
	
	
	this.canAutoResetClient = true;
	this.manualSyncRequired = false;
	this.upgradeRequired = false;
	this.nextLocalSyncDate = false;
	this.apiVersion = 9;
	
	var _loginManagerHost = 'chrome://zotero';
	var _loginManagerURL = 'Zotero Sync Server';
	
	var _serverURL = ZOTERO_CONFIG.SYNC_URL;
	
	var _apiVersionComponent = "version=" + this.apiVersion;
	var _cachedCredentials = {};
	var _syncInProgress;
	var _updatesInProgress;
	var _sessionID;
	var _throttleTimeout;
	var _checkTimer;
	
	var _callbacks = {
		onSuccess: function () {
			Zotero.Sync.Runner.setSyncIcon();
		},
		onSkip: function () {
			Zotero.Sync.Runner.setSyncIcon();
		},
		onStop: function () {
			Zotero.Sync.Runner.setSyncIcon();
		},
		onError: function (msg) {
			Zotero.Sync.Runner.error(msg);
		}
	};
	
	function login() {
		var url = _serverURL + "login";
		
		var username = Zotero.Sync.Server.username;
		if (!username) {
			var e = new Zotero.Error(Zotero.getString('sync.error.usernameNotSet'), "SYNC_USERNAME_NOT_SET");
			_error(e);
		}
		
		var password = Zotero.Sync.Server.password;
		if (!password) {
			var e = new Zotero.Error(Zotero.getString('sync.error.passwordNotSet'), "INVALID_SYNC_LOGIN");
			_error(e);
		}
		
		username = encodeURIComponent(username);
		password = encodeURIComponent(password);
		var body = _apiVersionComponent
					+ "&username=" + username
					+ "&password=" + password;
		
		Zotero.Sync.Runner.setSyncStatus(Zotero.getString('sync.status.loggingIn'));
		
		return Zotero.HTTP.promise("POST", url,
			{ body: body, successCodes: false, foreground: !Zotero.Sync.Runner.background })
		.then(function (xmlhttp) {
			_checkResponse(xmlhttp, true);
			
			var response = xmlhttp.responseXML.childNodes[0];
			
			if (response.firstChild.tagName == 'error') {
				if (response.firstChild.getAttribute('code') == 'INVALID_LOGIN') {
					var e = new Zotero.Error(Zotero.getString('sync.error.invalidLogin'), "INVALID_SYNC_LOGIN");
					_error(e, false, true);
				}
				_error(response.firstChild.firstChild.nodeValue, false, true);
			}
			
			if (_sessionID) {
				_error("Session ID already set in Zotero.Sync.Server.login()", false, true)
			}
			
			// <response><sessionID>[abcdefg0-9]{32}</sessionID></response>
			_sessionID = response.firstChild.firstChild.nodeValue;
			
			var re = /^[abcdefg0-9]{32}$/;
			if (!re.test(_sessionID)) {
				_sessionID = null;
				_error('Invalid session ID received from server', false, true);
			}
			
			
			//Zotero.debug('Got session ID ' + _sessionID + ' from server');
		});
	}
	
	
	function sync(callbacks, restart, upload) {
		for (var func in callbacks) {
			_callbacks[func] = callbacks[func];
		}
		
		var self = this;
		
		Zotero.Sync.Runner.setErrors();
		Zotero.Sync.Runner.setSyncIcon('animate');
		
		if (!_sessionID) {
			Zotero.debug("Session ID not available -- logging in");
			Zotero.Sync.Server.login()
			.then(function () {
				Zotero.Sync.Server.sync(_callbacks);
			})
			.done();
			return;
		}
		
		if (!restart) {
			if (_syncInProgress) {
				var msg = Zotero.localeJoin([
					Zotero.getString('sync.error.syncInProgress'),
					Zotero.getString('sync.error.syncInProgress.wait', Zotero.appName)
				]);
				var e = new Zotero.Error(msg, 0, { dialogButtonText: null, frontWindowOnly: true });
				_error(e);
			}
			
			Zotero.debug("Beginning server sync");
			_syncInProgress = true;
		}
		
		// Get updated data
		var url = _serverURL + 'updated';
		var lastsync = Zotero.Sync.Server.lastRemoteSyncTime;
		if (!lastsync) {
			lastsync = 1;
		}
		
		// If no local timestamp is stored, don't use remote time
		//
		// This used to be possible when remote time was saved whether or not
		// the subsequent upload went through
		var lastLocalSyncTime = Zotero.Sync.Server.lastLocalSyncTime;
		if (!lastLocalSyncTime) {
			lastsync = 1;
		}
		
		var body = _apiVersionComponent
					+ '&' + Zotero.Sync.Server.sessionIDComponent
					+ '&lastsync=' + lastsync;
		// Tell server to check for read locks as well as write locks,
		// since we'll be uploading
		if (upload) {
			body += '&upload=1';
		}
		
		Zotero.Sync.Runner.setSyncStatus(Zotero.getString('sync.status.gettingUpdatedData'));
		
		Zotero.HTTP.doPost(url, body, function (xmlhttp) {
			Zotero.debug(xmlhttp.responseText);
			
			_checkResponse(xmlhttp, !restart);
			
			if (_invalidSession(xmlhttp)) {
				Zotero.debug("Invalid session ID -- logging in");
				_sessionID = false;
				_syncInProgress = false;
				Zotero.Sync.Server.login()
				.then(function () {
					Zotero.Sync.Server.sync(_callbacks);
				})
				.done();
				return;
			}
			
			var response = xmlhttp.responseXML.childNodes[0];
			
			// If server session is locked, keep checking back
			if (_checkServerLock(response, function () { Zotero.Sync.Server.sync(_callbacks, true, upload); })) {
				return;
			}
			
			// Error that's not handled by _checkResponse()
			if (response.firstChild.localName == 'error') {
				_error(response.firstChild.firstChild.nodeValue);
			}
			
			try {
				var responseNode = xmlhttp.responseXML.documentElement;
				
				var updateKey = responseNode.getAttribute('updateKey');
				
				// If no earliest date is provided by the server, the server
				// account is empty
				var earliestRemoteDate = responseNode.getAttribute('earliest');
				earliestRemoteDate = parseInt(earliestRemoteDate) ?
					new Date((earliestRemoteDate + 43200) * 1000) : false;
				var noServerData = !!earliestRemoteDate;
				
				// Check to see if we're syncing with a different user
				var userID = parseInt(responseNode.getAttribute('userID'));
				var libraryID = parseInt(responseNode.getAttribute('defaultLibraryID'));
				var c = _checkSyncUser(userID, libraryID, noServerData);
				if (c == 0) {
					// Groups were deleted, so restart sync
					Zotero.debug("Restarting sync");
					_syncInProgress = false;
					Zotero.Sync.Server.sync(_callbacks);
					return;
				}
				else if (c == -1) {
					Zotero.debug("Sync cancelled");
					_syncInProgress = false;
					_callbacks.onStop();
					return;
				}
				
				Zotero.DB.beginTransaction();
				
				Zotero.UnresponsiveScriptIndicator.disable();
				
				var lastLocalSyncDate = lastLocalSyncTime ?
					new Date(lastLocalSyncTime * 1000) : false;
				
				var syncSession = new Zotero.Sync.Server.Session;
				
				// Fetch old objects not on server (due to a clear) and new
				// objects added since last sync, or all local objects if neither is set
				Zotero.Sync.getObjectsByDate(
					earliestRemoteDate, lastLocalSyncDate, syncSession.uploadKeys.updated
				);
				
				var deleted = Zotero.Sync.getDeletedObjects(lastLocalSyncDate, syncSession.uploadKeys.deleted);
				if (deleted == -1) {
					var msg = "Sync delete log starts after last sync date in Zotero.Sync.Server.sync()";
					var e = new Zotero.Error(msg, "FULL_SYNC_REQUIRED");
					throw (e);
				}
				
				var nextLocalSyncDate = Zotero.DB.transactionDate;
				var nextLocalSyncTime = Zotero.Date.toUnixTimestamp(nextLocalSyncDate);
				Zotero.Sync.Server.nextLocalSyncDate = nextLocalSyncDate;
				
				Zotero.Sync.Runner.setSyncStatus(Zotero.getString('sync.status.processingUpdatedData'));
				
				// Reconcile and save updated data from server and
				// prepare local data to upload
				
				Zotero.suppressUIUpdates = true;
				_updatesInProgress = true;
				
				var errorHandler = function (e, rethrow) {
					Zotero.DB.rollbackTransaction();
					
					Zotero.UnresponsiveScriptIndicator.enable();
					
					if (Zotero.locked) {
						Zotero.hideZoteroPaneOverlay();
					}
					Zotero.suppressUIUpdates = false;
					_updatesInProgress = false;
					
					if (rethrow) {
						throw (e);
					}
					_error(e);
				}
				
				Components.utils.import("resource://gre/modules/Task.jsm");
				
				Task.spawn(Zotero.Sync.Server.Data.processUpdatedXML(
					responseNode.getElementsByTagName('updated')[0],
					lastLocalSyncDate,
					syncSession,
					libraryID,
					function (xmlstr) {
						Zotero.UnresponsiveScriptIndicator.enable();
						
						if (Zotero.locked) {
							Zotero.hideZoteroPaneOverlay();
						}
						Zotero.suppressUIUpdates = false;
						_updatesInProgress = false;
						
						if (xmlstr === false) {
							Zotero.debug("Sync cancelled");
							Zotero.DB.rollbackTransaction();
							Zotero.reloadDataObjects();
							Zotero.Sync.EventListener.resetIgnored();
							_syncInProgress = false;
							_callbacks.onStop();
							return;
						}
						
						if (xmlstr) {
							Zotero.debug(xmlstr);
						}
						
						if (Zotero.Prefs.get('sync.debugBreak')) {
							Zotero.debug('===============');
							throw ("break");
						}
						
						if (!xmlstr) {
							Zotero.debug("Nothing to upload to server");
							Zotero.Sync.Server.lastRemoteSyncTime = response.getAttribute('timestamp');
							Zotero.Sync.Server.lastLocalSyncTime = nextLocalSyncTime;
							Zotero.Sync.Server.nextLocalSyncDate = false;
							Zotero.DB.commitTransaction();
							_syncInProgress = false;
							_callbacks.onSuccess();
							return;
						}
						
						Zotero.DB.commitTransaction();
						
						Zotero.Sync.Runner.setSyncStatus(Zotero.getString('sync.status.uploadingData'));
						
						var url = _serverURL + 'upload';
						var body = _apiVersionComponent
									+ '&' + Zotero.Sync.Server.sessionIDComponent
									+ '&updateKey=' + updateKey
									+ '&data=' + encodeURIComponent(xmlstr);
						
						//var file = Zotero.getZoteroDirectory();
						//file.append('lastupload.txt');
						//Zotero.File.putContents(file, body);
						
						var uploadCallback = function (xmlhttp) {
							if (xmlhttp.status == 409) {
								Zotero.debug("Upload key is no longer valid -- restarting sync");
								setTimeout(function () {
									Zotero.Sync.Server.sync(_callbacks, true, true);
								}, 1);
								return;
							}
							
							_checkResponse(xmlhttp);
							
							Zotero.debug(xmlhttp.responseText);
							var response = xmlhttp.responseXML.childNodes[0];
							
							if (_checkServerLock(response, function (mode) {
								switch (mode) {
									// If the upload was queued, keep checking back
									case 'queued':
										Zotero.Sync.Runner.setSyncStatus(Zotero.getString('sync.status.uploadAccepted'));
										
										var url = _serverURL + 'uploadstatus';
										var body = _apiVersionComponent
													+ '&' + Zotero.Sync.Server.sessionIDComponent;
										Zotero.HTTP.doPost(url, body, function (xmlhttp) {
											uploadCallback(xmlhttp);
										});
										break;
									
									// If affected libraries were locked, restart sync,
									// since the upload key would be out of date anyway
									case 'locked':
										setTimeout(function () {
											Zotero.Sync.Server.sync(_callbacks, true, true);
										}, 1);
										break;
										
									default:
										throw ("Unexpected server lock mode '" + mode + "' in Zotero.Sync.Server.upload()");
								}
							})) { return; }
							
							if (response.firstChild.tagName == 'error') {
								// handle error
								_error(response.firstChild.firstChild.nodeValue);
							}
							
							if (response.firstChild.localName != 'uploaded') {
								_error("Unexpected upload response '" + response.firstChild.localName
										+ "' in Zotero.Sync.Server.sync()");
							}
							
							Zotero.DB.beginTransaction();
							Zotero.Sync.purgeDeletedObjects(nextLocalSyncTime);
							Zotero.Sync.Server.lastLocalSyncTime = nextLocalSyncTime;
							Zotero.Sync.Server.nextLocalSyncDate = false;
							Zotero.Sync.Server.lastRemoteSyncTime = response.getAttribute('timestamp');
							
							var sql = "UPDATE syncedSettings SET synced=1";
							Zotero.DB.query(sql);
							
							//throw('break2');
							
							Zotero.DB.commitTransaction();
							
							// Check if any items were modified during /upload,
							// and restart the sync if so
							if (Zotero.Items.getNewer(nextLocalSyncDate, true)) {
								Zotero.debug("Items were modified during upload -- restarting sync");
								Zotero.Sync.Server.sync(_callbacks, true, true);
								return;
							}
							
							_syncInProgress = false;
							_callbacks.onSuccess();
						}
						
						var compress = Zotero.Prefs.get('sync.server.compressData');
						// Compress upload data
						if (compress) {
							// Callback when compressed data is available
							var bufferUploader = function (data) {
								var gzurl = url + '?gzip=1';
								
								var oldLen = body.length;
								var newLen = data.length;
								var savings = Math.round(((oldLen - newLen) / oldLen) * 100)
								Zotero.debug("HTTP POST " + newLen + " bytes to " + gzurl
									+ " (gzipped from " + oldLen + " bytes; "
									+ savings + "% savings)");
								
								if (Zotero.HTTP.browserIsOffline()) {
									Zotero.debug('Browser is offline');
									return false;
								}
								
								var req =
									Components.classes["@mozilla.org/xmlextras/xmlhttprequest;1"].
										createInstance();
								req.open('POST', gzurl, true);
								req.setRequestHeader('Content-Type', "application/octet-stream");
								req.setRequestHeader('Content-Encoding', 'gzip');
								
<<<<<<< HEAD
								_syncInProgress = false;
								_callbacks.onSuccess();
							}
							
							var compress = Zotero.Prefs.get('sync.server.compressData');
							// Compress upload data
							if (compress) {
								// Callback when compressed data is available
								var bufferUploader = function (data) {
									var gzurl = url + '?gzip=1';
									var oldLen = body.length;
									var newLen = data.length;
									var savings = Math.round(((oldLen - newLen) / oldLen) * 100)
									Zotero.debug("HTTP POST " + newLen + " bytes to " + gzurl
										+ " (gzipped from " + oldLen + " bytes; "
										+ savings + "% savings)");
									
									if (Zotero.HTTP.browserIsOffline()) {
										Zotero.debug('Browser is offline');
										return false;
									}
									
									var req =
										Components.classes["@mozilla.org/xmlextras/xmlhttprequest;1"].
											createInstance();
									req.open('POST', gzurl, true);
									req.setRequestHeader('Content-Type', "application/octet-stream");
									req.setRequestHeader('Content-Encoding', 'gzip');
									
									req.onreadystatechange = function () {
										if (req.readyState == 4) {
											uploadCallback(req);
										}
									};
									try {
										req.sendAsBinary(data);
									}
									catch (e) {
										_error(e);
=======
								req.onreadystatechange = function () {
									if (req.readyState == 4) {
										uploadCallback(req);
>>>>>>> 2dc8fc69
									}
								};
								try {
									req.sendAsBinary(data);
								}
								catch (e) {
									_error(e);
								}
							}
							
							// Get input stream from POST data
							var unicodeConverter =
								Components.classes["@mozilla.org/intl/scriptableunicodeconverter"]
									.createInstance(Components.interfaces.nsIScriptableUnicodeConverter);
							unicodeConverter.charset = "UTF-8";
							var bodyStream = unicodeConverter.convertToInputStream(body);
							
							// Get listener for when compression is done
							var listener = new Zotero.BufferedInputListener(bufferUploader);
							
							// Initialize stream converter
							var converter =
								Components.classes["@mozilla.org/streamconv;1?from=uncompressed&to=gzip"]
									.createInstance(Components.interfaces.nsIStreamConverter);
							converter.asyncConvertData("uncompressed", "gzip", listener, null);
							
							// Send input stream to stream converter
							var pump = Components.classes["@mozilla.org/network/input-stream-pump;1"].
									createInstance(Components.interfaces.nsIInputStreamPump);
							pump.init(bodyStream, -1, -1, 0, 0, true);
							pump.asyncRead(converter, null);
						}
						
						// Don't compress upload data
						else {
							Zotero.HTTP.doPost(url, body, uploadCallback);
						}
					}
				))
				.then(
					null,
					function (e) {
						errorHandler(e);
					}
				);
			}
			catch (e) {
				_error(e);
			}
			finally {
				Zotero.UnresponsiveScriptIndicator.enable();
			}
		});
		
		return;
	}
	
	
	function clear(callback) {
		if (!_sessionID) {
			Zotero.debug("Session ID not available -- logging in");
			Zotero.Sync.Server.login()
			.then(function () {
				Zotero.Sync.Server.clear(callback);
			})
			.done();
			return;
		}
		
		var url = _serverURL + "clear";
		var body = _apiVersionComponent
					+ '&' + Zotero.Sync.Server.sessionIDComponent;
		
		Zotero.HTTP.doPost(url, body, function (xmlhttp) {
			if (_invalidSession(xmlhttp)) {
				Zotero.debug("Invalid session ID -- logging in");
				_sessionID = false;
				Zotero.Sync.Server.login()
				.then(function () {
					Zotero.Sync.Server.clear(callback);
				})
				.done();
				return;
			}
			
			_checkResponse(xmlhttp);
			
			var response = xmlhttp.responseXML.childNodes[0];
			
			if (response.firstChild.tagName == 'error') {
				_error(response.firstChild.firstChild.nodeValue);
			}
			
			if (response.firstChild.tagName != 'cleared') {
				_error('Invalid response from server', xmlhttp.responseText);
			}
			
			Zotero.Sync.Server.resetClient();
			
			if (callback) {
				callback();
			}
		});
	}
	
	
	function resetClient() {
		Zotero.debug("Resetting client");
		
		Zotero.DB.beginTransaction();
		
		var sql = "DELETE FROM version WHERE schema IN "
			+ "('lastlocalsync', 'lastremotesync', 'syncdeletelog')";
		Zotero.DB.query(sql);
		
		var sql = "DELETE FROM version WHERE schema IN "
			+ "('lastlocalsync', 'lastremotesync', 'syncdeletelog')";
		Zotero.DB.query(sql);
		
		Zotero.DB.query("DELETE FROM syncDeleteLog");
		Zotero.DB.query("DELETE FROM storageDeleteLog");
		
		sql = "INSERT INTO version VALUES ('syncdeletelog', ?)";
		Zotero.DB.query(sql, Zotero.Date.getUnixTimestamp());
		
		Zotero.DB.commitTransaction();
	}
	
	
	function logout(callback) {
		var url = _serverURL + "logout";
		var body = _apiVersionComponent
					+ '&' + Zotero.Sync.Server.sessionIDComponent;
		
		_sessionID = null;
		
		Zotero.HTTP.doPost(url, body, function (xmlhttp) {
			_checkResponse(xmlhttp);
			Zotero.debug(xmlhttp.responseText);
			
			var response = xmlhttp.responseXML.childNodes[0];
			
			if (response.firstChild.tagName == 'error') {
				_error(response.firstChild.firstChild.nodeValue);
			}
			
			if (response.firstChild.tagName != 'loggedout') {
				_error('Invalid response from server', xmlhttp.responseText);
			}
			
			if (callback) {
				callback();
			}
		});
	}
	
	
	function _checkResponse(xmlhttp, noReloadOnFailure) {
		if (!xmlhttp.responseText) {
			var channel = xmlhttp.channel;
			// Check SSL cert
			if (channel) {
				var secInfo = channel.securityInfo;
				if (secInfo instanceof Ci.nsITransportSecurityInfo) {
					secInfo.QueryInterface(Ci.nsITransportSecurityInfo);
					if ((secInfo.securityState & Ci.nsIWebProgressListener.STATE_IS_INSECURE) == Ci.nsIWebProgressListener.STATE_IS_INSECURE) {
						var url = channel.name;
						var ios = Components.classes["@mozilla.org/network/io-service;1"].
									getService(Components.interfaces.nsIIOService);
						try {
							var uri = ios.newURI(url, null, null);
							var host = uri.host;
						}
						catch (e) {
							Zotero.debug(e);
						}
						var kbURL = 'http://zotero.org/support/kb/ssl_certificate_error';
						_error(Zotero.getString('sync.storage.error.webdav.sslCertificateError', host) + "\n\n"
							+ Zotero.getString('general.seeForMoreInformation', kbURL),
							false, noReloadOnFailure);
					}
					else if ((secInfo.securityState & Ci.nsIWebProgressListener.STATE_IS_BROKEN) == Ci.nsIWebProgressListener.STATE_IS_BROKEN) {
						_error(Zotero.getString('sync.error.sslConnectionError'), false, noReloadOnFailure);
					}
				}
			}
			if (xmlhttp.status === 0) {
				_error(Zotero.getString('sync.error.checkConnection'), false, noReloadOnFailure);
			}
			_error(Zotero.getString('sync.error.emptyResponseServer') + Zotero.getString('general.tryAgainLater'),
				false, noReloadOnFailure);
		}
		
		if (!xmlhttp.responseXML || !xmlhttp.responseXML.childNodes[0] ||
				xmlhttp.responseXML.childNodes[0].tagName != 'response' ||
				!xmlhttp.responseXML.childNodes[0].firstChild) {
			Zotero.debug(xmlhttp.responseText);
			_error(Zotero.getString('general.invalidResponseServer') + Zotero.getString('general.tryAgainLater'),
				xmlhttp.responseText, noReloadOnFailure);
		}
		
		var firstChild = xmlhttp.responseXML.firstChild.firstChild;
		
		// Temporarily disable auto-sync if instructed by server
		if (firstChild.localName == 'throttle') {
			Zotero.debug(xmlhttp.responseText);
			var delay = first.getAttribute('delay');
			var time = new Date();
			time = time.getTime() + (delay * 1000);
			time = new Date(time);
			_throttleTimeout = time;
			if (delay < 86400000) {
				var timeStr = time.toLocaleTimeString();
			}
			else {
				var timeStr = time.toLocaleString();
			}
			_error("Auto-syncing disabled until " + timeStr, false, noReloadOnFailure);
		}
		
		if (firstChild.localName == 'error') {
			// Don't automatically retry 400 errors
			if (xmlhttp.status >= 400 && xmlhttp.status < 500 && !_invalidSession(xmlhttp)) {
				Zotero.debug("Server returned " + xmlhttp.status + " -- manual sync required", 2);
				Zotero.Sync.Server.manualSyncRequired = true;
			}
			else {
				Zotero.debug("Server returned " + xmlhttp.status, 3);
			}
			
			switch (firstChild.getAttribute('code')) {
				case 'INVALID_UPLOAD_DATA':
					// On the off-chance that this error is due to invalid characters
					// in a filename, check them all (since getting a more specific
					// error from the server would be difficult)
					var sql = "SELECT itemID FROM itemAttachments WHERE linkMode IN (?,?)";
					var ids = Zotero.DB.columnQuery(sql, [Zotero.Attachments.LINK_MODE_IMPORTED_FILE, Zotero.Attachments.LINK_MODE_IMPORTED_URL]);
					if (ids) {
						var items = Zotero.Items.get(ids);
						var rolledBack = false;
						for each(var item in items) {
							var file = item.getFile();
							if (!file) {
								continue;
							}
							try {
								var fn = file.leafName;
								// TODO: move stripping logic (copied from _xmlize()) to Utilities
								var xmlfn = file.leafName.replace(/[\u0000-\u0008\u000b\u000c\u000e-\u001f\ud800-\udfff\ufffe\uffff]/g, '');
								if (fn != xmlfn) {
									if (!rolledBack) {
										Zotero.DB.rollbackAllTransactions();
									}
									Zotero.debug("Changing invalid filename to " + xmlfn);
									item.renameAttachmentFile(xmlfn);
								}
							}
							catch (e) {
								Zotero.debug(e);
								Components.utils.reportError(e);
							}
						}
					}
					
					// Make sure this isn't due to relations using a local user key
					//
					// TEMP: This can be removed once a DB upgrade step is added
					try {
						var sql = "SELECT libraryID FROM relations WHERE libraryID LIKE 'local/%' LIMIT 1";
						var repl = Zotero.DB.valueQuery(sql);
						if (repl) {
							Zotero.Relations.updateUser(repl, repl, Zotero.userID, Zotero.libraryID);
						}
					}
					catch (e) {
						Components.utils.reportError(e);
						Zotero.debug(e);
					}
					break;
				
				case 'FULL_SYNC_REQUIRED':
					// Let current sync fail, and then do a full sync
					var background = Zotero.Sync.Runner.background;
					setTimeout(function () {
						if (Zotero.Prefs.get('sync.debugNoAutoResetClient')) {
							Components.utils.reportError("Skipping automatic client reset due to debug pref");
							return;
						}
						if (!Zotero.Sync.Server.canAutoResetClient) {
							Components.utils.reportError("Client has already been auto-reset in Zotero.Sync.Server._checkResponse()");
							return;
						}
						
						Zotero.Sync.Server.resetClient();
						Zotero.Sync.Server.canAutoResetClient = false;
						Zotero.Sync.Runner.sync({
							background: background
						});
					}, 1);
					break;
				
				case 'LIBRARY_ACCESS_DENIED':
					var background = Zotero.Sync.Runner.background;
					setTimeout(function () {
						var libraryID = parseInt(firstChild.getAttribute('libraryID'));
						var group = Zotero.Groups.getByLibraryID(libraryID);
						
						var ps = Components.classes["@mozilla.org/embedcomp/prompt-service;1"]
												.getService(Components.interfaces.nsIPromptService);
						var buttonFlags = (ps.BUTTON_POS_0) * (ps.BUTTON_TITLE_IS_STRING)
										+ (ps.BUTTON_POS_1) * (ps.BUTTON_TITLE_CANCEL)
										+ ps.BUTTON_DELAY_ENABLE;
						var index = ps.confirmEx(
							null,
							Zotero.getString('general.warning'),
							Zotero.getString('sync.error.writeAccessLost', group.name) + "\n\n"
								+ Zotero.getString('sync.error.groupWillBeReset') + "\n\n"
								+ Zotero.getString('sync.error.copyChangedItems'),
							buttonFlags,
							Zotero.getString('sync.resetGroupAndSync'),
							null, null, null, {}
						);
						
						if (index == 0) {
							group.erase();
							Zotero.Sync.Server.resetClient();
							Zotero.Sync.Storage.resetAllSyncStates();
							Zotero.Sync.Runner.sync();
							return;
						}
					}, 1);
					break;
				
				case 'TAG_TOO_LONG':
					if (!Zotero.Sync.Runner.background) {
						var tag = xmlhttp.responseXML.firstChild.getElementsByTagName('tag');
						if (tag.length) {
							var tag = tag[0].firstChild.nodeValue;
							setTimeout(function () {
								var callback = function () {
									var sql = "SELECT DISTINCT name FROM tags WHERE LENGTH(name)>255 LIMIT 1";
									var tag = Zotero.DB.valueQuery(sql);
									if (tag) {
										var wm = Components.classes["@mozilla.org/appshell/window-mediator;1"]
												   .getService(Components.interfaces.nsIWindowMediator);
										var lastWin = wm.getMostRecentWindow("navigator:browser");
										var dataOut = { result: null };
										lastWin.openDialog('chrome://zotero/content/longTagFixer.xul', '', 'chrome,modal,centerscreen', tag, dataOut);
										if (dataOut.result) {
											callback();
										}
									}
									else {
										Zotero.Sync.Runner.sync();
									}
								};
								
								callback();
							}, 1);
						}
					}
					break;
				
				// We can't reproduce it, but we can fix it
				case 'WRONG_LIBRARY_TAG_ITEM':
					var background = Zotero.Sync.Runner.background;
					setTimeout(function () {
						var sql = "CREATE TEMPORARY TABLE tmpWrongLibraryTags AS "
							+ "SELECT itemTags.ROWID AS tagRowID, tagID, name, itemID, "
							+ "IFNULL(tags.libraryID,0) AS tagLibraryID, "
							+ "IFNULL(items.libraryID,0) AS itemLibraryID FROM tags "
							+ "NATURAL JOIN itemTags JOIN items USING (itemID) "
							+ "WHERE IFNULL(tags.libraryID, 0)!=IFNULL(items.libraryID,0)";
						Zotero.DB.query(sql);
						
						sql = "SELECT COUNT(*) FROM tmpWrongLibraryTags";
						var badTags = !!Zotero.DB.valueQuery(sql);
						
						if (badTags) {
							sql = "DELETE FROM itemTags WHERE ROWID IN (SELECT tagRowID FROM tmpWrongLibraryTags)";
							Zotero.DB.query(sql);
						}
						
						Zotero.DB.query("DROP TABLE tmpWrongLibraryTags");
						
						// If error was actually due to a missing item, do a Full Sync
						if (!badTags) {
							if (Zotero.Prefs.get('sync.debugNoAutoResetClient')) {
								Components.utils.reportError("Skipping automatic client reset due to debug pref");
								return;
							}
							if (!Zotero.Sync.Server.canAutoResetClient) {
								Components.utils.reportError("Client has already been auto-reset in Zotero.Sync.Server._checkResponse()");
								return;
							}
							
							Zotero.Sync.Server.resetClient();
							Zotero.Sync.Server.canAutoResetClient = false;
						}
						
						Zotero.Sync.Runner.sync({
							background: background
						});
					}, 1);
					break;
				
				case 'INVALID_TIMESTAMP':
					var validClock = Zotero.DB.valueQuery("SELECT CURRENT_TIMESTAMP BETWEEN '1970-01-01 00:00:01' AND '2038-01-19 03:14:07'");
					if (!validClock) {
						_error(Zotero.getString('sync.error.invalidClock'));
					}
					
					setTimeout(function () {
						Zotero.DB.beginTransaction();
						
						var types = ['collections', 'creators', 'items', 'savedSearches', 'tags'];
						for each (var type in types) {
							var sql = "UPDATE " + type + " SET dateAdded=CURRENT_TIMESTAMP "
									+ "WHERE dateAdded NOT BETWEEN '1970-01-01 00:00:01' AND '2038-01-19 03:14:07'";
							Zotero.DB.query(sql);
							var sql = "UPDATE " + type + " SET dateModified=CURRENT_TIMESTAMP "
									+ "WHERE dateModified NOT BETWEEN '1970-01-01 00:00:01' AND '2038-01-19 03:14:07'";
							Zotero.DB.query(sql);
							var sql = "UPDATE " + type + " SET clientDateModified=CURRENT_TIMESTAMP "
									+ "WHERE clientDateModified NOT BETWEEN '1970-01-01 00:00:01' AND '2038-01-19 03:14:07'";
							Zotero.DB.query(sql);
						}
						
						Zotero.DB.commitTransaction();
					}, 1);
					break;
				
				case 'UPGRADE_REQUIRED':
					Zotero.Sync.Server.upgradeRequired = true;
					break;
			}
		}
	}
	
	
	/**
	 * @private
	 * @param	{DOMElement}	response
	 * @param	{Function}		callback
	 */
	function _checkServerLock(response, callback) {
		_checkTimer = null;
		
		var mode;
		
		switch (response.firstChild.localName) {
			case 'queued':
				mode = 'queued';
				break;
			
			case 'locked':
				mode = 'locked';
				break;
				
			default:
				return false;
		}
		
		if (mode == 'queued') {
			var msg = "Upload queued";
		}
		else {
			var msg = "Associated libraries are locked";
		}
		
		var wait = parseInt(response.firstChild.getAttribute('wait'));
		if (!wait || isNaN(wait)) {
			wait = 5000;
		}
		Zotero.debug(msg + " -- waiting " + wait + "ms before next check");
		_checkTimer = setTimeout(function () { callback(mode); }, wait);
		return true;
	}
	
	
	/**
	 * Make sure we're syncing with the same account we used last time
	 *
	 * @param	{Integer}	userID			New userID
	 * @param	{Integer}	libraryID		New libraryID
	 * @param	{Integer}	noServerData	The server account is empty — this is
	 * 											the account after a server clear
	 * @return 	1 if sync should continue, 0 if sync should restart, -1 if sync should cancel
	 */
	function _checkSyncUser(userID, libraryID, noServerData) {
		if (Zotero.DB.transactionInProgress()) {
			throw ("Transaction in progress in Zotero.Sync.Server._checkSyncUser");
		}
		
		Zotero.DB.beginTransaction();
		
		var sql = "SELECT value FROM settings WHERE setting='account' AND key='username'";
		var lastUsername = Zotero.DB.valueQuery(sql);
		var username = Zotero.Sync.Server.username;
		var lastUserID = Zotero.userID;
		var lastLibraryID = Zotero.libraryID;
		
		var restartSync = false;
		
		if (lastUserID && lastUserID != userID) {
			var groups = Zotero.Groups.getAll();
			
			var ps = Components.classes["@mozilla.org/embedcomp/prompt-service;1"]
									.getService(Components.interfaces.nsIPromptService);
			var buttonFlags = (ps.BUTTON_POS_0) * (ps.BUTTON_TITLE_IS_STRING)
			+ (ps.BUTTON_POS_1) * (ps.BUTTON_TITLE_CANCEL)
			+ (ps.BUTTON_POS_2) * (ps.BUTTON_TITLE_IS_STRING)
			+ ps.BUTTON_POS_1_DEFAULT
			+ ps.BUTTON_DELAY_ENABLE;
			
			var msg = Zotero.getString('sync.lastSyncWithDifferentAccount', [lastUsername, username]);
			
			if (!noServerData) {
				msg += " " + Zotero.getString('sync.localDataWillBeCombined', username);
				// If there are local groups belonging to the previous user,
				// we need to remove them
				if (groups.length) {
					msg += " " + Zotero.getString('sync.localGroupsWillBeRemoved1');
				}
				msg += "\n\n" + Zotero.getString('sync.avoidCombiningData', lastUsername);
				var syncButtonText = Zotero.getString('sync.sync');
			}
			else if (groups.length) {
				msg += " " + Zotero.getString('sync.localGroupsWillBeRemoved2', [username, lastUsername]);
				var syncButtonText = Zotero.getString('sync.removeGroupsAndSync');
			}
			// If there are no local groups and the server is empty,
			// don't bother prompting
			else {
				var noPrompt = true;
			}
			
			if (!noPrompt) {
				var index = ps.confirmEx(
					null,
					Zotero.getString('general.warning'),
					msg,
					buttonFlags,
					syncButtonText,
					null,
					Zotero.getString('sync.openSyncPreferences'),
					null, {}
				);
				
				if (index > 0) {
					if (index == 1) {
						// Cancel
					}
					else if (index == 2) {
						var wm = Components.classes["@mozilla.org/appshell/window-mediator;1"]
								   .getService(Components.interfaces.nsIWindowMediator);
						var lastWin = wm.getMostRecentWindow("navigator:browser");
						lastWin.ZoteroPane.openPreferences('zotero-prefpane-sync');
					}
					
					Zotero.DB.commitTransaction();
					return -1;
				}
				
				// Delete all local groups
				for each(var group in groups) {
					group.erase();
				}
				
				restartSync = true;
			}
		}
		
		if (lastUserID != userID || lastLibraryID != libraryID) {
			if (!lastLibraryID) {
				var repl = "local/" + Zotero.getLocalUserKey();
			}
			
			Zotero.userID = userID;
			Zotero.libraryID = libraryID;
			
			// Update libraryID in relations, which we store for the local
			// for some reason. All other objects use null for the local library.
			if (lastUserID && lastLibraryID) {
				Zotero.Relations.updateUser(lastUserID, lastLibraryID, userID, libraryID);
				
				Zotero.Sync.Server.resetClient();
				Zotero.Sync.Storage.resetAllSyncStates();
			}
			// Replace local user key with libraryID, in case duplicates were
			// merged before the first sync
			else if (!lastLibraryID) {
				Zotero.Relations.updateUser(repl, repl, userID, libraryID);
			}
		}
		
		if (lastUsername != username) {
			Zotero.username = username;
		}
		
		Zotero.DB.commitTransaction();
		
		return restartSync ? 0 : 1;
	}
	
	
	
	
	
	function _invalidSession(xmlhttp) {
		if (xmlhttp.responseXML.childNodes[0].firstChild.tagName != 'error') {
			return false;
		}
		
		var code = xmlhttp.responseXML.childNodes[0].firstChild.getAttribute('code');
		return (code == 'INVALID_SESSION_ID') || (code == 'SESSION_TIMED_OUT');
	}
	
	
	function _error(e, extraInfo, skipReload) {
		if (e.name && e.name == 'ZOTERO_ERROR') {
			switch (e.error) {
				case Zotero.Error.ERROR_MISSING_OBJECT:
				case Zotero.Error.ERROR_FULL_SYNC_REQUIRED:
					// Let current sync fail, and then do a full sync
					var background = Zotero.Sync.Runner.background;
					setTimeout(function () {
						if (Zotero.Prefs.get('sync.debugNoAutoResetClient')) {
							Components.utils.reportError("Skipping automatic client reset due to debug pref");
							return;
						}
						if (!Zotero.Sync.Server.canAutoResetClient) {
							Components.utils.reportError("Client has already been auto-reset in Zotero.Sync.Server._error() -- manual sync required");
							return;
						}
						Zotero.Sync.Server.resetClient();
						Zotero.Sync.Server.canAutoResetClient = false;
						Zotero.Sync.Runner.sync({
							background: background
						});
					}, 1);
					break;
				
				case Zotero.Error.ERROR_SYNC_USERNAME_NOT_SET:
				case Zotero.Error.ERROR_INVALID_SYNC_LOGIN:
					// TODO: the setTimeout() call below should just simulate a click on the sync error icon
					// instead of creating its own dialog, but setSyncIcon() doesn't yet provide full control
					// over dialog title and primary button text/action, which is why this version of the
					// dialog is a bit uglier than the manual click version
					// TODO: localize (=>done) and combine with below (=>?)
					var msg = Zotero.getString('sync.error.invalidLogin.text');
					e.data = {};
					e.data.dialogText = msg;
					e.data.dialogButtonText = Zotero.getString('sync.openSyncPreferences');
					e.data.dialogButtonCallback = function () {
						var wm = Components.classes["@mozilla.org/appshell/window-mediator;1"]
								.getService(Components.interfaces.nsIWindowMediator);
						var win = wm.getMostRecentWindow("navigator:browser");
						win.ZoteroPane.openPreferences("zotero-prefpane-sync");
					};
					
					// Manual click
					setTimeout(function () {
						var wm = Components.classes["@mozilla.org/appshell/window-mediator;1"]
									.getService(Components.interfaces.nsIWindowMediator);
						var win = wm.getMostRecentWindow("navigator:browser");
						
						var ps = Components.classes["@mozilla.org/embedcomp/prompt-service;1"]
									.getService(Components.interfaces.nsIPromptService);
						var buttonFlags = (ps.BUTTON_POS_0) * (ps.BUTTON_TITLE_IS_STRING)
											+ (ps.BUTTON_POS_1) * (ps.BUTTON_TITLE_CANCEL);
						if (e.error == Zotero.Error.ERROR_SYNC_USERNAME_NOT_SET) {
							var title = Zotero.getString('sync.error.usernameNotSet');
							var msg = Zotero.getString('sync.error.usernameNotSet.text');
						}
						else {
							var title = Zotero.getString('sync.error.invalidLogin');
							var msg = Zotero.getString('sync.error.invalidLogin.text');
						}
						var index = ps.confirmEx(
							win,
							title,
							msg,
							buttonFlags,
							Zotero.getString('sync.openSyncPreferences'),
							null, null, null, {}
						);
						
						if (index == 0) {
							win.ZoteroPane.openPreferences("zotero-prefpane-sync");
							return;
						}
					}, 1);
					break;
			}
		}
		
		if (e.message == 'script stack space quota is exhausted') {
			var e = "Firefox 4.0 or higher is required to process sync operations of this size.";
		}
		
		if (extraInfo) {
			// Server errors will generally be HTML
			extraInfo = Zotero.Utilities.unescapeHTML(extraInfo);
			Components.utils.reportError(extraInfo);
		}
		
		Zotero.debug(e, 1);
		
		_syncInProgress = false;
		Zotero.DB.rollbackAllTransactions();
		if (!skipReload) {
			Zotero.reloadDataObjects();
		}
		Zotero.Sync.EventListener.resetIgnored();
		
		_callbacks.onError(e);
		
		throw (e);
	}
}




Zotero.BufferedInputListener = function (callback) {
	this._callback = callback;
}

Zotero.BufferedInputListener.prototype = {
	binaryInputStream: null,
	size: 0,
	data: '',
	
	onStartRequest: function(request, context) {},
	
	onStopRequest: function(request, context, status) {
		this.binaryInputStream.close();
		delete this.binaryInputStream;
		
		this._callback(this.data);
	},
	
	onDataAvailable: function(request, context, inputStream, offset, count) {
		this.size += count;
		
		this.binaryInputStream = Components.classes["@mozilla.org/binaryinputstream;1"]
			.createInstance(Components.interfaces.nsIBinaryInputStream)
		this.binaryInputStream.setInputStream(inputStream);
		this.data += this.binaryInputStream.readBytes(this.binaryInputStream.available());
	},
	
	QueryInterface: function (iid) {
		if (iid.equals(Components.interfaces.nsISupports)
			   || iid.equals(Components.interfaces.nsIStreamListener)) {
			return this;
		}
		throw Components.results.NS_ERROR_NO_INTERFACE;
	}
}


/**
 * Stores information about a sync session
 *
 * @class
 * @property	{Object}					uploadKeys		Keys to upload to server
 * @property	{Zotero.Sync.ObjectKeySet}	uploadKeys.updated
 * @property	{Zotero.Sync.ObjectKeySet}	uploadKeys.deleted
 */
Zotero.Sync.Server.Session = function (defaultLibraryID) {
	this.uploadKeys = {};
	this.uploadKeys.updated = new Zotero.Sync.ObjectKeySet;
	this.uploadKeys.deleted = new Zotero.Sync.ObjectKeySet;
	
	this.suppressWarnings = false;
}


Zotero.Sync.Server.Session.prototype.addToUpdated = function (objs) {
	this._addToKeySet('updated', objs);
}

Zotero.Sync.Server.Session.prototype.addToDeleted = function (objs) {
	this._addToKeySet('deleted', objs);
}


Zotero.Sync.Server.Session.prototype.objectInUpdated = function (obj) {
	var type = obj.objectType;
	return this.uploadKeys.updated.hasLibraryKey(type, obj.libraryID, obj.key);
}


Zotero.Sync.Server.Session.prototype.objectInDeleted = function (obj) {
	var type = obj.objectType;
	return this.uploadKeys.deleted.hasLibraryKey(type, obj.libraryID, obj.key);
}


/**
 * Returns array of keys of deleted objects in specified library
 */
Zotero.Sync.Server.Session.prototype.getDeleted = function (type, libraryID) {
	return this.uploadKeys.deleted.getKeys(type, libraryID);
}


Zotero.Sync.Server.Session.prototype.removeFromUpdated = function (objs) {
	this._removeFromKeySet('updated', objs);
}


Zotero.Sync.Server.Session.prototype.removeFromDeleted = function (objs) {
	this._removeFromKeySet('deleted', objs);
}


Zotero.Sync.Server.Session.prototype._addToKeySet = function (keySet, objs) {
	objs = Zotero.flattenArguments(objs);
	
	var type = objs[0].objectType;
	
	var keyPairs = [];
	for each(var obj in objs) {
		keyPairs.push({
			libraryID: obj.libraryID,
			key: obj.key
		});
	}
	
	this.uploadKeys[keySet].addLibraryKeyPairs(type, keyPairs)
}


Zotero.Sync.Server.Session.prototype._removeFromKeySet = function (keySet, objs) {
	if (!objs) {
		throw ("No objects provided in Zotero.Sync.Server.Session._removeFromKeySet()");
	}
	objs = Zotero.flattenArguments(objs);
	
	var type = objs[0].objectType;
	
	var keyPairs = [];
	for each(var obj in objs) {
		keyPairs.push({
			libraryID: obj.libraryID,
			key: obj.key
		});
	}
	this.uploadKeys[keySet].removeLibraryKeyPairs(type, keyPairs)
}

Zotero.Sync.Server.Data = new function() {
	var _noMergeTypes = ['search'];
	
	/**
	 * Pull out collections from delete queue in XML
	 *
	 * @param	{DOMNode}			xml
	 * @return	{String[]}					Array of collection keys
	 */
	function _getDeletedCollectionKeys(updatedNode) {
		var keys = [];
		for each(var c in updatedNode.xpath("deleted/collections/collection")) {
			var libraryID = c.getAttribute('libraryID');
			libraryID = libraryID ? parseInt(libraryID) : null;
			keys.push({
				libraryID: libraryID,
				key: c.getAttribute('key')
			});
		}
		return keys;
	}
	
	
	this.processUpdatedXML = function (updatedNode, lastLocalSyncDate, syncSession, defaultLibraryID, callback) {
		updatedNode.xpath = function (path) {
			return Zotero.Utilities.xpath(this, path);
		};
		
		if (updatedNode.childNodes.length == 0) {
			Zotero.debug('No changes received from server');
			callback(Zotero.Sync.Server.Data.buildUploadXML(syncSession));
			return;
		}
		
		function _libID(libraryID) {
			return _getLibraryID(libraryID, defaultLibraryID);
		}
		
		function _timeToYield() {
			if (!progressMeter) {
				if (Date.now() - start > progressMeterThreshold) {
					Zotero.showZoteroPaneProgressMeter(
						Zotero.getString('sync.status.processingUpdatedData'),
						false,
						"chrome://zotero/skin/arrow_rotate_animated.png"
					);
					progressMeter = true;
				}
			}
			else if (Date.now() - lastRepaint > repaintTime) {
				lastRepaint = Date.now();
				return true;
			}
			return false;
		}
		
		var progressMeter = false;
		var progressMeterThreshold = 100;
		var start = Date.now();
		var repaintTime = 100;
		var lastRepaint = Date.now();
		
		var deletedCollectionKeys = _getDeletedCollectionKeys(updatedNode);
		
		var remoteCreatorStore = {};
		var relatedItemsStore = {};
		var itemStorageModTimes = {};
		var childItemStore = [];
		
		// Remotely changed groups
		var groupNodes = updatedNode.xpath("groups/group");
		if (groupNodes.length) {
			Zotero.debug("Processing remotely changed groups");
			for each(var groupNode in groupNodes) {
				var group = Zotero.Sync.Server.Data.xmlToGroup(groupNode);
				group.save();
			}
		}
		
		if (_timeToYield()) yield true;
		
		// Remotely deleted groups
		var deletedGroups = updatedNode.xpath("deleted/groups");
		if (deletedGroups.length && deletedGroups[0].textContent) {
			Zotero.debug("Processing remotely deleted groups");
			var groupIDs = deletedGroups[0].textContent.split(' ');
			Zotero.debug(groupIDs);
			
			for each(var groupID in groupIDs) {
				var group = Zotero.Groups.get(groupID);
				if (!group) {
					continue;
				}
				
				// TODO: prompt to save data to local library?
				
				group.erase();
			}
		}
		
		if (_timeToYield()) yield true;
		
		
		// TEMP: Resend tags requested by server
		try {
			for each(var tagsNode in updatedNode.xpath("fixtags/tags")) {
				var libraryID = _libID(tagsNode.getAttribute('libraryID'));
				if (libraryID && !Zotero.Libraries.isEditable(libraryID)) {
					continue;
				}
				var tagsKeys = tagsNode.textContent.split(' ');
				for each(var key in tagsKeys) {
					var sql = "SELECT tagID FROM tags WHERE libraryID=? AND key=?";
					var tagID = Zotero.DB.valueQuery(sql, [libraryID, key]);
					
					var sql = "SELECT COUNT(*) > 0 FROM itemTags WHERE tagID=?";
					if (tagID && Zotero.DB.valueQuery(sql, [tagID])) {
						var sql = "UPDATE tags SET clientDateModified=CURRENT_TIMESTAMP "
							+ "WHERE tagID=?";
						Zotero.DB.query(sql, [tagID]);
						syncSession.addToUpdated({
							objectType: 'tag',
							libraryID: libraryID,
							key: key
						});
					}
				}
			}
		}
		catch (e) {
			Components.utils.reportError(e);
			Zotero.debug(e);
		}
		if (_timeToYield()) yield true;
		
		
		// Get unmodified creators embedded within items -- this is necessary if, say,
		// a creator was deleted locally and appears in a new/modified item remotely
		var embeddedCreators = {};
		for each(var creatorNode in updatedNode.xpath("items/item/creator/creator")) {
			var libraryID = _libID(creatorNode.getAttribute('libraryID'));
			var key = creatorNode.getAttribute('key');
			
			var creatorObj = Zotero.Creators.getByLibraryAndKey(libraryID, key);
			// If creator exists locally, we don't need it
			if (creatorObj) {
				continue;
			}
			// Note which embedded creators are available
			var lkh = Zotero.Creators.makeLibraryKeyHash(libraryID, key);
			if (!embeddedCreators[lkh]) {
				embeddedCreators[lkh] = true;
			}
		}
		// Make sure embedded creators aren't already provided in the <creators> node
		// This isn't necessary if the server data is correct
		for each(var creatorNode in updatedNode.xpath("creators/creator")) {
			var libraryID = _libID(creatorNode.getAttribute('libraryID'));
			var key = creatorNode.getAttribute('key');
			var lkh = Zotero.Creators.makeLibraryKeyHash(libraryID, key);
			if (embeddedCreators[lkh]) {
				var msg = "Creator " + libraryID + "/" + key + " was unnecessarily embedded in server response "
							+ "in Zotero.Sync.Server.Data.processUpdatedXML()";
				Zotero.debug(msg, 2);
				Components.utils.reportError(msg)
				delete embeddedCreators[lkh];
			}
		}
		// For any embedded creators that don't exist locally and aren't already
		// included in the <creators> node, copy the node into <creators> for saving
		var creatorsNode = false;
		for each(var creatorNode in updatedNode.xpath("items/item/creator/creator")) {
			var libraryID = _libID(creatorNode.getAttribute('libraryID'));
			var key = creatorNode.getAttribute('key');
			
			var lkh = Zotero.Creators.makeLibraryKeyHash(libraryID, key);
			if (embeddedCreators[lkh]) {
				if (!creatorsNode) {
					creatorsNode = updatedNode.xpath("creators");
					if (creatorsNode.length) {
						creatorsNode = creatorsNode[0];
					}
					else {
						creatorsNode = updatedNode.ownerDocument.createElement("creators");
						updatedNode.appendChild(creatorsNode);
					}
				}
				
				Zotero.debug("Adding embedded creator " + libraryID + "/" + key + " to <creators>");
				
				creatorsNode.appendChild(creatorNode);
				delete embeddedCreators[lkh];
			}
		}
		
		if (_timeToYield()) yield true;
		
		// Other objects
		for each(var syncObject in Zotero.Sync.syncObjects) {
			var Type = syncObject.singular; // 'Item'
			var Types = syncObject.plural; // 'Items'
			var type = Type.toLowerCase(); // 'item'
			var types = Types.toLowerCase(); // 'items'
			
			var toSave = [];
			var toDelete = [];
			var toReconcile = [];
			
			// Display a warning once for each object type
			syncSession.suppressWarnings = false;
			
			//
			// Handle modified objects
			//
			Zotero.debug("Processing remotely changed " + types);
			
			typeloop:
			for each(var objectNode in updatedNode.xpath(types + "/" + type)) {
				var libraryID = _libID(objectNode.getAttribute('libraryID'));
				
				// Process remote settings
				if (type == 'setting') {
					var name = objectNode.getAttribute('name');
					if (!libraryID) {
						libraryID = 0;
					}
					Zotero.debug("Processing remote setting " + libraryID + "/" + name);
					var version = objectNode.getAttribute('version');
					var value = JSON.parse(objectNode.textContent);
					Zotero.SyncedSettings.setSynchronous(libraryID, name, value, version, true);
					continue;
				}
				
				var key = objectNode.getAttribute('key');
				var objLibraryKeyHash = Zotero[Types].makeLibraryKeyHash(libraryID, key);
				
				Zotero.debug("Processing remote " + type + " " + libraryID + "/" + key, 4);
				var isNewObject;
				var localDelete = false;
				var skipCR = false;
				var deletedItemKeys = null;
				
				// Get local object with same library and key
				var obj = Zotero[Types].getByLibraryAndKey(libraryID, key);
				if (obj) {
					Zotero.debug("Matching local " + type + " exists", 4);
					isNewObject = false;
					
					var objDate = Zotero.Date.sqlToDate(obj.dateModified, true);

					// Local object has been modified since last sync
					if ((objDate > lastLocalSyncDate &&
								objDate < Zotero.Sync.Server.nextLocalSyncDate)
							// Check for object in updated array, since it might
							// have been modified during sync process, making its
							// date equal to Zotero.Sync.Server.nextLocalSyncDate
							// and therefore excluded above
							|| syncSession.objectInUpdated(obj)) {

						Zotero.debug("Local " + type + " " + obj.id
								+ " has been modified since last sync", 4);
						
						// Merge and store related items, since CR doesn't
						// affect related items
						if (type == 'item') {
							// Remote
							var relKeys = _getFirstChildContent(objectNode, 'related');
							relKeys = relKeys ? relKeys.split(' ') : [];
							// Local
							for each(var relID in obj.relatedItems) {
								var relKey = Zotero.Items.get(relID).key;
								if (relKeys.indexOf(relKey) == -1) {
									relKeys.push(relKey);
								}
							}
							if (relKeys.length) {
								relatedItemsStore[objLibraryKeyHash] = relKeys;
							}
							Zotero.Sync.Server.Data.removeMissingRelatedItems(objectNode);
						}
						
						var remoteObj = Zotero.Sync.Server.Data['xmlTo' + Type](objectNode, null, null, defaultLibraryID);

						// Some types we don't bother to reconcile
						if (_noMergeTypes.indexOf(type) != -1) {
							// If local is newer, send to server
							if (obj.dateModified > remoteObj.dateModified) {
								syncSession.addToUpdated(obj);
								continue;
							}
							
							// Overwrite local below
						}
						// Mark other types for conflict resolution
						else {
							// Skip item if dateModified is the only modified
							// field (and no linked creators changed)
							switch (type) {
								// Will be handled by item CR for now
								case 'creator':
									remoteCreatorStore[Zotero.Creators.getLibraryKeyHash(remoteObj)] = remoteObj;
									syncSession.removeFromUpdated(obj);
									continue;
									
								case 'item':
								var diff = obj.diff(remoteObj, false, ["dateAdded", "dateModified"]);
									Zotero.debug('Diff:');
									Zotero.debug(diff);
									if (!diff) {
										// Check if creators changed
										var creatorsChanged = false;
										
										var creators = obj.getCreators();
										var remoteCreators = remoteObj.getCreators();
										
										if (creators.length != remoteCreators.length) {
											Zotero.debug('Creators have changed');
											creatorsChanged = true;
										}
										else {
											creators = creators.concat(remoteCreators);
											for each(var creator in creators) {
												var r = remoteCreatorStore[Zotero.Creators.getLibraryKeyHash(creator.ref)];
												// Doesn't include dateModified
												if (r && !r.equals(creator.ref)) {
													creatorsChanged = true;
													break;
												}
											}
										}
										if (!creatorsChanged) {
											syncSession.removeFromUpdated(obj);
											continue;
										}
									}
									
									// Always keep the parent item if there is one,
									// regardless of which side is chosen during CR
									var localParent = obj.getSourceKey();
									var remoteParent = remoteObj.getSourceKey();
									if (!localParent && remoteParent) {
										obj.setSourceKey(remoteParent);
									}
									else if (localParent && !remoteParent) {
										remoteObj.setSourceKey(localParent);
									}
									
									/*
									if (obj.deleted && !remoteObj.deleted) {
										obj = 'trashed';
									}
									else if (!obj.deleted && remoteObj.deleted) {
										remoteObj = 'trashed';
									}
									*/
									break;
								
								case 'collection':
									var changed = _mergeCollection(obj, remoteObj, syncSession);
									if (!changed) {
										syncSession.removeFromUpdated(obj);
										continue;
									}
									// The merged collection needs to be saved
									skipCR = true;
									break;
								
								case 'tag':
									var changed = _mergeTag(obj, remoteObj, syncSession);
									if (!changed) {
										syncSession.removeFromUpdated(obj);
									}
									continue;
							}
							// TODO: order reconcile by parent/child?
							
							if (!skipCR) {
								toReconcile.push([
									obj,
									remoteObj
								]);
								
								continue;
							}
						}
					}
					else {
						Zotero.debug("Local " + type + " has not changed", 4);
					}
					
					// Overwrite local below
				}
				
				// Object doesn't exist locally
				else {
					isNewObject = true;
					
					// Check if object has been deleted locally
					var fakeObj = {
						objectType: type,
						libraryID: libraryID,
						key: key
					};

					if (syncSession.objectInDeleted(fakeObj)) {
						// TODO: non-merged items
						
						switch (type) {
							case 'item':
								localDelete = true;
								break;
							
							// Auto-restore locally deleted tags and collections that
							// have changed remotely
							case 'tag':
							case 'collection':
								syncSession.removeFromDeleted(fakeObj);
								
								var msg = _generateAutoChangeLogMessage(
									type, null, objectNode.getAttribute('name')
								);
								Zotero.log(msg, 'warning');
								
								if (!syncSession.suppressWarnings) {
									var msg = _generateAutoChangeAlertMessage(
										types, null, objectNode.getAttribute('name')
									);
									alert(msg);
									syncSession.suppressWarnings = true;
								}
								
								deletedItemKeys = syncSession.getDeleted('item', libraryID);
								break;
							
							default:
								var msg = 'Cannot reconcile delete conflict for ' + type;
								var e = new Zotero.Error(msg, "FULL_SYNC_REQUIRED");
								throw (e);
						}
					}
				}
				
				
				// Temporarily remove and store related items that don't yet exist
				if (type == 'item') {
					var missing = Zotero.Sync.Server.Data.removeMissingRelatedItems(objectNode);
					if (missing.length) {
						relatedItemsStore[objLibraryKeyHash] = missing;
					}
				}
				// Create or overwrite locally
				//
				// If we skipped CR above, we already have an object to use
				if (!skipCR) {
					obj = Zotero.Sync.Server.Data['xmlTo' + Type](objectNode, obj, false, defaultLibraryID, deletedItemKeys);
				}
				
				if (isNewObject && type == 'tag') {
					// If a local tag matches the name of a different remote tag,
					// delete the local tag and add items linked to it to the
					// matching remote tag
					//
					// DEBUG: why use objectNode?
					var tagName = objectNode.getAttribute('name');
					var tagType = objectNode.getAttribute('type');
					tagType = tagType ? parseInt(tagType) : 0;
					var linkedItems = _deleteConflictingTag(syncSession, tagName, tagType, obj.libraryID);
					if (linkedItems) {
						var mod = false;
						for each(var id in linkedItems) {
							var added = obj.addItem(id);
							if (added) {
								mod = true;
							}
						}
						if (mod) {
							obj.dateModified = Zotero.DB.transactionDateTime;
							syncSession.addToUpdated({
								objectType: 'tag',
								libraryID: obj.libraryID,
								key: objectNode.getAttribute('key')
							});
						}
					}
				}
				
				if (localDelete) {
					// TODO: order reconcile by parent/child?
					
					toReconcile.push([
						'deleted',
						obj
					]);
				}
				else {
					toSave.push(obj);
				}
				if (type == 'item') {
					// Make sure none of the item's creators are marked as
					// deleted, which could happen if a creator was deleted
					// locally but attached to a new/modified item remotely
					// and added back in xmlToItem()
					if (obj.isRegularItem()) {
						var creators = obj.getCreators();
						for each(var creator in creators) {
							syncSession.removeFromDeleted(creator.ref);
						}
					}
					else if (obj.isImportedAttachment()) {
						// Mark new attachments for download
						if (isNewObject) {
							obj.attachmentSyncState =
								Zotero.Sync.Storage.SYNC_STATE_TO_DOWNLOAD;
						}
						// Set existing attachments for mtime update check
						else {
							var mtime = objectNode.getAttribute('storageModTime');
							if (mtime) {
								// Convert previously used Unix timestamps to ms-based timestamps
								if (mtime < 10000000000) {
									Zotero.debug("Converting Unix timestamp '" + mtime + "' to milliseconds");
									mtime = mtime * 1000;
								}
								itemStorageModTimes[obj.id] = parseInt(mtime);
							}
						}
					}
				}
				// Fix potential FK constraint error on fki_collectionItems_itemID_sourceItemID
				//
				// STR:
				// 
				// Create an empty note on A.
				// Create an empty item on A.
				// Create a collection on A.
				// Drag item to collection on A.
				// Sync A.
				// Sync B.
				// Drag note to collection on B.
				// Sync B.
				// Drag note under item on A.
				// Sync A.
				// 
				// Explanation:
				//
				// Dragging note to collection on B doesn't modify the note
				// and only sends the collection-items change.
				// When sync on A tries to add the note to the collection,
				// an error occurs, because the note is now a child note locally,
				// and a child note can't belong to a collection.
				//
				// We fix this by removing child items from collections they
				// would be in after saving, and we add their parents instead.
				else if (type == 'collection') {
					var childItems = obj.getChildItems(false, true);
					var existing = [];
					var toAdd = [];
					var toRemove = [];
					for each(var childItem in childItems) {
						existing.push(childItem.id);
						var parentItem = childItem.getSource();
						if (parentItem) {
							parentItem = Zotero.Items.get(parentItem);
							// Add parent to collection
							toAdd.push(parentItem.id);
							// Remove child from collection
							toRemove.push(childItem.id);
						}
					}
					// Add
					toAdd = Zotero.Utilities.arrayDiff(toAdd, existing);
					var changed = toAdd.length > 0;
					existing = existing.concat(toAdd);
					var origLen = existing.length;
					// Remove
					existing = Zotero.Utilities.arrayDiff(existing, toRemove);
					changed = changed || origLen != existing.length;
					// Set
					if (changed) {
						obj.childItems = existing;
						syncSession.addToUpdated(obj);
					}
				}
				
				if (_timeToYield()) yield true;
			}
			
			//
			// Handle remotely deleted objects
			//
			var deletedObjectNodes = updatedNode.xpath("deleted/" + types + "/" + type);
			if (deletedObjectNodes.length) {
				Zotero.debug("Processing remotely deleted " + types);
				
				syncSession.suppressWarnings = false;
				
				for each(var delNode in deletedObjectNodes) {
					var libraryID = _libID(delNode.getAttribute('libraryID'));
					var key = delNode.getAttribute('key');
					
					// Process remote settings deletions
					if (type == 'setting') {
						if (!libraryID) {
							libraryID = 0;
						}
						Zotero.debug("Processing remote setting " + libraryID + "/" + key);
						Zotero.Sync.EventListener.ignoreDeletions('setting', [libraryID + "/" + key]);
						Zotero.SyncedSettings.setSynchronous(libraryID, key);
						continue;
					}
					
					var obj = Zotero[Types].getByLibraryAndKey(libraryID, key);
					// Object can't be found
					if (!obj) {
						// Since it's already deleted remotely, don't include
						// the object in the deleted array if something else
						// caused its deletion during the sync
						syncSession.removeFromDeleted({
							objectType: type,
							libraryID: libraryID,
							key: key
						});
						continue;
					}
					
					var modDate = Zotero.Date.sqlToDate(obj.dateModified, true);
					
					// Local object hasn't been modified -- delete
					if (modDate < lastLocalSyncDate) {
						toDelete.push(obj.id);
						continue;
					}
					
					// Local object has been modified since last sync -- reconcile
					switch (type) {
						case 'item':
							// TODO: order reconcile by parent/child
							toReconcile.push([obj, 'deleted']);
							break;
						
						case 'tag':
						case 'collection':
							var msg = _generateAutoChangeLogMessage(
								type, obj.name, null
							);
							Zotero.log(msg, 'warning');
							
							if (!syncSession.suppressWarnings) {
								var msg = _generateAutoChangeAlertMessage(
									types, obj.name, null
								);
								alert(msg);
								syncSession.suppressWarnings = true;
							}
							continue;
							
						default:
							Components.utils.reportError('Delete reconciliation unimplemented for ' + types + ' -- ignoring');
							continue;
					}
				}
				
				if (_timeToYield()) yield true;
			}
			
			//
			// Reconcile objects that have changed locally and remotely
			//
			if (toReconcile.length) {
				if (Zotero.Sync.Runner.background) {
					Zotero.Sync.Server.manualSyncRequired = true;
					
					var msg = Zotero.getString('sync.error.manualInterventionRequired')
					  + "\n\n"
					  + Zotero.getString('sync.error.clickSyncIcon');
					var e = new Zotero.Error(msg, 0, { dialogButtonText: null });
					throw (e);
				}
				
				var mergeData = _reconcile(type, toReconcile, remoteCreatorStore);
				if (!mergeData) {
					Zotero.DB.rollbackTransaction();
					callback(false);
					return;
				}
				_processMergeData(
					syncSession,
					type,
					mergeData,
					toSave,
					toDelete,
					relatedItemsStore
				);
			}
			
			if (_timeToYield()) yield true;
			
			// Save objects
			Zotero.debug('Saving merged ' + types);
			
			if (type == 'collection') {
				for each(var col in toSave) {
					var changed = _removeChildItemsFromCollection(col, childItemStore);
					if (changed) {
						syncSession.addToUpdated(col);
					}
				}
				
				// Save collections recursively from the top down
				_saveCollections(toSave);
			}
			else if (type == 'item') {
				// Save parent items first
				for (var i=0; i<toSave.length; i++) {
					if (!toSave[i].getSourceKey()) {
						toSave[i].save();
						toSave.splice(i, 1);
						i--;
					}
				}
				
				// Save the rest
				for each(var obj in toSave) {
					// Keep list of all child items being saved
					var store = false;
					if (!obj.isTopLevelItem()) {
						store = true;
					}
					
					obj.save();
					
					if (store) {
						childItemStore.push(obj.id)
					}
					
					if (_timeToYield()) yield true;
				}
				
				// Add back related items (which now exist)
				for (var libraryKeyHash in relatedItemsStore) {
					var lk = Zotero.Items.parseLibraryKeyHash(libraryKeyHash);
					var item = Zotero.Items.getByLibraryAndKey(lk.libraryID, lk.key);
					for each(var relKey in relatedItemsStore[libraryKeyHash]) {
						var relItem = Zotero.Items.getByLibraryAndKey(lk.libraryID, relKey);
						if (!relItem) {
							var msg = "Related item doesn't exist in Zotero.Sync.Server.Data.processUpdatedXML() "
										+ "(" + lk.libraryID + "/" + relKey + ")";
							var e = new Zotero.Error(msg, "MISSING_OBJECT");
							throw (e);
						}
						item.addRelatedItem(relItem.id);
					}
					item.save({
						skipDateModifiedUpdate: true
					});
				}
			}
			else if (type == 'tag') {
				// Use a special saving mode for tags to avoid an issue that
				// occurs if a tag has changed names remotely but another tag
				// conflicts with the local version after the first tag has been
				// updated in memory, causing a deletion of the local tag.
				// Using the normal save mode, when the first remote tag then
				// goes to save, the linked items aren't saved, since as far
				// as the in-memory object is concerned, they haven't changed,
				// even though they've been deleted from the DB.
				//
				// To replicate, add an item, add a tag, sync both sides,
				// rename the tag, add a new one with the old name, and sync.
				for each(var obj in toSave) {
					obj.save(true);
					
					if (_timeToYield()) yield true;
				}
			}
			else if (type == 'relation') {
				for each(var obj in toSave) {
					if (obj.exists()) {
						continue;
					}
					obj.save();
					
					if (_timeToYield()) yield true;
				}
			}
			else {
				for each(var obj in toSave) {
					obj.save();
					
					if (_timeToYield()) yield true;
				}
			}
			// Delete
			Zotero.debug('Deleting merged ' + types);
			if (toDelete.length) {
				// Items have to be deleted children-first
				if (type == 'item') {
					var parents = [];
					var children = [];
					for each(var id in toDelete) {
						var item = Zotero.Items.get(id);
						if (item.getSource()) {
							children.push(item.id);
						}
						else {
							parents.push(item.id);
						}
						
						if (_timeToYield()) yield true;
					}
					
					// Lock dateModified in local versions of remotely deleted
					// collections so that any deleted items within them don't
					// update them, which would trigger erroneous conflicts
					var collections = [];
					for each(var col in deletedCollectionKeys) {
						col = Zotero.Collections.getByLibraryAndKey(col.libraryID, col.key);
						// If collection never existed on this side
						if (!col) {
							continue;
						}
						col.lockDateModified();
						collections.push(col);
					}
					
					if (children.length) {
						Zotero.Sync.EventListener.ignoreDeletions('item', children);
						Zotero.Items.erase(children);
					}
					if (parents.length) {
						Zotero.Sync.EventListener.ignoreDeletions('item', parents);
						Zotero.Items.erase(parents);
					}
					
					// Unlock dateModified for deleted collections
					for each(var col in collections) {
						col.unlockDateModified();
					}
					collections = null;
				}
				else {
					Zotero.Sync.EventListener.ignoreDeletions(type, toDelete);
					Zotero[Types].erase(toDelete);
				}
			}
			
			if (_timeToYield()) yield true;
			
			// Check mod times and hashes of updated items against stored values to see
			// if they've been updated elsewhere and mark for download if so
			if (type == 'item' && Object.keys(itemStorageModTimes).length) {
				yield Zotero.Sync.Storage.checkForUpdatedFiles(null, null, itemStorageModTimes);
			}
		}
		
		if (_timeToYield()) yield true;
		
		callback(Zotero.Sync.Server.Data.buildUploadXML(syncSession));
	};
	
	
	/**
	 * @param	{Zotero.Sync.Server.Session}		syncSession
	 */
	this.buildUploadXML = function (syncSession) {
		//Zotero.debug(syncSession);
		var keys = syncSession.uploadKeys;
		
		var parser = Components.classes["@mozilla.org/xmlextras/domparser;1"]
						.createInstance(Components.interfaces.nsIDOMParser);
		var doc = parser.parseFromString("<data/>", "text/xml");
		var docElem = doc.documentElement;
		
		// Add API version attribute
		docElem.setAttribute('version', Zotero.Sync.Server.apiVersion);
		
		// Updates
		for each(var syncObject in Zotero.Sync.syncObjects) {
			var Type = syncObject.singular; // 'Item'
			var Types = syncObject.plural; // 'Items'
			var type = Type.toLowerCase(); // 'item'
			var types = Types.toLowerCase(); // 'items'
			var objectsNode = false;
			
			if (type == 'setting') {
				continue;
			}
			
			Zotero.debug("Processing locally changed " + types);
			
			var libraryID, key;
			for (var libraryID in keys.updated[types]) {
				for (var key in keys.updated[types][libraryID]) {
					// Insert the <[types]> node
					if (!objectsNode) {
						objectsNode = docElem.appendChild(doc.createElement(types));
					}
					
					var l = parseInt(libraryID);
					l = l ? l : null;
					var obj = Zotero[Types].getByLibraryAndKey(l, key);
					if (!obj) {
						Zotero.debug("Updated " + type + " " + l + "/" + key + " has disappeared -- skipping");
						syncSession.removeFromUpdated({
							objectType: type,
							libraryID: l,
							key: key
						});
						continue;
					}
					
					if (type == 'item') {
						// itemToXML needs the sync session
						var elem = this.itemToXML(obj, doc, syncSession);
					}
					else {
						var elem = this[type + 'ToXML'](obj, doc);
					}
					
					objectsNode.appendChild(elem);
				}
			}
		}
		
		// Add unsynced settings
		var sql = "SELECT libraryID, setting, value FROM syncedSettings WHERE synced=0";
		var rows = Zotero.DB.query(sql);
		if (rows) {
			var settingsNode = doc.createElement('settings');
			for (var i=0; i<rows.length; i++) {
				var settingNode = doc.createElement('setting');
				settingNode.setAttribute('libraryID', rows[i].libraryID ? rows[i].libraryID : Zotero.libraryID);
				settingNode.setAttribute('name', rows[i].setting);
				settingNode.appendChild(doc.createTextNode(_xmlize(rows[i].value)));
				settingsNode.appendChild(settingNode);
			}
			docElem.appendChild(settingsNode);
		}
		
		// Deletions
		var deletedNode = doc.createElement('deleted');
		var inserted = false;
		
		var defaultLibraryID = Zotero.libraryID;
		
		for each(var syncObject in Zotero.Sync.syncObjects) {
			var Type = syncObject.singular; // 'Item'
			var Types = syncObject.plural; // 'Items'
			var type = Type.toLowerCase(); // 'item'
			var types = Types.toLowerCase(); // 'items'
			var deletedObjectsNode = false;
			
			Zotero.debug('Processing locally deleted ' + types);
			
			var elementCreated = false;
			var libraryID, key;
			for (var libraryID in keys.deleted[types]) {
				for (var key in keys.deleted[types][libraryID]) {
					// Insert the <deleted> node
					if (!inserted) {
						docElem.appendChild(deletedNode);
						inserted = true;
					}
					// Insert the <deleted><[types]></deleted> node
					if (!deletedObjectsNode) {
						deletedObjectsNode = deletedNode.appendChild(doc.createElement(types));
					}
					
					var n = doc.createElement(type);
					n.setAttribute('libraryID', parseInt(libraryID) ? parseInt(libraryID) : defaultLibraryID);
					n.setAttribute('key', key);
					deletedObjectsNode.appendChild(n);
				}
			}
		}
		
		
		var s = Components.classes["@mozilla.org/xmlextras/xmlserializer;1"]
					.createInstance(Components.interfaces.nsIDOMSerializer);
		var xmlstr = s.serializeToString(doc);
		
		// No updated data
		if (docElem.childNodes.length == 0) {
			return '';
		}
		
		return xmlstr;
	}
	
	
	// Remove any child items from collection, which might exist if an attachment in a collection was
	// remotely changed from a	top-level item to a child item
	function _removeChildItemsFromCollection(collection, childItems) {
		if (!childItems.length) {
			return false;
		}
		var itemIDs = collection.getChildItems(true);
		// TODO: fix to always return array
		if (!itemIDs) {
			return false;
		}
		var newItemIDs = Zotero.Utilities.arrayDiff(itemIDs, childItems);
		if (itemIDs.length == newItemIDs.length) {
			return false;
		}
		collection.childItems = newItemIDs;
		return true;
	}
	
	
	function _mergeCollection(localObj, remoteObj, syncSession) {
		var diff = localObj.diff(remoteObj, false, true);
		if (!diff) {
			return false;
		}
		
		Zotero.debug("COLLECTION HAS CHANGED");
		Zotero.debug(diff);
		
		// Local is newer
		if (diff[0].primary.dateModified > diff[1].primary.dateModified) {
			Zotero.debug("Local is newer");
			var remoteIsTarget = false;
			var targetObj = localObj;
		}
		// Remote is newer
		else {
			Zotero.debug("Remote is newer");
			var remoteIsTarget = true;
			var targetObj = remoteObj;
		}
		
		if (diff[0].fields.name) {
			var msg = _generateAutoChangeLogMessage(
				'collection', diff[0].fields.name, diff[1].fields.name, remoteIsTarget
			);
			Zotero.log(msg, 'warning');
			
			if (!syncSession.suppressWarnings) {
				var msg = _generateAutoChangeAlertMessage(
					'collections', diff[0].fields.name, diff[1].fields.name, remoteIsTarget
				);
				alert(msg);
				syncSession.suppressWarnings = true;
			}
		}
		
		// Check for child collections in the other object
		// that aren't in the target one
		if (diff[1].childCollections.length) {
			// TODO: log
			// TODO: add
			throw ("Collection hierarchy conflict resolution is unimplemented");
		}
		
		// Add items to local object, which is what's saved
		if (diff[1].childItems.length) {
			var childItems = localObj.getChildItems(true);
			if (childItems) {
				localObj.childItems = childItems.concat(diff[1].childItems);
			}
			else {
				localObj.childItems = diff[1].childItems;
			}
			
			var msg = _generateCollectionItemMergeLogMessage(
				targetObj.name,
				diff[0].childItems.concat(diff[1].childItems)
			);
			Zotero.log('warning');
			
			if (!syncSession.suppressWarnings) {
				
				alert(msg);
			}
		}
		
		return true;
	}
	
	
	function _mergeTag(localObj, remoteObj, syncSession) {
		var diff = localObj.diff(remoteObj, false, true);
		if (!diff) {
			return false;
		}
		
		Zotero.debug("TAG HAS CHANGED");
		Zotero.debug(diff);
		
		// Local is newer
		if (diff[0].primary.dateModified >
				diff[1].primary.dateModified) {
			var remoteIsTarget = false;
			var targetObj = localObj;
			var targetDiff = diff[0];
			var otherDiff = diff[1];
		}
		// Remote is newer
		else {
			var remoteIsTarget = true;
			var targetObj = remoteObj;
			var targetDiff = diff[1];
			var otherDiff = diff[0];
		}
		
		if (targetDiff.fields.name) {
			var msg = _generateAutoChangeLogMessage(
				'tag', diff[0].fields.name, diff[1].fields.name, remoteIsTarget
			);
			Zotero.log(msg, 'warning');
			
			if (!syncSession.suppressWarnings) {
				var msg = _generateAutoChangeAlertMessage(
					'tags', diff[0].fields.name, diff[1].fields.name, remoteIsTarget
				);
				alert(msg);
				syncSession.suppressWarnings = true;
			}
		}
		
		// Add linked items in the other object to the target one
		if (otherDiff.linkedItems.length) {
			// need to handle changed items
			
			var linkedItems = targetObj.getLinkedItems(true);
			targetObj.linkedItems = linkedItems.concat(otherDiff.linkedItems);
			
			var msg = _generateTagItemMergeLogMessage(
				targetObj.name,
				otherDiff.linkedItems,
				remoteIsTarget
			);
			Zotero.log(msg, 'warning');
			
			if (!syncSession.suppressWarnings) {
				var msg = _generateTagItemMergeAlertMessage();
				alert(msg);
				syncSession.suppressWarnings = true;
			}
		}
		
		targetObj.save();
		return true;
	}
	
	
	/**
	 * @param	{String}	itemTypes
	 * @param	{String}	localName
	 * @param	{String}	remoteName
	 * @param	{Boolean}	[remoteMoreRecent=false]
	 */
	function _generateAutoChangeAlertMessage(itemTypes, localName, remoteName, remoteMoreRecent) {
		if (localName === null) {
			var localDelete = true;
		}
		else if (remoteName === null) {
			var remoteDelete = true;
		}
		
		var msg = Zotero.getString('sync.conflict.autoChange.alert', itemTypes) + " ";
		if (localDelete) {
			msg += Zotero.getString('sync.conflict.remoteVersionsKept');
		}
		else if (remoteDelete) {
			msg += Zotero.getString('sync.conflict.localVersionsKept');
		}
		else {
			msg += Zotero.getString('sync.conflict.recentVersionsKept');
		}
		msg += "\n\n" + Zotero.getString('sync.conflict.viewErrorConsole',
				(Zotero.isStandalone ? "" : "Firefox")).replace(/\s+/, " ");
		return msg;
	}
	
	
	/**
	 * @param	{String}	itemType
	 * @param	{String}	localName
	 * @param	{String}	remoteName
	 * @param	{Boolean}	[remoteMoreRecent=false]
	 */
	function _generateAutoChangeLogMessage(itemType, localName, remoteName, remoteMoreRecent) {
		if (localName === null) {
			localName = Zotero.getString('sync.conflict.deleted');
			var localDelete = true;
		}
		else if (remoteName === null) {
			remoteName = Zotero.getString('sync.conflict.deleted');
			var remoteDelete = true;
		}
		
		var msg = Zotero.getString('sync.conflict.autoChange.log', itemType) + "\n\n";
		msg += Zotero.getString('sync.conflict.localVersion', localName) + "\n";
		msg += Zotero.getString('sync.conflict.remoteVersion', remoteName);
		msg += "\n\n";
		if (localDelete) {
			msg += Zotero.getString('sync.conflict.remoteVersionKept');
		}
		else if (remoteDelete) {
			msg += Zotero.getString('sync.conflict.localVersionKept');
		}
		else {
			var moreRecent = remoteMoreRecent ? remoteName : localName;
			msg += Zotero.getString('sync.conflict.recentVersionKept', moreRecent);
		}
		return msg;
	}
	
	
	function _generateCollectionItemMergeAlertMessage() {
		var msg = Zotero.getString('sync.conflict.collectionItemMerge.alert') + "\n\n"
			+ Zotero.getString('sync.conflict.viewErrorConsole',
				(Zotero.isStandalone ? "" : "Firefox")).replace(/\s+/, " ");
		return msg;
	}
	
	
	/**
	 * @param	{String}		collectionName
	 * @param	{Integer[]}		addedItemIDs
	 */
	function _generateCollectionItemMergeLogMessage(collectionName, addedItemIDs) {
		var introMsg = Zotero.getString('sync.conflict.collectionItemMerge.log', collectionName);
		var itemText = [];
		var max = addedItemIDs.length;
		for (var i=0; i<max; i++) {
			var id = addedItemIDs[i];
			var item = Zotero.Items.get(id);
			var title = item.getDisplayTitle();
			var text = " \u2022 " + title;
			var firstCreator = item.getField('firstCreator');
			if (firstCreator) {
				text += " (" + firstCreator + ")";
			}
			itemText.push(text);
			
			if (i == 19 && max > 20) {
				itemText.push(" \u2022 ...");
				break;
			}
		}
		return introMsg + "\n\n" + itemText.join("\n");
	}
	
	
	function _generateTagItemMergeAlertMessage() {
		var msg = Zotero.getString('sync.conflict.tagItemMerge.alert') + "\n\n"
			+ Zotero.getString('sync.conflict.viewErrorConsole',
				(Zotero.isStandalone ? "" : "Firefox")).replace(/\s+/, " ");
		return msg;
	}
	
	
	/**
	 * @param	{String}		tagName
	 * @param	{Integer[]}		addedItemIDs
	 * @param	{Boolean}		remoteIsTarget
	 */
	function _generateTagItemMergeLogMessage(tagName, addedItemIDs, remoteIsTarget) {
		var introMsg = Zotero.getString('sync.conflict.tagItemMerge.log', tagName) + " ";
		
		if (remoteIsTarget) {
			introMsg += Zotero.getString('sync.conflict.tag.addedToRemote');
		}
		else {
			introMsg += Zotero.getString('sync.conflict.tag.addedToLocal');
		}
		var itemText = [];
		for each(var id in addedItemIDs) {
			var item = Zotero.Items.get(id);
			var title = item.getField('title');
			var text = " - " + title;
			var firstCreator = item.getField('firstCreator');
			if (firstCreator) {
				text += " (" + firstCreator + ")";
			}
			itemText.push(text);
		}
		return introMsg + "\n\n" + itemText.join("\n");
	}
	
	
	/**
	 * Open a conflict resolution window and return the results
	 *
	 * @param	{String}		type			'item', 'collection', etc.
	 * @param	{Array[]}	objectPairs	Array of arrays of pairs of Item, Collection, etc.
	 */
	function _reconcile(type, objectPairs, changedCreators) {
		var io = {
			dataIn: {
				type: type,
				captions: [
					Zotero.getString('sync.localObject'),
					Zotero.getString('sync.remoteObject'),
					Zotero.getString('sync.mergedObject')
				],
				objects: objectPairs
			}
		};
		
		if (type == 'item') {
			if (!Zotero.Utilities.isEmpty(changedCreators)) {
				io.dataIn.changedCreators = changedCreators;
			}
		}
		
		var wm = Components.classes["@mozilla.org/appshell/window-mediator;1"]
				   .getService(Components.interfaces.nsIWindowMediator);
		var lastWin = wm.getMostRecentWindow("navigator:browser");
		lastWin.openDialog('chrome://zotero/content/merge.xul', '', 'chrome,modal,centerscreen', io);
		if (io.error) {
			throw (io.error);
		}
		return io.dataOut;
	}
	
	
	/**
	 * Process the results of conflict resolution
	 */
	function _processMergeData(syncSession, type, data, toSave, toDelete, relatedItems) {
		var Types = Zotero.Sync.syncObjects[type].plural;
		var types = Zotero.Sync.syncObjects[type].plural.toLowerCase();
		
		for each(var obj in data) {
			// TODO: do we need to make sure item isn't already being saved?
			
			// Handle items deleted during merge
			if (obj.ref == 'deleted') {
				// Deleted item was remote
				if (obj.left != 'deleted') {
					toDelete.push(obj.id);
					
					var libraryKeyHash = Zotero[Types].getLibraryKeyHash(obj.ref);
					if (relatedItems[libraryKeyHash]) {
						delete relatedItems[libraryKeyHash];
					}
					
					syncSession.addToDeleted(obj.left);
				}
				continue;
			}
			
			toSave.push(obj.ref);
			
			// Item had been deleted locally, so remove from
			// deleted array
			if (obj.left == 'deleted') {
				syncSession.removeFromDeleted(obj.ref);
			}
			
			// TODO: only upload if the local item was chosen
			// or remote item was changed
			syncSession.addToUpdated(obj.ref);
		}
	}
	
	
	/**
	 * Converts a Zotero.Item object to a DOM <item> node
	 *
	 * @param  {Zotero.Item}  item
	 * @param  {DOMDocument}  doc
	 * @param  {Zotero.Sync.Server.Session}  [syncSession]
	 */
	this.itemToXML = function (item, doc, syncSession) {
		var item = item.serialize();

		// Serialize extra fields as JSON, bundle into extra field
		// with multilingual content, and delete before proceeding
		// with sync.
		var supp = false;
		var extrafields = false;
		var multifields = false;
		var extracreators = false;
		var multicreators = false;
		// Save off the type in case it changes below
		var localItemType = item.primary.itemType;
		var syncItemType = localItemType;
		// Apply extended type if needed
		if (Zotero.EXTENDED_TYPES[localItemType]) {
			syncItemType = Zotero.EXTENDED_TYPES[localItemType];
			item.primary.itemType = syncItemType;
		}
		// Get extended fields, if any
		if (Zotero.EXTENDED_FIELDS[localItemType]) {
			for (var field in item.fields) {
				if (Zotero.EXTENDED_FIELDS[localItemType][field]) {
					if (item.fields[field]) {
						if (!extrafields) {
							extrafields = {};
						}
						extrafields[field] = item.fields[field];
						delete item.fields[field];
					}
				}
			}
		}
		// Get multi field data, if any
		for (var key in item.multi.main) {
			multifields = item.multi;
			break;
		}
		if (!multifields) {
			for (var key in item.multi._keys) {
				multifields = item.multi;
				break;
			}
		}
		// Normalize the sequence of any extra creators to avoid
		// data mismatch in multicreators
		if (item.creators) {
			var deletecreatoridx = item.creators.length;
			if (Zotero.EXTENDED_CREATORS[localItemType]) {
				for (var i=item.creators.length-1; i>-1; i += -1) {
					var creator = item.creators[i];
					if (Zotero.EXTENDED_CREATORS[localItemType][creator.creatorType]) {
						if (!extracreators) {
							extracreators = [];
						}
						if (!creator.libraryID) {
							creator.libraryID = 0;
						}
						extracreators.push(creator);
						item.creators = item.creators.slice(0,i).concat(item.creators.slice(i+1))
						deletecreatoridx += -1;
					}
				}
				if (extracreators) {
					item.creators = item.creators.concat(extracreators);
				}
			}
			// Get multi creator data
			for (var i=0,ilen=item.creators.length; i<ilen; i+=1) {
				var multicreatorset = false;
				var creator = item.creators[i];
				for (var key in creator.multi._key) {
					multicreatorset = creator.multi;
					break;
				}
				if (!multicreatorset && creator.multi.main) {
					multicreatorset = creator.multi;
				}
				if (multicreatorset) {
					if (!multicreators) {
						multicreators = {};
					}
					multicreatorset.fieldMode = creator.fieldMode;
					multicreators[i] = multicreatorset;
				}
			}
			// Remove multi segment from extracreators to avoid
			// storing it twice
			if (extracreators) {
				for (var i=0,ilen=extracreators.length; i<ilen; i+=1) {
					delete extracreators[i].multi;
				}
			}
			// Remove extracreators from main object
			item.creators = item.creators.slice(0,deletecreatoridx);
		}
		// If data exists, add it to the extra field
		if (extrafields || multifields || extracreators || multicreators || syncItemType !== localItemType) {
			supp = {type:syncItemType};
			if (syncItemType !== localItemType) {
				supp.xtype = localItemType;
			}
			if (extrafields) {
				supp.extrafields = extrafields;
			}
			if (extracreators) {
				supp.extracreators = extracreators;
			}
			if (multifields) {
				supp.multifields = multifields;
			}
			if (multicreators) {
				supp.multicreators = multicreators;
			}
			var supp = JSON.stringify(supp);
			var supplen = "" + supp.length;
			while (supplen.length < 4) {
				supplen = "0" + supplen;
			}
			if ((item.fields.extra||supp) && !(item.fields.extra && item.fields.extra.match(/^mlzsync[0-9]:/))) {
				if (!item.fields.extra) {
					item.fields.extra = "";
				}
				item.fields.extra = "mlzsync1:" + supplen + supp + item.fields.extra;
			}
		}

		var itemNode = doc.createElement('item');
		itemNode.setAttribute('libraryID', item.primary.libraryID ? item.primary.libraryID : Zotero.libraryID);
		itemNode.setAttribute('key', item.primary.key);
		
		// Primary fields
		for (var field in item.primary) {
			switch (field) {
				case 'itemID':
				case 'libraryID':
				case 'key':
					continue;
				
				default:
					var attr = field;
			}
			itemNode.setAttribute(attr, item.primary[field]);
		}
		
		// Item data
		for (var field in item.fields) {
			if (!item.fields[field]) {
				continue;
			}
			var fieldElem = doc.createElement('field');
			fieldElem.setAttribute('name', field);
			fieldElem.appendChild(doc.createTextNode(_xmlize(item.fields[field])));
			itemNode.appendChild(fieldElem);
		}
		
		// Deleted item flag
		if (item.deleted) {
			itemNode.setAttribute('deleted', '1');
		}
		
		if (item.primary.itemType == 'note' || item.primary.itemType == 'attachment') {
			if (item.sourceItemKey) {
				itemNode.setAttribute('sourceItem', item.sourceItemKey);
			}
		}
		
		// Note
		if (item.primary.itemType == 'note') {
			var noteElem = doc.createElement('note');
			noteElem.appendChild(doc.createTextNode(_xmlize(item.note)));
			itemNode.appendChild(noteElem);
		}
		
		// Attachment
		if (item.primary.itemType == 'attachment') {
			itemNode.setAttribute('linkMode', item.attachment.linkMode);
			itemNode.setAttribute('mimeType', item.attachment.mimeType);
			var charset = item.attachment.charset;
			if (charset) {
				itemNode.setAttribute('charset', charset);
			}
			
			if (item.attachment.linkMode != Zotero.Attachments.LINK_MODE_LINKED_URL) {
				// Include paths for non-links
				var path = item.attachment.path;
				if (path != _xmlize(path)) {
					var filename = item.attachment.path.substr(8);
					var msg = Zotero.getString('sync.error.invalidCharsFilename', filename);
					var e = new Zotero.Error(msg, 0, { dialogButtonText: null });
					throw (e);
				}
				if (item.attachment.linkMode == Zotero.Attachments.LINK_MODE_LINKED_FILE) {
					path = Zotero.Attachments.getBaseDirectoryRelativePath(path);
				}
				var pathElem = doc.createElement('path');
				pathElem.appendChild(doc.createTextNode(path));
				itemNode.appendChild(pathElem);
				
				// Include storage sync time and hash for imported files
				if (item.attachment.linkMode != Zotero.Attachments.LINK_MODE_LINKED_FILE) {
					var mtime = Zotero.Sync.Storage.getSyncedModificationTime(item.primary.itemID);
					if (mtime) {
						itemNode.setAttribute('storageModTime', mtime);
					}
					
					var hash = Zotero.Sync.Storage.getSyncedHash(item.primary.itemID);
					if (hash) {
						itemNode.setAttribute('storageHash', hash);
					}
				}
			}
			
			if (item.note) {
				var noteElem = doc.createElement('note');
				noteElem.appendChild(doc.createTextNode(_xmlize(item.note)));
				itemNode.appendChild(noteElem);
			}
		}
		
		// Creators
		var defaultLibraryID = Zotero.libraryID;
		for (var index in item.creators) {
			var creatorElem = doc.createElement('creator');
			var libraryID = item.creators[index].libraryID ? item.creators[index].libraryID : defaultLibraryID;
			var key = item.creators[index].key;
			if (!key) {
				//Zotero.debug('==========');
				//Zotero.debug(index);
				//Zotero.debug(item);
				throw ("Creator key not set for item in Zotero.Sync.Server.sync()");
			}
			creatorElem.setAttribute('libraryID', libraryID);
			creatorElem.setAttribute('key', key);
			creatorElem.setAttribute('creatorType', item.creators[index].creatorType);
			creatorElem.setAttribute('index', index);
			
			// Add creator XML as glue if not already included in sync session
			var fakeObj = {
				objectType: 'creator',
				libraryID: libraryID,
				key: key
			};
			if (syncSession && syncSession.objectInUpdated(fakeObj)) {
				var creator = Zotero.Creators.getByLibraryAndKey(libraryID, key);
				var subCreatorElem = Zotero.Sync.Server.Data.creatorToXML(creator, doc);
				creatorElem.appendChild(subCreatorElem);
			}
			
			itemNode.appendChild(creatorElem);
		}
		
		// Related items
		var related = item.related;
		if (related.length) {
			related = Zotero.Items.get(related);
			var keys = [];
			for each(var item in related) {
				keys.push(item.key);
			}
			if (keys.length) {
				var relatedElem = doc.createElement('related');
				relatedElem.appendChild(doc.createTextNode(keys.join(' ')));
				itemNode.appendChild(relatedElem);
			}
		}
		
		return itemNode;
	}
	
	
	/**
	 * Convert DOM <item> node into an unsaved Zotero.Item
	 *
	 * @param	object	itemNode		DOM XML node with item data
	 * @param	object	item			(Optional) Existing Zotero.Item to update
	 * @param	bool	skipPrimary		(Optional) Ignore passed primary fields (except itemTypeID)
	 */
	this.xmlToItem = function (itemNode, item, skipPrimary, defaultLibraryID) {
		if (!item) {
			item = new Zotero.Item;
		}
		else if (skipPrimary) {
			throw ("Cannot use skipPrimary with existing item in "
					+ "Zotero.Sync.Server.Data.xmlToItem()");
		}
		
		// TODO: add custom item types

		var data = {};
		if (!skipPrimary) {
			data.libraryID = _getLibraryID(itemNode.getAttribute('libraryID'), defaultLibraryID);
			data.key = itemNode.getAttribute('key');
			data.dateAdded = itemNode.getAttribute('dateAdded');
			data.dateModified = itemNode.getAttribute('dateModified');
		}
		data.itemTypeID = Zotero.ItemTypes.getID(itemNode.getAttribute('itemType'));
		// TEMP - NSF
		if (!data.itemTypeID) {
			var msg = "Invalid item type '" + itemNode.getAttribute('itemType') + "' in Zotero.Sync.Server.Data.xmlToItem()";
			var e = new Zotero.Error(msg, "INVALID_ITEM_TYPE");
			throw (e);
		}
		
		var changedFields = {};
		
		// Primary data
		for (var field in data) {
			// We apparently lack a toggle to block loading of multi data?
			// The multi fields are the SAME on both the remote and local object,
			// even when they differ in their original locations.
			item.setField(field, data[field]);
			changedFields[field] = true;
		}
		
		// Item data
		var extra = false;
		var fields = itemNode.getElementsByTagName('field');
		for (var i=0, len=fields.length; i<len; i++) {
			var field = fields[i];
			var fieldName = field.getAttribute('name');
			item.setField(fieldName, field.textContent, false);
			if (fieldName === "extra") {
				extra = field.toString();
			}
			changedFields[fieldName] = true;
		}

		// HERE is where the purge comes in.
		var previousFields = item.getUsedFields(true);
		for each(var field in previousFields) {
			if (!changedFields[field] &&
					// If not valid, it'll already have been cleared by the
					// type change
					Zotero.ItemFields.isValidForType(
						Zotero.ItemFields.getID(field), data.itemTypeID
					)) {
				item.setField(field, false);
			}
		}

		// Merge field content of an mlzsync1: prefix on the extra field
		// into the item
		var obj = this.decodeMlzFields(item,data,extra,changedFields);

		// RIGHT!!! So now we have the fields explicitly set
		// from the sync item held in changedFields.

		// We need to do the same thing for multi and main, working
		// from the extra-field parse-out, and everything will work.
		this.removeMlzFieldDeletes(item,data,obj);

		// Deleted item flag
		var deleted = itemNode.getAttribute('deleted');
		item.deleted = (deleted == 'true' || deleted == "1");
		
		// Item creators
		var i = 0;
		var creators = Zotero.Utilities.xpath(itemNode, "creator");
		for each(var creator in creators) {
			var pos = parseInt(creator.getAttribute('index'));
			if (pos != i) {
				throw ('No creator in position ' + i);
			}
			
			var libraryID = data.libraryID;
			var key = creator.getAttribute('key');
			var creatorObj = Zotero.Creators.getByLibraryAndKey(libraryID, key);
			if (!creatorObj) {
				var msg = "Data for missing local creator " + libraryID + "/" + key
					+ " not provided in Zotero.Sync.Server.Data.xmlToItem()";
				var e = new Zotero.Error(msg, "MISSING_OBJECT");
				throw (e);
			}
			
			item.setCreator(
				pos,
				creatorObj,
				creator.getAttribute('creatorType')
			);
			i++;
			pos = i;
		}

		// Merge creator content of an mlzsync1: prefix on the extra field
		// into the item
		this.decodeMlzCreators(item,obj,pos);
		this.removeMlzCreatorDeletes(item,obj);

		// Remove item's remaining creators not in XML
		var numCreators = item.numCreators();
		var rem = numCreators - i;
		for (var j=0; j<rem; j++) {
			// Keep removing last creator
			item.removeCreator(i);
		}
		
		// Both notes and attachments might have parents and notes
		if (item.isNote() || item.isAttachment()) {
			var sourceItemKey = itemNode.getAttribute('sourceItem');
			item.setSourceKey(sourceItemKey ? sourceItemKey : false);
			item.setNote(_getFirstChildContent(itemNode, 'note'));
		}
		
		// Attachment metadata
		if (item.isAttachment()) {
			item.attachmentLinkMode = parseInt(itemNode.getAttribute('linkMode'));
			item.attachmentMIMEType = itemNode.getAttribute('mimeType');
			item.attachmentCharset = itemNode.getAttribute('charset');
			if (item.attachmentLinkMode != Zotero.Attachments.LINK_MODE_LINKED_URL) { 
				item.attachmentPath = _getFirstChildContent(itemNode, 'path');
			}
		}
		
		// Related items
		var related = _getFirstChildContent(itemNode, 'related');
		var relatedIDs = [];
		if (related) {
			related = related.split(' ');
			for each(var key in related) {
				var relItem = Zotero.Items.getByLibraryAndKey(item.libraryID, key);
				if (!relItem) {
					var msg = "Related item " + item.libraryID + "/" + key
						+ " doesn't exist in Zotero.Sync.Server.Data.xmlToItem()";
					var e = new Zotero.Error(msg, "MISSING_OBJECT");
					throw (e);
				}
				relatedIDs.push(relItem.id);
			}
		}
		item.relatedItems = relatedIDs;
		return item;
	}

	this.decodeMlzFields = function(item,primaryFields,extra,changedFields) {
		// Unserialize data stored as JSON on the extra field, and
		// attach to the object before delivery to Zotero.
		var obj = {};
		var itemTypeID = false;
		if (extra) {
			var m = extra.match(/^mlzsync1:([0-9]{4})/);
			if (m) {
				var offset = parseInt(m[1],10);
				var objstr = extra.slice(13,offset+13);
				if (objstr) {
					try {
						obj = JSON.parse(objstr);
						// Save type ID for comparison
						itemTypeID = Zotero.ItemTypes.getID(obj.type);
					} catch (e) {
						Zotero.debug("Multilingual sync: Parse error on "+objstr);
					}
				}
			}
		}
		if (obj && itemTypeID === primaryFields.itemTypeID) {
			if (obj.xtype) {
				xItemTypeID = Zotero.ItemTypes.getID(obj.xtype);
				if (xItemTypeID) {
					// Type already set on item, use changeToType() method
					primaryFields.itemTypeID = xItemTypeID;
					item.setType(xItemTypeID);
				}
			}
			if (obj.extrafields) {
				for (var fieldName in obj.extrafields) {
					item.setField(fieldName, obj.extrafields[fieldName]);
					changedFields[fieldName] = true;
				}
			}
			if (obj.multifields) {
				for (var fieldName in obj.multifields._keys) {
					for (var lang in obj.multifields._keys[fieldName]) {
						item.setField(fieldName, obj.multifields._keys[fieldName][lang], false, lang);
					}
				}
				// Reset lang of headline fields
				item.multi.main = {};
				for (var fieldName in obj.multifields.main) {
					item.setField(fieldName, item.getField(fieldName), false, obj.multifields.main[fieldName], true);
				}
			}
			item.setField("extra", extra.slice(offset+13));
			changedFields.extra = true;
		}
		// Not used it sync, but used in item.js when converting
		// pre-synced records
		return obj;
	}

	this.removeMlzFieldDeletes = function(item,data,obj) {
		// Remove multifields that are not present in the sync
		// (but only if there is some evidence that multilingual is being used -- if not,
		// leave multilingual fields in place for safety)
		var previousMultiMains = item.getUsedMultiMains(true);
		for each(var f in previousMultiMains) {
			if ((!obj.multifields || !obj.multifields.main[f.fieldName]) && Zotero.ItemFields.isValidForType(f.fieldID, data.itemTypeID)) {
				delete item.multi.main[f.fieldID];
			}
		}
		var previousMultiFields = item.getUsedMultiFields(true);
		for each(var f in previousMultiFields) {
			if ((!obj.multifields || !obj.multifields._keys[f.fieldName]) && Zotero.ItemFields.isValidForType(f.fieldID, data.itemTypeID)) {
				item.setField(f.fieldName,false,false,f.languageTag);
			} else if (!obj.multifields._keys[f.fieldName][f.languageTag]) {
				if (item.multi._keys[f.fieldName]) {
					item.setField(f.fieldName,false,false,f.languageTag);
				}
			}
		}
	}

	this.decodeMlzCreators = function(item,obj,pos) {
		// Cast and set extracreators
		if (obj && obj.extracreators) {
			for (var i=0,ilen=obj.extracreators.length; i<ilen; i+=1) {
				extracreator = obj.extracreators[i];
				creator = new Zotero.Creator;
				creator.libraryID = item.libraryID;
				creator.key = extracreator.key;
				//creator.dateAdded = extracreator.dateAdded;
				//creator.dateModified = extracreator.dateModified;
				if (extracreator.fieldMode == 1) {
					creator.firstName = '';
					creator.lastName = extracreator.lastName;
					creator.fieldMode = 1;
					
				} else {
					creator.firstName = extracreator.firstName;
					creator.lastName = extracreator.lastName;
					creator.fieldMode = 0;
				}
				creator.birthYear = creator.birthYear;
				item.setCreator(
					(pos+i),
					creator,
					extracreator.creatorType
				);
			}
		}
		// Cast and set multicreators
		if (obj && obj.multicreators) {
			for (var pos in obj.multicreators) {
				multicreatorset = obj.multicreators[pos];
				for (var lang in multicreatorset._key) {
					multicreator = multicreatorset._key[lang];
					var creator = new Zotero.Creator;
					if (item.libraryID) {
						creator.libraryID = item.libraryID;
					}
					creator.firstName = multicreator.firstName;
					creator.lastName = multicreator.lastName;
					creator.birthYear = multicreator.birthYear;
					creator.fieldMode = multicreatorset.fieldMode;
					if (multicreatorset.fieldMode && multicreatorset._key[lang].firstName) {
						Zotero.debug("Warning: Adjusting fieldMode mismatch under creator at position " + pos + " on item " + item.id + ". Probable corruption in item received from server.");
						if (creator.lastName) {
							creator.lastName = creator.firstName + " " + creator.lastName;
						} else {
							creator.lastName = creator.firstName;
						}
						creator.firstName = '';
						creator.fieldMode = multicreatorset.fieldMode;
					}
					item.setCreator(
						parseInt(pos,10),
						creator,
						false,
						lang
					);
				}
			}
		}
	}

	this.removeMlzCreatorDeletes = function(item,obj) {
		// Remove multicreators that are not present in the sync
		var creators = item.getCreators();
		for (var i=0,ilen=creators.length; i<ilen; i+=1) {
			var creator = creators[i];
			for (var langTag in creator.multi._key) {
				if (!obj || !obj.multicreators || !obj.multicreators[i] || !obj.multicreators[i]._key[langTag]) {
					item.removeCreator(i, langTag);
				}
			}
		}
	}
	
	this.removeMissingRelatedItems = function (itemNode) {
		var relatedNode = Zotero.Utilities.xpath(itemNode, "related");
		if (!relatedNode.length) {
			return [];
		}
		relatedNode = relatedNode[0];
		var libraryID = parseInt(itemNode.getAttribute('libraryID'));
		var exist = [];
		var missing = [];
		var relKeys = relatedNode.textContent;
		relKeys = relKeys ? relKeys.split(' ') : [];
		for each(var relKey in relKeys) {
			if (Zotero.Items.getByLibraryAndKey(libraryID, relKey)) {
				exist.push(relKey);
			}
			else {
				missing.push(relKey);
			}
		}
		relatedNode.textContent = exist.join(' ');
		return missing;
	}
	
	
	this.collectionToXML = function (collection, doc) {
		var colElem = doc.createElement('collection');
		colElem.setAttribute('libraryID', collection.libraryID ? collection.libraryID : Zotero.libraryID);
		colElem.setAttribute('key', collection.key);
		colElem.setAttribute('name', _xmlize(collection.name));
		colElem.setAttribute('dateAdded', collection.dateAdded);
		colElem.setAttribute('dateModified', collection.dateModified);
		if (collection.parent) {
			var parentCol = Zotero.Collections.get(collection.parent);
			colElem.setAttribute('parent', parentCol.key);
		}
		
		var children = collection.getChildren();
		if (children) {
			var itemKeys = [];
			
			for each(var child in children) {
				if (child.type == 'item') {
					itemKeys.push(child.key);
				}
			}
			
			if (itemKeys.length) {
				var itemsElem = doc.createElement('items');
				itemsElem.appendChild(doc.createTextNode(itemKeys.join(' ')));
				colElem.appendChild(itemsElem);
			}
		}
		
		return colElem;
	}
	
	
	/**
	 * Convert DOM <collection> node into an unsaved Zotero.Collection
	 *
	 * @param	object	collectionNode	DOM XML node with collection data
	 * @param	object	item		(Optional) Existing Zotero.Collection to update
	 * @param	bool		skipPrimary		(Optional) Ignore passed primary fields (except itemTypeID)
	 * @param	integer	defaultLibraryID	(Optional)
	 * @param	array	deletedItems		(Optional) An array of keys that have been deleted in this sync session
	 */
	this.xmlToCollection = function (collectionNode, collection, skipPrimary, defaultLibraryID, deletedItemKeys) {
		if (!collection) {
			collection = new Zotero.Collection;
		}
		else if (skipPrimary) {
			throw ("Cannot use skipPrimary with existing collection in "
					+ "Zotero.Sync.Server.Data.xmlToCollection()");
		}
		
		if (!skipPrimary) {
			collection.libraryID = _getLibraryID(collectionNode.getAttribute('libraryID'), defaultLibraryID);
			collection.key = collectionNode.getAttribute('key');
			var parentKey = collectionNode.getAttribute('parent');
			if (parentKey) {
				collection.parentKey = parentKey;
			}
			else {
				collection.parent = false;
			}
			collection.dateAdded = collectionNode.getAttribute('dateAdded');
			collection.dateModified = collectionNode.getAttribute('dateModified');
		}
		
		collection.name = collectionNode.getAttribute('name');
		
		/*
		// Subcollections
		var str = xmlCollection.collections.toString();
		collection.childCollections = str == '' ? [] : str.split(' ');
		*/
		
		// Child items
		var childItems = _getFirstChildContent(collectionNode, 'items');
		childItems = childItems ? childItems.split(' ') : []
		var childItemIDs = [];
		for each(var key in childItems) {
			var childItem = Zotero.Items.getByLibraryAndKey(collection.libraryID, key);
			if (!childItem) {
				// Ignore items that were deleted in this sync session
				//
				// This can happen if a collection and its items are deleted
				// locally but are in conflict with the server, and the local
				// item deletes are selected in CR. Then, when the deleted
				// collection is automatically restored, the items no
				// longer exist.
				if (deletedItemKeys && deletedItemKeys.indexOf(key) != -1) {
					Zotero.debug("Ignoring deleted collection item '" + key + "'");
					continue;
				}
				
				var msg = "Missing child item " + key + " for collection "
							+ collection.libraryID + "/" + collection.key
							+ " in Zotero.Sync.Server.Data.xmlToCollection()";
				var e = new Zotero.Error(msg, "MISSING_OBJECT");
				throw (e);
			}
			childItemIDs.push(childItem.id);
		}
		collection.childItems = childItemIDs;
		
		return collection;
	}
	
	
	/**
	 * Recursively save collections from the top down
	 */
	function _saveCollections(collections) {
		var originalLength = collections.length;
		var unsaved = [];
		
		var parentKey, parentCollection;
		
		for each(var collection in collections) {
			parentKey = collection.parentKey;
			// Top-level collection, so save
			if (!parentKey) {
				collection.save();
				continue;
			}
			parentCollection = Zotero.Collections.getByLibraryAndKey(
				collection.libraryID, parentKey
			);
			// Parent collection exists, so save
			if (parentCollection) {
				collection.save();
				continue;
			}
			
			// Add to unsaved list
			unsaved.push(collection);
			continue;
		}
		
		if (unsaved.length) {
			if (unsaved.length == originalLength) {
				var msg = "Incomplete collection hierarchy cannot be saved in Zotero.Sync.Server.Data._saveCollections()";
				var e = new Zotero.Error(msg, "MISSING_OBJECT");
				throw (e);
			}
			
			_saveCollections(unsaved);
		}
	}
	
	
	
	/**
	 * Converts a Zotero.Creator object to a DOM <creator> node
	 */
	this.creatorToXML = function (creator, doc) {
		var creatorElem = doc.createElement('creator');
		creatorElem.setAttribute('libraryID', creator.libraryID ? creator.libraryID : Zotero.libraryID);
		creatorElem.setAttribute('key', creator.key);
		creatorElem.setAttribute('dateAdded', creator.dateAdded);
		creatorElem.setAttribute('dateModified', creator.dateModified);
		
		var allowEmpty = ['firstName', 'lastName', 'name'];
		
		var creator = creator.serialize();
		for (var field in creator.fields) {
			if (!creator.fields[field] && allowEmpty.indexOf(field) == -1) {
				continue;
			}
			
			var fieldElem = doc.createElement(field);
			switch (field) {
				case 'firstName':
				case 'lastName':
				case 'name':
					var val = _xmlize(creator.fields[field]);
					break;
				
				default:
					var val = creator.fields[field];
			}
			fieldElem.appendChild(doc.createTextNode(val));
			creatorElem.appendChild(fieldElem);
		}
		
		return creatorElem;
	}
	
	
	/**
	 * Convert DOM <creator> node into an unsaved Zotero.Creator
	 *
	 * @param	object	creatorNode	DOM XML node with creator data
	 * @param	object	item		(Optional) Existing Zotero.Creator to update
	 * @param	bool	skipPrimary	(Optional) Ignore passed primary fields (except itemTypeID)
	 */
	this.xmlToCreator = function (creatorNode, creator, skipPrimary, defaultLibraryID) {
		if (!creator) {
			creator = new Zotero.Creator;
		}
		else if (skipPrimary) {
			throw ("Cannot use skipPrimary with existing creator in "
					+ "Zotero.Sync.Server.Data.xmlToCreator()");
		}
		
		if (!skipPrimary) {
			creator.libraryID = _getLibraryID(creatorNode.getAttribute('libraryID'), defaultLibraryID);
			creator.key = creatorNode.getAttribute('key');
			creator.dateAdded = creatorNode.getAttribute('dateAdded');
			creator.dateModified = creatorNode.getAttribute('dateModified');
		}
		
		if (_getFirstChildContent(creatorNode, 'fieldMode') == 1) {
			creator.firstName = '';
			creator.lastName = _getFirstChildContent(creatorNode, 'name');
			creator.fieldMode = 1;
		}
		else {
			creator.firstName = _getFirstChildContent(creatorNode, 'firstName');
			creator.lastName = _getFirstChildContent(creatorNode, 'lastName');
			creator.fieldMode = 0;
		}
		creator.birthYear = _getFirstChildContent(creatorNode, 'birthYear');
		
		return creator;
	}
	
	
	this.searchToXML = function (search, doc) {
		var searchElem = doc.createElement('search');
		searchElem.setAttribute('libraryID', search.libraryID ? search.libraryID : Zotero.libraryID);
		searchElem.setAttribute('key', search.key);
		searchElem.setAttribute('name', _xmlize(search.name));
		searchElem.setAttribute('dateAdded', search.dateAdded);
		searchElem.setAttribute('dateModified', search.dateModified);
		
		var conditions = search.getSearchConditions();
		if (conditions) {
			for each(var condition in conditions) {
				var conditionElem = doc.createElement('condition');
				conditionElem.setAttribute('id', condition.id);
				conditionElem.setAttribute('condition', condition.condition);
				if (condition.mode) {
					conditionElem.setAttribute('mode', condition.mode);
				}
				conditionElem.setAttribute('operator', condition.operator);
				conditionElem.setAttribute('value', _xmlize(condition.value ? condition.value : ''));
				if (condition.required) {
					conditionElem.setAttribute('required', 1);
				}
				searchElem.appendChild(conditionElem);
			}
		}
		
		return searchElem;
	}
	
	
	/**
	 * Convert DOM <search> node into an unsaved Zotero.Search
	 *
	 * @param	object	searchNode	DOM XML node with search data
	 * @param	object	item		(Optional) Existing Zotero.Search to update
	 * @param	bool	skipPrimary		(Optional) Ignore passed primary fields (except itemTypeID)
	 */
	this.xmlToSearch = function (searchNode, search, skipPrimary, defaultLibraryID) {
		if (!search) {
			search = new Zotero.Search;
		}
		else if (skipPrimary) {
			throw ("Cannot use new id with existing search in "
					+ "Zotero.Sync.Server.Data.xmlToSearch()");
		}
		
		if (!skipPrimary) {
			search.libraryID = _getLibraryID(searchNode.getAttribute('libraryID'), defaultLibraryID);
			search.key = searchNode.getAttribute('key');
			search.dateAdded = searchNode.getAttribute('dateAdded');
			search.dateModified = searchNode.getAttribute('dateModified');
		}
		
		search.name = searchNode.getAttribute('name');
		
		var conditionID = -1;
		
		// Search conditions
		var conditions = searchNode.getElementsByTagName('condition');
		for (var i=0, len=conditions.length; i<len; i++) {
			var condition = conditions[i];
			conditionID = parseInt(condition.getAttribute('id'));
			var name = condition.getAttribute('condition');
			var mode = condition.getAttribute('mode');
			if (mode) {
				name = name + '/' + mode;
			}
			if (search.getSearchCondition(conditionID)) {
				search.updateCondition(
					conditionID,
					name,
					condition.getAttribute('operator'),
					condition.getAttribute('value'),
					!!condition.getAttribute('required')
				);
			}
			else {
				var newID = search.addCondition(
					name,
					condition.getAttribute('operator'),
					condition.getAttribute('value'),
					!!condition.getAttribute('required')
				);
				if (newID != conditionID) {
					throw ("Search condition ids not contiguous in Zotero.Sync.Server.xmlToSearch()");
				}
			}
		}
		
		conditionID++;
		while (search.getSearchCondition(conditionID)) {
			search.removeCondition(conditionID);
			conditionID++;
		}
		
		return search;
	}
	
	
	this.tagToXML = function (tag, doc) {
		var tagElem = doc.createElement('tag');
		tagElem.setAttribute('libraryID', tag.libraryID ? tag.libraryID : Zotero.libraryID);
		tagElem.setAttribute('key', tag.key);
		tagElem.setAttribute('name', _xmlize(tag.name));
		if (tag.type) {
			tagElem.setAttribute('type', tag.type);
		}
		tagElem.setAttribute('dateAdded', tag.dateAdded);
		tagElem.setAttribute('dateModified', tag.dateModified);
		var linkedItems = tag.getLinkedItems();
		if (linkedItems) {
			var linkedItemKeys = [];
			for each(var linkedItem in linkedItems) {
				linkedItemKeys.push(linkedItem.key);
			}
			var itemsElem = doc.createElement('items');
			itemsElem.appendChild(doc.createTextNode(linkedItemKeys.join(' ')));
			tagElem.appendChild(itemsElem);
		}
		return tagElem;
	}
	
	
	/**
	 * Convert DOM <tag> node into an unsaved Zotero.Tag
	 *
	 * @param	object	tagNode			DOM XML node with tag data
	 * @param	object	tag				(Optional) Existing Zotero.Tag to update
	 * @param	bool		skipPrimary		(Optional) Ignore passed primary fields
	 */
	this.xmlToTag = function (tagNode, tag, skipPrimary, defaultLibraryID, deletedItemKeys) {
		if (!tag) {
			tag = new Zotero.Tag;
		}
		else if (skipPrimary) {
			throw ("Cannot use new id with existing tag in "
					+ "Zotero.Sync.Server.Data.xmlToTag()");
		}
		
		if (!skipPrimary) {
			tag.libraryID = _getLibraryID(tagNode.getAttribute('libraryID'), defaultLibraryID);
			tag.key = tagNode.getAttribute('key');
			tag.dateAdded = tagNode.getAttribute('dateAdded');
			tag.dateModified = tagNode.getAttribute('dateModified');
		}
		
		tag.name = tagNode.getAttribute('name');
		var type = tagNode.getAttribute('type');
		tag.type = type ? parseInt(type) : 0;
		
		var keys = _getFirstChildContent(tagNode, 'items');
		if (keys) {
			keys = keys.split(' ');
			var ids = [];
			for each(var key in keys) {
				var item = Zotero.Items.getByLibraryAndKey(tag.libraryID, key);
				if (!item) {
					// See note in xmlToCollection()
					if (deletedItemKeys && deletedItemKeys.indexOf(key) != -1) {
						Zotero.debug("Ignoring deleted linked item '" + key + "'");
						continue;
					}
					
					var msg = "Linked item " + key + " doesn't exist in Zotero.Sync.Server.Data.xmlToTag()";
					var e = new Zotero.Error(msg, "MISSING_OBJECT");
					throw (e);
				}
				ids.push(item.id);
			}
		}
		else {
			var ids = [];
		}
		tag.linkedItems = ids;
		
		return tag;
	}
	
	
	/**
	 * @param	{String}		name		Tag name
	 * @param	{Integer}	type		Tag type
	 * @return	{Integer[]|FALSE}	Array of itemIDs of items linked to
	 *									deleted tag, or FALSE if no
	 *									matching tag found
	 */
	function _deleteConflictingTag(syncSession, name, type, libraryID) {
		var tagID = Zotero.Tags.getID(name, type, libraryID);
		if (tagID) {
			Zotero.debug("Deleting conflicting local '" + name + "' tag " + tagID);
			var tag = Zotero.Tags.get(tagID);
			// Tag has already been deleted, which can happen if the server has
			// two new tags that differ only in case, and one matches a local tag
			// with a different key, causing that tag to be deleted already.
			if (!tag) {
				Zotero.debug("Local tag " + tagID + " doesn't exist");
				return false;
			}
			var linkedItems = tag.getLinkedItems(true);
			Zotero.Tags.erase(tagID);
			Zotero.Tags.purge(tagID);
			
			syncSession.removeFromUpdated(tag);
			//syncSession.addToDeleted(tag);
			
			return linkedItems ? linkedItems : [];
		}
		
		return false;
	}
	
	
	/**
	 * Convert DOM <group> node into an unsaved Zotero.Group
	 *
	 * @param	object	groupNode		DOM XML node with group data
	 * @param	object	group			(Optional) Existing Zotero.Group to update
	 */
	this.xmlToGroup = function (groupNode, group) {
		if (!group) {
			group = new Zotero.Group;
		}
		
		group.id = parseInt(groupNode.getAttribute('id'));
		group.libraryID = parseInt(groupNode.getAttribute('libraryID'));
		group.name = groupNode.getAttribute('name');
		group.editable = !!parseInt(groupNode.getAttribute('editable'));
		group.filesEditable = !!parseInt(groupNode.getAttribute('filesEditable'));
		group.description = _getFirstChildContent(groupNode, 'description');
		
		/*
		var keys = xmlGroup.items.toString() ? xmlGroup.items.toString().split(' ') : false;
		if (keys) {
			var ids = [];
			for each(var key in keys) {
				var item = Zotero.Items.getByLibraryAndKey(group.libraryID, key);
				if (!item) {
					throw ("Linked item " + key + " doesn't exist in Zotero.Sync.Server.Data.xmlToGroup()");
				}
				ids.push(item.id);
			}
		}
		else {
			var ids = [];
		}
		group.linkedItems = ids;
		*/
		
		return group;
	}
	
	
	this.relationToXML = function (relation, doc) {
		return relation.toXML(doc);
	}
	
	this.xmlToRelation = function (relationNode) {
		return Zotero.Relations.xmlToRelation(relationNode);
	}
	
	
	function _getFirstChildContent(node, childName) {
		var elems = Zotero.Utilities.xpath(node, childName);
		return elems.length ? elems[0].textContent : "";
	}
	
	
	function _xmlize(str) {
		return str.replace(/[\u0000-\u0008\u000b\u000c\u000e-\u001f\ud800-\udfff\ufffe\uffff]/g, '\u2B1A');
	}
	
	
	function _getLibraryID(libraryID, defaultLibraryID) {
		if (!libraryID) {
			return null;
		}
		return libraryID == defaultLibraryID ? null : parseInt(libraryID);
	}
}<|MERGE_RESOLUTION|>--- conflicted
+++ resolved
@@ -1736,51 +1736,9 @@
 								req.setRequestHeader('Content-Type', "application/octet-stream");
 								req.setRequestHeader('Content-Encoding', 'gzip');
 								
-<<<<<<< HEAD
-								_syncInProgress = false;
-								_callbacks.onSuccess();
-							}
-							
-							var compress = Zotero.Prefs.get('sync.server.compressData');
-							// Compress upload data
-							if (compress) {
-								// Callback when compressed data is available
-								var bufferUploader = function (data) {
-									var gzurl = url + '?gzip=1';
-									var oldLen = body.length;
-									var newLen = data.length;
-									var savings = Math.round(((oldLen - newLen) / oldLen) * 100)
-									Zotero.debug("HTTP POST " + newLen + " bytes to " + gzurl
-										+ " (gzipped from " + oldLen + " bytes; "
-										+ savings + "% savings)");
-									
-									if (Zotero.HTTP.browserIsOffline()) {
-										Zotero.debug('Browser is offline');
-										return false;
-									}
-									
-									var req =
-										Components.classes["@mozilla.org/xmlextras/xmlhttprequest;1"].
-											createInstance();
-									req.open('POST', gzurl, true);
-									req.setRequestHeader('Content-Type', "application/octet-stream");
-									req.setRequestHeader('Content-Encoding', 'gzip');
-									
-									req.onreadystatechange = function () {
-										if (req.readyState == 4) {
-											uploadCallback(req);
-										}
-									};
-									try {
-										req.sendAsBinary(data);
-									}
-									catch (e) {
-										_error(e);
-=======
 								req.onreadystatechange = function () {
 									if (req.readyState == 4) {
 										uploadCallback(req);
->>>>>>> 2dc8fc69
 									}
 								};
 								try {
