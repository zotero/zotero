/*
    ***** BEGIN LICENSE BLOCK *****
    
    Copyright © 2009 Center for History and New Media
                     George Mason University, Fairfax, Virginia, USA
                     http://zotero.org
    
    This file is part of Zotero.
    
    Zotero is free software: you can redistribute it and/or modify
    it under the terms of the GNU Affero General Public License as published by
    the Free Software Foundation, either version 3 of the License, or
    (at your option) any later version.
    
    Zotero is distributed in the hope that it will be useful,
    but WITHOUT ANY WARRANTY; without even the implied warranty of
    MERCHANTABILITY or FITNESS FOR A PARTICULAR PURPOSE.  See the
    GNU Affero General Public License for more details.
    
    You should have received a copy of the GNU Affero General Public License
    along with Zotero.  If not, see <http://www.gnu.org/licenses/>.
    
    ***** END LICENSE BLOCK *****
*/


Zotero.Sync = new function() {
	// Keep in sync with syncObjectTypes table
	this.__defineGetter__('syncObjects', function () {
		return {
			creator: {
				singular: 'Creator',
				plural: 'Creators'
			},
			item: {
				singular: 'Item',
				plural: 'Items'
			},
			collection: {
				singular: 'Collection',
				plural: 'Collections'
			},
			search: {
				singular: 'Search',
				plural: 'Searches'
			},
			tag: {
				singular: 'Tag',
				plural: 'Tags'
			},
			relation: {
				singular: 'Relation',
				plural: 'Relations'
			},
			setting: {
				singular: 'Setting',
				plural: 'Settings'
			}
		};
	});
	
	var _typesLoaded = false;
	var _objectTypeIDs = {};
	var _objectTypeNames = {};
	
	var _deleteLogDays = 30;
	
	
	this.init = function () {
		Zotero.DB.beginTransaction();
		
		var sql = "SELECT version FROM version WHERE schema='syncdeletelog'";
		if (!Zotero.DB.valueQuery(sql)) {
			sql = "SELECT COUNT(*) FROM syncDeleteLog";
			if (Zotero.DB.valueQuery(sql)) {
				throw ('syncDeleteLog not empty and no timestamp in Zotero.Sync.delete()');
			}
			
			var syncInitTime = Zotero.DB.transactionDate;
			syncInitTime = Zotero.Date.toUnixTimestamp(syncInitTime);
			
			sql = "INSERT INTO version VALUES ('syncdeletelog', ?)";
			Zotero.DB.query(sql, syncInitTime);
		}
		
		Zotero.DB.commitTransaction();
		
		this.EventListener.init();
	}
	
	
	this.getObjectTypeID = function (type) {
		if (!_typesLoaded) {
			_loadObjectTypes();
		}
		
		var id = _objectTypeIDs[type];
		return id ? id : false;
	}
	
	
	this.getObjectTypeName = function (typeID, plural) {
		if (!_typesLoaded) {
			_loadObjectTypes();
		}
		
		var name = _objectTypeNames[typeID];
		return name ? name : false;
	}
	
	
	/**
	 * @param	{Date} olderThanDate		Retrieve objects last updated before this date
	 * @param	{Date} newerThanDate		Retrieve objects last updated after this date
	 * @param	{Zotero.Sync.Server.ObjectKeySet}
	 */
	this.getObjectsByDate = function (olderThanDate, newerThanDate, objectKeySet) {
		var funcName = "Zotero.Sync.getObjectsByDate()";
		if (olderThanDate && olderThanDate.constructor.name != 'Date') {
			throw ("olderThanDate must be a Date or FALSE in " + funcName)
		}
		if (newerThanDate && newerThanDate.constructor.name != 'Date') {
			throw ("newerThanDate must be a Date or FALSE in " + funcName)
		}
		
		// If either not set (first sync) or dates overlap, retrieve all objects
		if ((!olderThanDate || !newerThanDate) ||
				(olderThanDate && newerThanDate && olderThanDate > newerThanDate)) {
			olderThanDate = null;
			newerThanDate = null;
			var all = true;
		}
		
		for (var type in this.syncObjects) {
			if (type == 'setting') {
				continue;
			}
			
			var Types = this.syncObjects[type].plural; // 'Items'
			var types = Types.toLowerCase(); // 'items'
			
			Zotero.debug("Getting updated local " + types);
			
			if (olderThanDate) {
				var earlierIDs = Zotero[Types].getOlder(olderThanDate);
				if (earlierIDs) {
					objectKeySet.addIDs(type, earlierIDs);
				}
			}
			
			if (newerThanDate || all) {
				var laterIDs = Zotero[Types].getNewer(newerThanDate);
				if (laterIDs) {
					objectKeySet.addIDs(type, laterIDs);
				}
			}
		}
	}
	
	
	/**
	 * @param	{Date}	lastSyncDate	JS Date object
	 * @param	{Zotero.Sync.Server.ObjectKeySet}
	 * @return	TRUE if found, FALSE if none, or -1 if last sync time is before start of log
	 */
	this.getDeletedObjects = function (lastSyncDate, objectKeySet) {
		if (lastSyncDate && lastSyncDate.constructor.name != 'Date') {
			throw ('lastSyncDate must be a Date or FALSE in '
				+ 'Zotero.Sync.getDeletedObjects()')
		}
		
		var sql = "SELECT version FROM version WHERE schema='syncdeletelog'";
		var syncLogStart = Zotero.DB.valueQuery(sql);
		if (!syncLogStart) {
			throw ('syncLogStart not found in Zotero.Sync.getDeletedObjects()');
		}
		
		// Last sync time is before start of log
		if (lastSyncDate && new Date(syncLogStart * 1000) > lastSyncDate) {
			return -1;
		}
		
		var param = false;
		var sql = "SELECT syncObjectTypeID, libraryID, key FROM syncDeleteLog";
		if (lastSyncDate) {
			param = Zotero.Date.toUnixTimestamp(lastSyncDate);
			sql += " WHERE timestamp>?";
		}
		sql += " ORDER BY timestamp";
		var rows = Zotero.DB.query(sql, param);
		
		if (!rows) {
			return false;
		}
		
		var keys = {};
		for (var type in this.syncObjects) {
			keys[type] = [];
		}
		
		var type;
		for each(var row in rows) {
			type = this.getObjectTypeName(row.syncObjectTypeID);
			keys[type].push({
				libraryID: row.libraryID,
				key: row.key
			});
		}
		
		for (var type in keys) {
			objectKeySet.addLibraryKeyPairs(type, keys[type]);
		}
		
		return true;
	}
	
	
	/**
	 * @param	int		deleteOlderThan		Unix timestamp
	 */
	this.purgeDeletedObjects = function (deleteOlderThan) {
		if (isNaN(parseInt(deleteOlderThan))) {
			throw ("Invalid timestamp '" + deleteOlderThan
				+ "' in Zotero.Sync.purgeDeletedObjects");
		}
		var sql = "DELETE FROM syncDeleteLog WHERE timestamp<?";
		Zotero.DB.query(sql, { int: deleteOlderThan });
	}
	
	
	function _loadObjectTypes() {
		// TEMP: Take this out once system.sql > 31
		var sql = "UPDATE syncObjectTypes SET name='relation' WHERE syncObjectTypeID=6 AND name='relations'";
		Zotero.DB.query(sql);
		
		var sql = "SELECT * FROM syncObjectTypes";
		var types = Zotero.DB.query(sql);
		for each(var type in types) {
			_objectTypeNames[type.syncObjectTypeID] = type.name;
			_objectTypeIDs[type.name] = type.syncObjectTypeID;
		}
		_typesLoaded = true;
	}
}



Zotero.Sync.ObjectKeySet = function () {
	// Set up key holders for different types
	var syncTypes = Zotero.Sync.syncObjects;
	for each(var type in syncTypes) {
		this[type.plural.toLowerCase()] = {};
	}
}


Zotero.Sync.ObjectKeySet.prototype.addIDs = function (type, ids) {
	var Types = Zotero.Sync.syncObjects[type].plural;
	var types = Types.toLowerCase();
	
	var obj, libraryID, key;
	for each(var id in ids) {
		obj = Zotero[Types].get(id);
		libraryID = obj.libraryID;
		if (!libraryID) {
			libraryID = 0; // current user
		}
		key = obj.key;
		if (!this[types][libraryID]) {
			this[types][libraryID] = {};
		}
		this[types][libraryID][key] = true;
	}
}


/**
 * @param	{String}	type		Sync object type (e.g., 'item', 'collection')
 * @param	{Object[]}	keyPairs	Array of objects with 'libraryID' and 'key'
 */
Zotero.Sync.ObjectKeySet.prototype.addLibraryKeys = function (type, libraryID, keys) {
	var Types = Zotero.Sync.syncObjects[type].plural;
	var types = Types.toLowerCase();
	
	var key;
	for each(var key in keys) {
		if (!libraryID) {
			libraryID = 0; // current user
		}
		if (!this[types][libraryID]) {
			this[types][libraryID] = {};
		}
		this[types][libraryID][key] = true;
	}
}


/**
 * @param	{String}	type		Sync object type (e.g., 'item', 'collection')
 * @param	{Object[]}	keyPairs	Array of objects with 'libraryID' and 'key'
 */
Zotero.Sync.ObjectKeySet.prototype.addLibraryKeyPairs = function (type, keyPairs) {
	var Types = Zotero.Sync.syncObjects[type].plural;
	var types = Types.toLowerCase();
	
	var libraryID, key;
	for each(var pair in keyPairs) {
		libraryID = pair.libraryID;
		if (!libraryID) {
			libraryID = 0; // current user
		}
		key = pair.key;
		if (!this[types][libraryID]) {
			this[types][libraryID] = {};
		}
		this[types][libraryID][key] = true;
	}
}


Zotero.Sync.ObjectKeySet.prototype.hasLibraryKey = function (type, libraryID, key) {
	var Types = Zotero.Sync.syncObjects[type].plural;
	var types = Types.toLowerCase();
	
	if (!libraryID) {
		libraryID = 0;
	}
	
	if (this[types] && this[types][libraryID] && this[types][libraryID][key]) {
		return true;
	}
	
	return false;
}


Zotero.Sync.ObjectKeySet.prototype.getKeys = function (type, libraryID) {
	var Types = Zotero.Sync.syncObjects[type].plural;
	var types = Types.toLowerCase();
	
	if (!libraryID) {
		libraryID = 0;
	}
	
	if (!this[types] || !this[types][libraryID]) {
		return [];
	}
	
	var keys = [];
	for (var key in this[types][libraryID]) {
		keys.push(key);
	}
	return keys;
}


Zotero.Sync.ObjectKeySet.prototype.removeLibraryKeyPairs = function (type, keyPairs) {
	var Types = Zotero.Sync.syncObjects[type].plural;
	var types = Types.toLowerCase();
	
	var libraryID, key;
	for each(var pair in keyPairs) {
		libraryID = pair.libraryID;
		if (!libraryID) {
			libraryID = 0; // current user
		}
		key = pair.key;
		if (this[types][libraryID]) {
			delete this[types][libraryID][key];
		}
	}
}



/**
 * Notifier observer to add deleted objects to syncDeleteLog/storageDeleteLog
 * 		plus related methods
 */
Zotero.Sync.EventListener = new function () {
	this.init = init;
	this.ignoreDeletions = ignoreDeletions;
	this.notify = notify;
	
	var _deleteBlacklist = {};
	
	
	function init() {
		// Initialize delete log listener
		Zotero.Notifier.registerObserver(this);
	}
	
	
	/**
	 * Blacklist objects from going into the sync delete log
	 */
	function ignoreDeletions(type, ids) {
		if (!Zotero.Sync.syncObjects[type]) {
			throw ("Invalid type '" + type +
				"' in Zotero.Sync.EventListener.ignoreDeletions()");
		}
		
		if (!_deleteBlacklist[type]) {
			_deleteBlacklist[type] = {};
		}
		
		ids = Zotero.flattenArguments(ids);
		for each(var id in ids) {
			_deleteBlacklist[type][id] = true;
		}
	}
	
	this.resetIgnored = function () {
		_deleteBlacklist = {};
	}
	
	
	function notify(event, type, ids, extraData) {
		var objectTypeID = Zotero.Sync.getObjectTypeID(type);
		if (!objectTypeID) {
			return;
		}
		
		var isItem = Zotero.Sync.getObjectTypeName(objectTypeID) == 'item';
		
		Zotero.DB.beginTransaction();
		
		if (event == 'delete') {
			var sql = "REPLACE INTO syncDeleteLog VALUES (?, ?, ?, ?)";
			var syncStatement = Zotero.DB.getStatement(sql);
			
			if (isItem && Zotero.Sync.Storage.WebDAV.active) {
				var storageEnabled = true;
				var sql = "INSERT INTO storageDeleteLog VALUES (?, ?, ?)";
				var storageStatement = Zotero.DB.getStatement(sql);
			}
			var storageBound = false;
			
			var ts = Zotero.Date.getUnixTimestamp();
			
			for (var i=0, len=ids.length; i<len; i++) {
				if (_deleteBlacklist[type] && _deleteBlacklist[type][ids[i]]) {
					Zotero.debug("Not logging blacklisted '"
						+ type + "' id " + ids[i]
						+ " in Zotero.Sync.EventListener.notify()", 4);
					delete _deleteBlacklist[type][ids[i]];
					continue;
				}
				
				var libraryID, key;
				if (type == 'setting') {
					[libraryID, key] = ids[i].split("/");
				}
				else {
					var oldItem = extraData[ids[i]].old;
					libraryID = oldItem.primary.libraryID;
					key = oldItem.primary.key;
				}
				
				if (!key) {
					throw("Key not provided in notifier object in "
						+ "Zotero.Sync.EventListener.notify()");
				}
				
				syncStatement.bindInt32Parameter(0, objectTypeID);
				syncStatement.bindInt32Parameter(1, libraryID);
				syncStatement.bindStringParameter(2, key);
				syncStatement.bindInt32Parameter(3, ts);
				
				if (storageEnabled &&
						oldItem.primary.itemType == 'attachment' &&
						[
							Zotero.Attachments.LINK_MODE_IMPORTED_FILE,
							Zotero.Attachments.LINK_MODE_IMPORTED_URL
						].indexOf(oldItem.attachment.linkMode) != -1) {
					storageStatement.bindInt32Parameter(0, libraryID);
					storageStatement.bindStringParameter(1, key);
					storageStatement.bindInt32Parameter(2, ts);
					storageBound = true;
				}
				
				try {
					syncStatement.execute();
					if (storageBound) {
						storageStatement.execute();
						storageBound = false;
					}
				}
				catch(e) {
					var errMsg = Zotero.DB.getLastErrorString();
					syncStatement.reset();
					if (storageEnabled) {
						storageStatement.reset();
					}
					Zotero.DB.rollbackTransaction();
					throw (errMsg + " in Zotero.Sync.EventListener.notify()");
				}
			}
			
			syncStatement.reset();
			if (storageEnabled) {
				storageStatement.reset();
			}
		}
		
		Zotero.DB.commitTransaction();
	}
}


Zotero.Sync.Runner = new function () {
	this.__defineGetter__("background", function () {
		return _background;
	});
	
	this.__defineGetter__("lastSyncStatus", function () {
		return _lastSyncStatus;
	});
	
	var _autoSyncTimer;
	var _queue;
	var _background;
	
	var _lastSyncStatus;
	var _currentSyncStatusLabel;
	var _currentLastSyncLabel;
	var _errorsByLibrary = {};
	
	var _warning = null;
	
	this.init = function () {
		this.EventListener.init();
		this.IdleListener.init();
	}
	
	this.sync = function (background) {
		_warning = null;
		
		if (Zotero.HTTP.browserIsOffline()){
			this.clearSyncTimeout(); // DEBUG: necessary?
			var msg = "Zotero cannot sync because " + Zotero.getString('general.browserIsOffline', Zotero.appName);
			var e = new Zotero.Error(msg, 0, { dialogButtonText: null })
			Components.utils.reportError(e);
			Zotero.debug(e, 1);
			this.setSyncIcon(e);
			return false;
		}
		
		// Purge deleted objects so they don't cause sync errors (e.g., long tags)
		Zotero.purgeDataObjects(true);
		
		_background = !!background;
		this.setSyncIcon('animate');
		
		var finalCallbacks = {
			onSuccess: Zotero.Sync.Runner.stop,
			onSkip: Zotero.Sync.Runner.stop,
			onStop: Zotero.Sync.Runner.stop,
			onError: Zotero.Sync.Runner.error
		};
		
		var storageSync = function () {
			Zotero.Sync.Runner.setSyncStatus(Zotero.getString('sync.status.syncingFiles'));
			
			Zotero.Sync.Storage.sync()
			.then(function (results) {
				Zotero.debug("File sync is finished");
				
				if (results.errors.length) {
					Zotero.debug(results.errors, 1);
					for each(var e in results.errors) {
						Components.utils.reportError(e);
					}
					Zotero.Sync.Runner.setErrors(results.errors);
					return;
				}
				
				if (results.changesMade) {
					Zotero.debug("Changes made during file sync "
						+ "-- performing additional data sync");
					Zotero.Sync.Server.sync(finalCallbacks);
				}
				else {
					Zotero.Sync.Runner.stop();
				}
			})
			.catch(function (e) {
				Zotero.debug("File sync failed", 1);
				Zotero.Sync.Runner.error(e);
			})
			.done();
		};
		
		Zotero.Sync.Server.sync({
			// Sync 1 success
			onSuccess: storageSync,
			
			// Sync 1 skip
			onSkip: storageSync,
			
			// Sync 1 stop
			onStop: function () {
				Zotero.Sync.Runner.stop();
			},
			
			// Sync 1 error
			onError: function (e) {
				Zotero.Sync.Runner.error(e);
			}
		});
	}
	
	
	this.stop = function () {
		if (_warning) {
			Zotero.Sync.Runner.setSyncIcon(_warning);
			_warning = null;
		}
		else {
			Zotero.Sync.Runner.setSyncIcon();
		}
	}
	
	
	/**
	 * Log a warning, but don't throw an error
	 */
	this.warning = function (e) {
		Zotero.debug(e, 2);
		Components.utils.reportError(e);
		e.errorMode = 'warning';
		_warning = e;
	}
	
	
	this.error = function (e) {
		if (typeof e == 'string') {
			e = new Error(e);
			e.errorMode = 'error';
		}
		Zotero.debug(e, 1);
		Zotero.Sync.Runner.setSyncIcon(e);
		throw (e);
	}
	
	
	/**
	 * @param	{Integer}	[timeout=15]		Timeout in seconds
	 * @param	{Boolean}	[recurring=false]
	 * @param	{Boolean}	[background]		Triggered sync is a background sync
	 */
	this.setSyncTimeout = function (timeout, recurring, background) {
		// check if server/auto-sync are enabled?
		
		if (!timeout) {
			var timeout = 15;
		}
		
		if (_autoSyncTimer) {
			Zotero.debug("Cancelling auto-sync timer");
			_autoSyncTimer.cancel();
		}
		else {
			_autoSyncTimer = Components.classes["@mozilla.org/timer;1"].
				createInstance(Components.interfaces.nsITimer);
		}
		
		// Implements nsITimerCallback
		var callback = {
			notify: function (timer) {
				if (!Zotero.Sync.Server.enabled) {
					return;
				}
				
				if (Zotero.locked) {
					Zotero.debug('Zotero is locked -- skipping auto-sync', 4);
					return;
				}
				
				if (Zotero.Sync.Storage.syncInProgress) {
					Zotero.debug('Storage sync already in progress -- skipping auto-sync', 4);
					return;
				}
				
				if (Zotero.Sync.Server.syncInProgress) {
					Zotero.debug('Sync already in progress -- skipping auto-sync', 4);
					return;
				}
				
				if (Zotero.Sync.Server.manualSyncRequired) {
					Zotero.debug('Manual sync required -- skipping auto-sync', 4);
					return;
				}
				
				Zotero.Sync.Runner.sync(background);
			}
		}
		
		if (recurring) {
			Zotero.debug('Setting auto-sync interval to ' + timeout + ' seconds');
			_autoSyncTimer.initWithCallback(
				callback, timeout * 1000, Components.interfaces.nsITimer.TYPE_REPEATING_SLACK
			);
		}
		else {
			if (Zotero.Sync.Storage.syncInProgress) {
				Zotero.debug('Storage sync in progress -- not setting auto-sync timeout', 4);
				return;
			}
			
			if (Zotero.Sync.Server.syncInProgress) {
				Zotero.debug('Sync in progress -- not setting auto-sync timeout', 4);
				return;
			}
			
			Zotero.debug('Setting auto-sync timeout to ' + timeout + ' seconds');
			_autoSyncTimer.initWithCallback(
				callback, timeout * 1000, Components.interfaces.nsITimer.TYPE_ONE_SHOT
			);
		}
	}
	
	
	this.clearSyncTimeout = function () {
		if (_autoSyncTimer) {
			_autoSyncTimer.cancel();
		}
	}
	
	
	/**
	 * Trigger updating of the main sync icon, the sync error icon, and
	 * library-specific sync error icons across all windows
	 */
	this.setErrors = function (errors) {
		if (!errors) {
			errors = [];
		}
		
		errors = [this.parseSyncError(e) for each(e in errors)];
		_errorsByLibrary = {};
		
		var primaryError = this.getPrimaryError(errors);
		Zotero.debug(primaryError);
		this.setSyncIcon(primaryError);
		
		// Store other errors by libraryID to be shown in the source list
		for each(var e in errors) {
			// Skip non-library-specific errors
			if (typeof e.libraryID == 'undefined') {
				continue;
			}
			
			if (!_errorsByLibrary[e.libraryID]) {
				_errorsByLibrary[e.libraryID] = [];
			}
			_errorsByLibrary[e.libraryID].push(e);
		}
		
		// Refresh source list
		Zotero.Notifier.trigger('redraw', 'collection', []);
	}
	
	
	this.getErrors = function (libraryID) {
		if (!_errorsByLibrary[libraryID]) {
			return false;
		}
		return _errorsByLibrary[libraryID];
	}
	
	
	this.getPrimaryError = function (errors) {
		errors = [this.parseSyncError(e) for each(e in errors)];
		
		// Set highest priority error as the primary (sync error icon)
		var errorModes = {
			info: 1,
			warning: 2,
			error: 3,
			upgrade: 4,
			
			// Skip these
			animate: -1
		};
		var primaryError = false;
		for each(var error in errors) {
			if (!error.errorMode || errorModes[error.errorMode] == -1) {
				continue;
			}
			if (!primaryError || errorModes[error.errorMode]
						> errorModes[primaryError.errorMode]) {
				primaryError = error;
			}
		}
		return primaryError;
	}
	
	
	/**
	 * Set the main sync error icon across all windows
	 */
	this.setSyncIcon = function (e) {
		e = this.parseSyncError(e);
		
		if (Zotero.Sync.Server.upgradeRequired) {
			e.errorMode = 'upgrade';
			Zotero.Sync.Server.upgradeRequired = false;
		}
		
		if (e.frontWindowOnly) {
			// Fake an nsISimpleEnumerator with just the topmost window
			var enumerator = {
				_returned: false,
				hasMoreElements: function () {
					return !this._returned;
				},
				getNext: function () {
					if (this._returned) {
						throw ("No more windows to return in Zotero.Sync.Runner.setSyncIcon()");
					}
					this._returned = true;
					var wm = Components.classes["@mozilla.org/appshell/window-mediator;1"]
								.getService(Components.interfaces.nsIWindowMediator);
					return wm.getMostRecentWindow("navigator:browser");
				}
			};
		}
		// Update all windows
		else {
			var wm = Components.classes["@mozilla.org/appshell/window-mediator;1"]
						.getService(Components.interfaces.nsIWindowMediator);
			var enumerator = wm.getEnumerator('navigator:browser');
		}
		
		while (enumerator.hasMoreElements()) {
			var win = enumerator.getNext();
			if (!win.ZoteroPane) continue;
			var doc = win.ZoteroPane.document;
			
			var button = doc.getElementById('zotero-tb-sync-error');
			this.setErrorIcon(button, [e]);
			
			var syncIcon = doc.getElementById('zotero-tb-sync');
			// Update sync icon state
			syncIcon.setAttribute('status', e.errorMode ? e.errorMode : "");
			// Disable button while spinning
			syncIcon.disabled = e.errorMode == 'animate';
		}
		
		// Clear status
		Zotero.Sync.Runner.setSyncStatus();
	}
	
	
	/**
	 * Set the sync icon tooltip message
	 */
	this.setSyncStatus = function (msg) {
		_lastSyncStatus = msg;
		
		// If a label is registered, update it
		if (_currentSyncStatusLabel) {
			_updateSyncStatusLabel();
		}
	}
	
	
	this.parseSyncError = function (e) {
		if (!e) {
			return { parsed: true };
		}
		
		var parsed = {
			parsed: true
		};
		
		// In addition to actual errors, string states (e.g., 'animate')
		// can be passed
		if (typeof e == 'string') {
			parsed.errorMode = e;
			return parsed;
		}
		
		// Already parsed
		if (e.parsed) {
			return e;
		}
		
		if (typeof e.libraryID != 'undefined') {
			parsed.libraryID = e.libraryID;
		}
		parsed.errorMode = e.errorMode ? e.errorMode : 'error';
		
		if (e.data) {
			if (e.data.dialogText) {
				parsed.message = e.data.dialogText;
			}
			if (typeof e.data.dialogButtonText != 'undefined') {
				parsed.buttonText = e.data.dialogButtonText;
				parsed.buttonCallback = e.data.dialogButtonCallback;
			}
		}
		if (!parsed.message) {
			parsed.message = e.message ? e.message : e;
			parsed.fileName = e.fileName;
			parsed.lineNumber = e.lineNumber;
		}
		
		parsed.frontWindowOnly = !!(e && e.data && e.data.frontWindowOnly);
		
		return parsed;
	}
	
	
	/**
	 * Set the state of the sync error icon and add an onclick to populate
	 * the error panel
	 */
	this.setErrorIcon = function (icon, errors) {
		if (!errors || !errors.length) {
			icon.hidden = true;
			icon.onclick = null;
			return;
		}
		
		// TEMP: for now, use the first error
		var e = this.getPrimaryError(errors);
		
		if (!e.errorMode) {
			icon.hidden = true;
			icon.onclick = null;
			return;
		}
		
		icon.hidden = false;
		icon.setAttribute('mode', e.errorMode);
		icon.onclick = function () {
			var doc = this.ownerDocument;
			
			var panel = Zotero.Sync.Runner.updateErrorPanel(doc, errors);
			
			panel.openPopup(this, "after_end", 4, 0, false, false);
		}
	}
	
	
	this.updateErrorPanel = function (doc, errors) {
		var panel = doc.getElementById('zotero-sync-error-panel');
		var panelContent = doc.getElementById('zotero-sync-error-panel-content');
		var panelButtons = doc.getElementById('zotero-sync-error-panel-buttons');
		
		// Clear existing panel content
		while (panelContent.hasChildNodes()) {
			panelContent.removeChild(panelContent.firstChild);
		}
		while (panelButtons.hasChildNodes()) {
			panelButtons.removeChild(panelButtons.firstChild);
		}
		
		// TEMP: for now, we only show one error
		var e = errors.concat().shift();
		e = this.parseSyncError(e);
		
		var desc = doc.createElement('description');
		var msg = e.message;
		/*if (e.fileName) {
			msg += '\n\nFile: ' + e.fileName + '\nLine: ' + e.lineNumber;
		}*/
		desc.textContent = msg;
		panelContent.appendChild(desc);
		
		// If not an error and there's no explicit button text, don't show
		// button to report errors
		if (e.errorMode != 'error' && typeof e.buttonText == 'undefined') {
			e.buttonText = null;
		}
		
		if (e.buttonText !== null) {
			if (typeof e.buttonText == 'undefined') {
				var buttonText = Zotero.getString('errorReport.reportError');
				var buttonCallback = function () {
					doc.defaultView.ZoteroPane.reportErrors();
				};
			}
			else {
				var buttonText = e.buttonText;
				var buttonCallback = e.buttonCallback;
			}
			
			var button = doc.createElement('button');
			button.setAttribute('label', buttonText);
			button.onclick = buttonCallback;
			panelButtons.appendChild(button);
		}
		
		return panel;
	}
	
	
	/**
	 * Register label in sync icon tooltip to receive updates
	 *
	 * If no label passed, unregister current label
	 *
	 * @param	{Tooltip}	[label]
	 */
	this.registerSyncStatusLabel = function (statusLabel, lastSyncLabel) {
		_currentSyncStatusLabel = statusLabel;
		_currentLastSyncLabel = lastSyncLabel;
		if (_currentSyncStatusLabel) {
			_updateSyncStatusLabel();
		}
	}
	
	
	function _updateSyncStatusLabel() {
		if (_lastSyncStatus) {
			_currentSyncStatusLabel.value = _lastSyncStatus;
			_currentSyncStatusLabel.hidden = false;
		}
		else {
			_currentSyncStatusLabel.hidden = true;
		}
		
		// Always update last sync time
		var lastSyncTime = Zotero.Sync.Server.lastLocalSyncTime;
		if (lastSyncTime) {
			var time = new Date(lastSyncTime * 1000);
			var msg = Zotero.Date.toRelativeDate(time);
		}
		// Don't show "Not yet synced" if a sync is in progress
		else if (_lastSyncStatus) {
			_currentLastSyncLabel.hidden = true;
			return;
		}
		else {
			var msg = Zotero.getString('sync.status.notYetSynced');
		}
		
		_currentLastSyncLabel.value = Zotero.localeJoin([
			Zotero.getString('sync.status.lastSync'),
			msg
		]);
		_currentLastSyncLabel.hidden = false;
	}
}


Zotero.Sync.Runner.EventListener = {
	init: function () {
		// Initialize save observer
		Zotero.Notifier.registerObserver(this);
	},
	
	notify: function (event, type, ids, extraData) {
		// TODO: skip others
		if (type == 'refresh') {
			return;
		}
		
		if (Zotero.Prefs.get('sync.autoSync') && Zotero.Sync.Server.enabled) {
			Zotero.Sync.Runner.setSyncTimeout(false, false, true);
		}
	}
}


Zotero.Sync.Runner.IdleListener = {
	_idleTimeout: 3600,
	_backTimeout: 900,
	
	init: function () {
		// DEBUG: Allow override for testing
		var idleTimeout = Zotero.Prefs.get("sync.autoSync.idleTimeout");
		if (idleTimeout) {
			this._idleTimeout = idleTimeout;
		}
		var backTimeout = Zotero.Prefs.get("sync.autoSync.backTimeout");
		if (backTimeout) {
			this._backTimeout = backTimeout;
		}
		
		if (Zotero.Prefs.get("sync.autoSync")) {
			this.register();
		}
	},
	
	register: function () {
		Zotero.debug("Initializing sync idle observer");
		var idleService = Components.classes["@mozilla.org/widget/idleservice;1"]
				.getService(Components.interfaces.nsIIdleService);
		idleService.addIdleObserver(this, this._idleTimeout);
		idleService.addIdleObserver(this._backObserver, this._backTimeout);
	},
	
	observe: function (subject, topic, data) {
		if (topic != 'idle') {
			return;
		}
		
		if (!Zotero.Sync.Server.enabled
				|| Zotero.Sync.Server.syncInProgress
				|| Zotero.Sync.Storage.syncInProgress) {
			return;
		}
		
		// TODO: move to Runner.sync()?
		if (Zotero.locked) {
			Zotero.debug('Zotero is locked -- skipping idle sync', 4);
			return;
		}
		
		if (Zotero.Sync.Server.manualSyncRequired) {
			Zotero.debug('Manual sync required -- skipping idle sync', 4);
			return;
		}
		
		Zotero.debug("Beginning idle sync");
		
		Zotero.Sync.Runner.sync(true);
		Zotero.Sync.Runner.setSyncTimeout(this._idleTimeout, true);
	},
	
	_backObserver: {
		observe: function (subject, topic, data) {
			if (topic != 'back') {
				return;
			}
			
			Zotero.Sync.Runner.clearSyncTimeout();
			if (!Zotero.Sync.Server.enabled
					|| Zotero.Sync.Server.syncInProgress
					|| Zotero.Sync.Storage.syncInProgress) {
				return;
			}
			Zotero.debug("Beginning return-from-idle sync");
			Zotero.Sync.Runner.sync(true);
		}
	},
	
	unregister: function () {
		Zotero.debug("Stopping sync idle observer");
		var idleService = Components.classes["@mozilla.org/widget/idleservice;1"]
				.getService(Components.interfaces.nsIIdleService);
		idleService.removeIdleObserver(this, this._idleTimeout);
		idleService.removeIdleObserver(this._backObserver, this._backTimeout);
	}
}



/**
 * Methods for syncing with the Zotero Server
 */
Zotero.Sync.Server = new function () {
	this.login = login;
	this.sync = sync;
	this.clear = clear;
	this.resetClient = resetClient;
	this.logout = logout;
	
	this.__defineGetter__('enabled', function () {
		if (_throttleTimeout && new Date() < _throttleTimeout) {
			Zotero.debug("Auto-syncing is disabled until " + Zotero.Date.dateToSQL(_throttleTimeout) + " -- skipping sync");
			return false;
		}
		return this.username && this.password;
	});
	
	this.__defineGetter__('username', function () {
		return Zotero.Prefs.get('sync.server.username');
	});
	
	this.__defineGetter__('password', function () {
		var username = this.username;
		
		if (!username) {
			return '';
		}
		
		if (_cachedCredentials.username == username && _cachedCredentials.password) {
			return _cachedCredentials.password;
		}
		
		Zotero.debug('Getting Zotero sync password');
		var loginManager = Components.classes["@mozilla.org/login-manager;1"]
								.getService(Components.interfaces.nsILoginManager);
		try {
			var logins = loginManager.findLogins({}, _loginManagerHost, _loginManagerURL, null);
		}
		catch (e) {
			Zotero.debug(e);
			var msg = Zotero.getString('sync.error.loginManagerCorrupted1', Zotero.appName) + "\n\n"
						+ Zotero.getString('sync.error.loginManagerCorrupted2', [Zotero.appName, Zotero.appName]);
			alert(msg);
			return '';
		}
		
		// Find user from returned array of nsILoginInfo objects
		for (var i = 0; i < logins.length; i++) {
			if (logins[i].username == username) {
				_cachedCredentials = {
					username: username,
					password: logins[i].password
				};
				return logins[i].password;
			}
		}
		
		return '';
	});
	
	this.__defineSetter__('password', function (password) {
		_sessionID = null;
		
		var loginManager = Components.classes["@mozilla.org/login-manager;1"]
								.getService(Components.interfaces.nsILoginManager);
		var logins = loginManager.findLogins({}, _loginManagerHost, _loginManagerURL, null);
		for (var i = 0; i < logins.length; i++) {
			Zotero.debug('Clearing Zotero sync credentials');
			loginManager.removeLogin(logins[i]);
			break;
		}
		
		_cachedCredentials = {};
		
		var username = this.username;
		
		if (!username) {
			return;
		}
		
		if (password) {
			var nsLoginInfo = new Components.Constructor("@mozilla.org/login-manager/loginInfo;1",
				Components.interfaces.nsILoginInfo, "init");
			
			Zotero.debug('Setting Zotero sync password');
			var loginInfo = new nsLoginInfo(_loginManagerHost, _loginManagerURL,
				null, username, password, "", "");
			loginManager.addLogin(loginInfo);
			_cachedCredentials = {
				username: username,
				password: password
			};
		}
	});
	
	this.__defineGetter__("syncInProgress", function () _syncInProgress);
	this.__defineGetter__("updatesInProgress", function () _updatesInProgress);
	this.__defineGetter__("sessionIDComponent", function () {
		return 'sessionid=' + _sessionID;
	});
	this.__defineGetter__("lastRemoteSyncTime", function () {
		return Zotero.DB.valueQuery("SELECT version FROM version WHERE schema='lastremotesync'");
	});
	this.__defineSetter__("lastRemoteSyncTime", function (val) {
		Zotero.DB.query("REPLACE INTO version VALUES ('lastremotesync', ?)", val);
	});
	this.__defineGetter__("lastLocalSyncTime", function () {
		return Zotero.DB.valueQuery("SELECT version FROM version WHERE schema='lastlocalsync'");
	});
	this.__defineSetter__("lastLocalSyncTime", function (val) {
		Zotero.DB.query("REPLACE INTO version VALUES ('lastlocalsync', ?)", { int: val });
	});
	
	
	this.canAutoResetClient = true;
	this.manualSyncRequired = false;
	this.upgradeRequired = false;
	this.nextLocalSyncDate = false;
	this.apiVersion = 9;
	
	var _loginManagerHost = 'chrome://zotero';
	var _loginManagerURL = 'Zotero Sync Server';
	
	var _serverURL = ZOTERO_CONFIG.SYNC_URL;
	
	var _apiVersionComponent = "version=" + this.apiVersion;
	var _cachedCredentials = {};
	var _syncInProgress;
	var _updatesInProgress;
	var _sessionID;
	var _throttleTimeout;
	var _checkTimer;
	
	var _callbacks = {
		onSuccess: function () {
			Zotero.Sync.Runner.setSyncIcon();
		},
		onSkip: function () {
			Zotero.Sync.Runner.setSyncIcon();
		},
		onStop: function () {
			Zotero.Sync.Runner.setSyncIcon();
		},
		onError: function (msg) {
			Zotero.Sync.Runner.error(msg);
		}
	};
	
	function login(callback) {
		var url = _serverURL + "login";
		
		var username = Zotero.Sync.Server.username;
		if (!username) {
			var e = new Zotero.Error(Zotero.getString('sync.error.usernameNotSet'), "SYNC_USERNAME_NOT_SET");
			_error(e);
		}
		
		var password = Zotero.Sync.Server.password;
		if (!password) {
			var e = new Zotero.Error(Zotero.getString('sync.error.passwordNotSet'), "INVALID_SYNC_LOGIN");
			_error(e);
		}
		
		username = encodeURIComponent(username);
		password = encodeURIComponent(password);
		var body = _apiVersionComponent
					+ "&username=" + username
					+ "&password=" + password;
		
		Zotero.Sync.Runner.setSyncStatus(Zotero.getString('sync.status.loggingIn'));
		
		Zotero.HTTP.doPost(url, body, function (xmlhttp) {
			_checkResponse(xmlhttp, true);
			
			var response = xmlhttp.responseXML.childNodes[0];
			
			if (response.firstChild.tagName == 'error') {
				if (response.firstChild.getAttribute('code') == 'INVALID_LOGIN') {
					var e = new Zotero.Error(Zotero.getString('sync.error.invalidLogin'), "INVALID_SYNC_LOGIN");
					_error(e, false, true);
				}
				_error(response.firstChild.firstChild.nodeValue, false, true);
			}
			
			if (_sessionID) {
				_error("Session ID already set in Zotero.Sync.Server.login()", false, true)
			}
			
			// <response><sessionID>[abcdefg0-9]{32}</sessionID></response>
			_sessionID = response.firstChild.firstChild.nodeValue;
			
			var re = /^[abcdefg0-9]{32}$/;
			if (!re.test(_sessionID)) {
				_sessionID = null;
				_error('Invalid session ID received from server', false, true);
			}
			
			
			//Zotero.debug('Got session ID ' + _sessionID + ' from server');
			
			if (callback) {
				callback();
			}
		});
	}
	
	
	function sync(callbacks, restart, upload) {
		for (var func in callbacks) {
			_callbacks[func] = callbacks[func];
		}
		
		var self = this;
		
		Zotero.Sync.Runner.setErrors();
		Zotero.Sync.Runner.setSyncIcon('animate');
		
		if (!_sessionID) {
			Zotero.debug("Session ID not available -- logging in");
			Zotero.Sync.Server.login(function () {
				Zotero.Sync.Server.sync(_callbacks);
			});
			return;
		}
		
		if (!restart) {
			if (_syncInProgress) {
				var msg = Zotero.localeJoin([
					Zotero.getString('sync.error.syncInProgress'),
					Zotero.getString('sync.error.syncInProgress.wait', Zotero.appName)
				]);
				var e = new Zotero.Error(msg, 0, { dialogButtonText: null, frontWindowOnly: true });
				_error(e);
			}
			
			Zotero.debug("Beginning server sync");
			_syncInProgress = true;
		}
		
		// Get updated data
		var url = _serverURL + 'updated';
		var lastsync = Zotero.Sync.Server.lastRemoteSyncTime;
		if (!lastsync) {
			lastsync = 1;
		}
		
		// If no local timestamp is stored, don't use remote time
		//
		// This used to be possible when remote time was saved whether or not
		// the subsequent upload went through
		var lastLocalSyncTime = Zotero.Sync.Server.lastLocalSyncTime;
		if (!lastLocalSyncTime) {
			lastsync = 1;
		}
		
		var body = _apiVersionComponent
					+ '&' + Zotero.Sync.Server.sessionIDComponent
					+ '&lastsync=' + lastsync;
		// Tell server to check for read locks as well as write locks,
		// since we'll be uploading
		if (upload) {
			body += '&upload=1';
		}
		
		Zotero.Sync.Runner.setSyncStatus(Zotero.getString('sync.status.gettingUpdatedData'));
		
		Zotero.HTTP.doPost(url, body, function (xmlhttp) {
			Zotero.debug(xmlhttp.responseText);
			
			_checkResponse(xmlhttp, !restart);
			
			if (_invalidSession(xmlhttp)) {
				Zotero.debug("Invalid session ID -- logging in");
				_sessionID = false;
				_syncInProgress = false;
				Zotero.Sync.Server.login(function () {
					Zotero.Sync.Server.sync(_callbacks);
				});
				return;
			}
			
			var response = xmlhttp.responseXML.childNodes[0];
			
			// If server session is locked, keep checking back
			if (_checkServerLock(response, function () { Zotero.Sync.Server.sync(_callbacks, true, upload); })) {
				return;
			}
			
			// Error that's not handled by _checkResponse()
			if (response.firstChild.localName == 'error') {
				_error(response.firstChild.firstChild.nodeValue);
			}
			
			try {
				var responseNode = xmlhttp.responseXML.documentElement;
				
				var updateKey = responseNode.getAttribute('updateKey');
				
				// If no earliest date is provided by the server, the server
				// account is empty
				var earliestRemoteDate = responseNode.getAttribute('earliest');
				earliestRemoteDate = parseInt(earliestRemoteDate) ?
					new Date((earliestRemoteDate + 43200) * 1000) : false;
				var noServerData = !!earliestRemoteDate;
				
				// Check to see if we're syncing with a different user
				var userID = parseInt(responseNode.getAttribute('userID'));
				var libraryID = parseInt(responseNode.getAttribute('defaultLibraryID'));
				var c = _checkSyncUser(userID, libraryID, noServerData);
				if (c == 0) {
					// Groups were deleted, so restart sync
					Zotero.debug("Restarting sync");
					_syncInProgress = false;
					Zotero.Sync.Server.sync(_callbacks);
					return;
				}
				else if (c == -1) {
					Zotero.debug("Sync cancelled");
					_syncInProgress = false;
					_callbacks.onStop();
					return;
				}
				
				Zotero.DB.beginTransaction();
				
				Zotero.UnresponsiveScriptIndicator.disable();
				
				var lastLocalSyncDate = lastLocalSyncTime ?
					new Date(lastLocalSyncTime * 1000) : false;
				
				var syncSession = new Zotero.Sync.Server.Session;
				
				// Fetch old objects not on server (due to a clear) and new
				// objects added since last sync, or all local objects if neither is set
				Zotero.Sync.getObjectsByDate(
					earliestRemoteDate, lastLocalSyncDate, syncSession.uploadKeys.updated
				);
				
				var deleted = Zotero.Sync.getDeletedObjects(lastLocalSyncDate, syncSession.uploadKeys.deleted);
				if (deleted == -1) {
					var msg = "Sync delete log starts after last sync date in Zotero.Sync.Server.sync()";
					var e = new Zotero.Error(msg, "FULL_SYNC_REQUIRED");
					throw (e);
				}
				
				var nextLocalSyncDate = Zotero.DB.transactionDate;
				var nextLocalSyncTime = Zotero.Date.toUnixTimestamp(nextLocalSyncDate);
				Zotero.Sync.Server.nextLocalSyncDate = nextLocalSyncDate;
				
				Zotero.Sync.Runner.setSyncStatus(Zotero.getString('sync.status.processingUpdatedData'));
				
				// Reconcile and save updated data from server and
				// prepare local data to upload
				
				Zotero.suppressUIUpdates = true;
				_updatesInProgress = true;
				
				var errorHandler = function (e, rethrow) {
					Zotero.DB.rollbackTransaction();
					
					Zotero.UnresponsiveScriptIndicator.enable();
					
					if (Zotero.locked) {
						Zotero.hideZoteroPaneOverlay();
					}
					Zotero.suppressUIUpdates = false;
					_updatesInProgress = false;
					
					if (rethrow) {
						throw (e);
					}
					_error(e);
				}
				
				try {
					var gen = Zotero.Sync.Server.Data.processUpdatedXML(
						responseNode.getElementsByTagName('updated')[0],
						lastLocalSyncDate,
						syncSession,
						libraryID,
						function (xmlstr) {
							Zotero.UnresponsiveScriptIndicator.enable();
							
							if (Zotero.locked) {
								Zotero.hideZoteroPaneOverlay();
							}
							Zotero.suppressUIUpdates = false;
							_updatesInProgress = false;
							
							if (xmlstr === false) {
								Zotero.debug("Sync cancelled");
								Zotero.DB.rollbackTransaction();
								Zotero.reloadDataObjects();
								Zotero.Sync.EventListener.resetIgnored();
								_syncInProgress = false;
								_callbacks.onStop();
								return;
							}
							
							if (xmlstr) {
								Zotero.debug(xmlstr);
							}
							
							if (Zotero.Prefs.get('sync.debugBreak')) {
								Zotero.debug('===============');
								throw ("break");
							}
							
							if (!xmlstr) {
								Zotero.debug("Nothing to upload to server");
								Zotero.Sync.Server.lastRemoteSyncTime = response.getAttribute('timestamp');
								Zotero.Sync.Server.lastLocalSyncTime = nextLocalSyncTime;
								Zotero.Sync.Server.nextLocalSyncDate = false;
								Zotero.DB.commitTransaction();
								_syncInProgress = false;
								_callbacks.onSuccess();
								return;
							}
							
							Zotero.DB.commitTransaction();
							
							Zotero.Sync.Runner.setSyncStatus(Zotero.getString('sync.status.uploadingData'));
							
							var url = _serverURL + 'upload';
							var body = _apiVersionComponent
										+ '&' + Zotero.Sync.Server.sessionIDComponent
										+ '&updateKey=' + updateKey
										+ '&data=' + encodeURIComponent(xmlstr);
							
							//var file = Zotero.getZoteroDirectory();
							//file.append('lastupload.txt');
							//Zotero.File.putContents(file, body);
							
							var uploadCallback = function (xmlhttp) {
								if (xmlhttp.status == 409) {
									Zotero.debug("Upload key is no longer valid -- restarting sync");
									setTimeout(function () {
										Zotero.Sync.Server.sync(_callbacks, true, true);
									}, 1);
									return;
								}
								
								_checkResponse(xmlhttp);
								
								Zotero.debug(xmlhttp.responseText);
								var response = xmlhttp.responseXML.childNodes[0];
								
								if (_checkServerLock(response, function (mode) {
									switch (mode) {
										// If the upload was queued, keep checking back
										case 'queued':
											Zotero.Sync.Runner.setSyncStatus(Zotero.getString('sync.status.uploadAccepted'));
											
											var url = _serverURL + 'uploadstatus';
											var body = _apiVersionComponent
														+ '&' + Zotero.Sync.Server.sessionIDComponent;
											Zotero.HTTP.doPost(url, body, function (xmlhttp) {
												uploadCallback(xmlhttp);
											});
											break;
										
										// If affected libraries were locked, restart sync,
										// since the upload key would be out of date anyway
										case 'locked':
											setTimeout(function () {
												Zotero.Sync.Server.sync(_callbacks, true, true);
											}, 1);
											break;
											
										default:
											throw ("Unexpected server lock mode '" + mode + "' in Zotero.Sync.Server.upload()");
									}
								})) { return; }
								
								if (response.firstChild.tagName == 'error') {
									// handle error
									_error(response.firstChild.firstChild.nodeValue);
								}
								
								if (response.firstChild.localName != 'uploaded') {
									_error("Unexpected upload response '" + response.firstChild.localName
											+ "' in Zotero.Sync.Server.sync()");
								}
								
								Zotero.DB.beginTransaction();
								Zotero.Sync.purgeDeletedObjects(nextLocalSyncTime);
								Zotero.Sync.Server.lastLocalSyncTime = nextLocalSyncTime;
								Zotero.Sync.Server.nextLocalSyncDate = false;
								Zotero.Sync.Server.lastRemoteSyncTime = response.getAttribute('timestamp');
								
								var sql = "UPDATE syncedSettings SET synced=1";
								Zotero.DB.query(sql);
								
								//throw('break2');
								
								Zotero.DB.commitTransaction();
								
								// Check if any items were modified during /upload,
								// and restart the sync if so
								if (Zotero.Items.getNewer(nextLocalSyncDate, true)) {
									Zotero.debug("Items were modified during upload -- restarting sync");
									Zotero.Sync.Server.sync(_callbacks, true, true);
									return;
								}
								
								_syncInProgress = false;
								_callbacks.onSuccess();
							}
							
							var compress = Zotero.Prefs.get('sync.server.compressData');
							// Compress upload data
							if (compress) {
								// Callback when compressed data is available
								var bufferUploader = function (data) {
									var gzurl = url + '?gzip=1';
									var oldLen = body.length;
									var newLen = data.length;
									var savings = Math.round(((oldLen - newLen) / oldLen) * 100)
									Zotero.debug("HTTP POST " + newLen + " bytes to " + gzurl
										+ " (gzipped from " + oldLen + " bytes; "
										+ savings + "% savings)");
									
									if (Zotero.HTTP.browserIsOffline()) {
										Zotero.debug('Browser is offline');
										return false;
									}
									
									var req =
										Components.classes["@mozilla.org/xmlextras/xmlhttprequest;1"].
											createInstance();
									req.open('POST', gzurl, true);
									req.setRequestHeader('Content-Type', "application/octet-stream");
									req.setRequestHeader('Content-Encoding', 'gzip');
									
									req.onreadystatechange = function () {
										if (req.readyState == 4) {
											uploadCallback(req);
										}
									};
									try {
										req.sendAsBinary(data);
									}
									catch (e) {
										_error(e);
									}
								}
								
								// Get input stream from POST data
								var unicodeConverter =
									Components.classes["@mozilla.org/intl/scriptableunicodeconverter"]
										.createInstance(Components.interfaces.nsIScriptableUnicodeConverter);
								unicodeConverter.charset = "UTF-8";
								var bodyStream = unicodeConverter.convertToInputStream(body);
								
								// Get listener for when compression is done
								var listener = new Zotero.BufferedInputListener(bufferUploader);
								
								// Initialize stream converter
								var converter =
									Components.classes["@mozilla.org/streamconv;1?from=uncompressed&to=gzip"]
										.createInstance(Components.interfaces.nsIStreamConverter);
								converter.asyncConvertData("uncompressed", "gzip", listener, null);
								
								// Send input stream to stream converter
								var pump = Components.classes["@mozilla.org/network/input-stream-pump;1"].
										createInstance(Components.interfaces.nsIInputStreamPump);
								pump.init(bodyStream, -1, -1, 0, 0, true);
								pump.asyncRead(converter, null);
							}
							
							// Don't compress upload data
							else {
								Zotero.HTTP.doPost(url, body, uploadCallback);
							}
						}
					);
					
					try {
						gen.next();
					}
					catch (e if e.toString() === "[object StopIteration]") {}
					Zotero.pumpGenerator(gen, false, errorHandler);
				}
				catch (e) {
					errorHandler(e, true);
				}
			}
			catch (e) {
				_error(e);
			}
			finally {
				Zotero.UnresponsiveScriptIndicator.enable();
			}
		});
		
		return;
	}
	
	
	function clear(callback) {
		if (!_sessionID) {
			Zotero.debug("Session ID not available -- logging in");
			Zotero.Sync.Server.login(function () {
				Zotero.Sync.Server.clear(callback);
			});
			return;
		}
		
		var url = _serverURL + "clear";
		var body = _apiVersionComponent
					+ '&' + Zotero.Sync.Server.sessionIDComponent;
		
		Zotero.HTTP.doPost(url, body, function (xmlhttp) {
			if (_invalidSession(xmlhttp)) {
				Zotero.debug("Invalid session ID -- logging in");
				_sessionID = false;
				Zotero.Sync.Server.login(function () {
					Zotero.Sync.Server.clear(callback);
				});
				return;
			}
			
			_checkResponse(xmlhttp);
			
			var response = xmlhttp.responseXML.childNodes[0];
			
			if (response.firstChild.tagName == 'error') {
				_error(response.firstChild.firstChild.nodeValue);
			}
			
			if (response.firstChild.tagName != 'cleared') {
				_error('Invalid response from server', xmlhttp.responseText);
			}
			
			Zotero.Sync.Server.resetClient();
			
			if (callback) {
				callback();
			}
		});
	}
	
	
	function resetClient() {
		Zotero.debug("Resetting client");
		
		Zotero.DB.beginTransaction();
		
		var sql = "DELETE FROM version WHERE schema IN "
			+ "('lastlocalsync', 'lastremotesync', 'syncdeletelog')";
		Zotero.DB.query(sql);
		
		var sql = "DELETE FROM version WHERE schema IN "
			+ "('lastlocalsync', 'lastremotesync', 'syncdeletelog')";
		Zotero.DB.query(sql);
		
		Zotero.DB.query("DELETE FROM syncDeleteLog");
		Zotero.DB.query("DELETE FROM storageDeleteLog");
		
		sql = "INSERT INTO version VALUES ('syncdeletelog', ?)";
		Zotero.DB.query(sql, Zotero.Date.getUnixTimestamp());
		
		Zotero.DB.commitTransaction();
	}
	
	
	function logout(callback) {
		var url = _serverURL + "logout";
		var body = _apiVersionComponent
					+ '&' + Zotero.Sync.Server.sessionIDComponent;
		
		_sessionID = null;
		
		Zotero.HTTP.doPost(url, body, function (xmlhttp) {
			_checkResponse(xmlhttp);
			Zotero.debug(xmlhttp.responseText);
			
			var response = xmlhttp.responseXML.childNodes[0];
			
			if (response.firstChild.tagName == 'error') {
				_error(response.firstChild.firstChild.nodeValue);
			}
			
			if (response.firstChild.tagName != 'loggedout') {
				_error('Invalid response from server', xmlhttp.responseText);
			}
			
			if (callback) {
				callback();
			}
		});
	}
	
	
	function _checkResponse(xmlhttp, noReloadOnFailure) {
		if (!xmlhttp.responseText) {
			var channel = xmlhttp.channel;
			// Check SSL cert
			var secInfo = channel.securityInfo;
			if (secInfo instanceof Ci.nsITransportSecurityInfo) {
				secInfo.QueryInterface(Ci.nsITransportSecurityInfo);
				if ((secInfo.securityState & Ci.nsIWebProgressListener.STATE_IS_INSECURE) == Ci.nsIWebProgressListener.STATE_IS_INSECURE) {
					var url = channel.name;
					var ios = Components.classes["@mozilla.org/network/io-service;1"].
								getService(Components.interfaces.nsIIOService);
					try {
						var uri = ios.newURI(url, null, null);
						var host = uri.host;
					}
					catch (e) {
						Zotero.debug(e);
					}
					var kbURL = 'http://zotero.org/support/kb/ssl_certificate_error';
					_error(Zotero.getString('sync.storage.error.webdav.sslCertificateError', host) + "\n\n"
						+ Zotero.getString('general.seeForMoreInformation', kbURL),
						false, noReloadOnFailure);
				}
				else if ((secInfo.securityState & Ci.nsIWebProgressListener.STATE_IS_BROKEN) == Ci.nsIWebProgressListener.STATE_IS_BROKEN) {
					_error(Zotero.getString('sync.error.sslConnectionError'), false, noReloadOnFailure);
				}
			}
			if (xmlhttp.status === 0) {
				_error(Zotero.getString('sync.error.checkConnection'), false, noReloadOnFailure);
			}
			_error(Zotero.getString('sync.error.emptyResponseServer') + Zotero.getString('general.tryAgainLater'),
				false, noReloadOnFailure);
		}
		
		if (!xmlhttp.responseXML || !xmlhttp.responseXML.childNodes[0] ||
				xmlhttp.responseXML.childNodes[0].tagName != 'response' ||
				!xmlhttp.responseXML.childNodes[0].firstChild) {
			Zotero.debug(xmlhttp.responseText);
			_error(Zotero.getString('general.invalidResponseServer') + Zotero.getString('general.tryAgainLater'),
				xmlhttp.responseText, noReloadOnFailure);
		}
		
		var firstChild = xmlhttp.responseXML.firstChild.firstChild;
		
		// Temporarily disable auto-sync if instructed by server
		if (firstChild.localName == 'throttle') {
			Zotero.debug(xmlhttp.responseText);
			var delay = first.getAttribute('delay');
			var time = new Date();
			time = time.getTime() + (delay * 1000);
			time = new Date(time);
			_throttleTimeout = time;
			if (delay < 86400000) {
				var timeStr = time.toLocaleTimeString();
			}
			else {
				var timeStr = time.toLocaleString();
			}
			_error("Auto-syncing disabled until " + timeStr, false, noReloadOnFailure);
		}
		
		if (firstChild.localName == 'error') {
			// Don't automatically retry 400 errors
			if (xmlhttp.status >= 400 && xmlhttp.status < 500 && !_invalidSession(xmlhttp)) {
				Zotero.debug("Server returned " + xmlhttp.status + " -- manual sync required", 2);
				Zotero.Sync.Server.manualSyncRequired = true;
			}
			else {
				Zotero.debug("Server returned " + xmlhttp.status, 3);
			}
			
			switch (firstChild.getAttribute('code')) {
				case 'INVALID_UPLOAD_DATA':
					// On the off-chance that this error is due to invalid characters
					// in a filename, check them all (since getting a more specific
					// error from the server would be difficult)
					var sql = "SELECT itemID FROM itemAttachments WHERE linkMode IN (?,?)";
					var ids = Zotero.DB.columnQuery(sql, [Zotero.Attachments.LINK_MODE_IMPORTED_FILE, Zotero.Attachments.LINK_MODE_IMPORTED_URL]);
					if (ids) {
						var items = Zotero.Items.get(ids);
						var rolledBack = false;
						for each(var item in items) {
							var file = item.getFile();
							if (!file) {
								continue;
							}
							try {
								var fn = file.leafName;
								// TODO: move stripping logic (copied from _xmlize()) to Utilities
								var xmlfn = file.leafName.replace(/[\u0000-\u0008\u000b\u000c\u000e-\u001f\ud800-\udfff\ufffe\uffff]/g, '');
								if (fn != xmlfn) {
									if (!rolledBack) {
										Zotero.DB.rollbackAllTransactions();
									}
									Zotero.debug("Changing invalid filename to " + xmlfn);
									item.renameAttachmentFile(xmlfn);
								}
							}
							catch (e) {
								Zotero.debug(e);
								Components.utils.reportError(e);
							}
						}
					}
					
					// Make sure this isn't due to relations using a local user key
					//
					// TEMP: This can be removed once a DB upgrade step is added
					try {
						var sql = "SELECT libraryID FROM relations WHERE libraryID LIKE 'local/%' LIMIT 1";
						var repl = Zotero.DB.valueQuery(sql);
						if (repl) {
							Zotero.Relations.updateUser(repl, repl, Zotero.userID, Zotero.libraryID);
						}
					}
					catch (e) {
						Components.utils.reportError(e);
						Zotero.debug(e);
					}
					break;
				
				case 'FULL_SYNC_REQUIRED':
					// Let current sync fail, and then do a full sync
					var background = Zotero.Sync.Runner.background;
					setTimeout(function () {
						if (Zotero.Prefs.get('sync.debugNoAutoResetClient')) {
							Components.utils.reportError("Skipping automatic client reset due to debug pref");
							return;
						}
						if (!Zotero.Sync.Server.canAutoResetClient) {
							Components.utils.reportError("Client has already been auto-reset in Zotero.Sync.Server._checkResponse()");
							return;
						}
						
						Zotero.Sync.Server.resetClient();
						Zotero.Sync.Server.canAutoResetClient = false;
						Zotero.Sync.Runner.sync(background);
					}, 1);
					break;
				
				case 'LIBRARY_ACCESS_DENIED':
					var background = Zotero.Sync.Runner.background;
					setTimeout(function () {
						var libraryID = parseInt(firstChild.getAttribute('libraryID'));
						var group = Zotero.Groups.getByLibraryID(libraryID);
						
						var ps = Components.classes["@mozilla.org/embedcomp/prompt-service;1"]
												.getService(Components.interfaces.nsIPromptService);
						var buttonFlags = (ps.BUTTON_POS_0) * (ps.BUTTON_TITLE_IS_STRING)
										+ (ps.BUTTON_POS_1) * (ps.BUTTON_TITLE_CANCEL)
										+ ps.BUTTON_DELAY_ENABLE;
						var index = ps.confirmEx(
							null,
							Zotero.getString('general.warning'),
							Zotero.getString('sync.error.writeAccessLost', group.name) + "\n\n"
								+ Zotero.getString('sync.error.groupWillBeReset') + "\n\n"
								+ Zotero.getString('sync.error.copyChangedItems'),
							buttonFlags,
							Zotero.getString('sync.resetGroupAndSync'),
							null, null, null, {}
						);
						
						if (index == 0) {
							group.erase();
							Zotero.Sync.Server.resetClient();
							Zotero.Sync.Storage.resetAllSyncStates();
							Zotero.Sync.Runner.sync();
							return;
						}
					}, 1);
					break;
				
				case 'TAG_TOO_LONG':
					if (!Zotero.Sync.Runner.background) {
						var tag = xmlhttp.responseXML.firstChild.getElementsByTagName('tag');
						if (tag.length) {
							var tag = tag[0].firstChild.nodeValue;
							setTimeout(function () {
								var callback = function () {
									var sql = "SELECT DISTINCT name FROM tags WHERE LENGTH(name)>255 LIMIT 1";
									var tag = Zotero.DB.valueQuery(sql);
									if (tag) {
										var wm = Components.classes["@mozilla.org/appshell/window-mediator;1"]
												   .getService(Components.interfaces.nsIWindowMediator);
										var lastWin = wm.getMostRecentWindow("navigator:browser");
										var dataOut = { result: null };
										lastWin.openDialog('chrome://zotero/content/longTagFixer.xul', '', 'chrome,modal,centerscreen', tag, dataOut);
										if (dataOut.result) {
											callback();
										}
									}
									else {
										Zotero.Sync.Runner.sync();
									}
								};
								
								callback();
							}, 1);
						}
					}
					break;
				
				// We can't reproduce it, but we can fix it
				case 'WRONG_LIBRARY_TAG_ITEM':
					var background = Zotero.Sync.Runner.background;
					setTimeout(function () {
						var sql = "CREATE TEMPORARY TABLE tmpWrongLibraryTags AS "
							+ "SELECT itemTags.ROWID AS tagRowID, tagID, name, itemID, "
							+ "IFNULL(tags.libraryID,0) AS tagLibraryID, "
							+ "IFNULL(items.libraryID,0) AS itemLibraryID FROM tags "
							+ "NATURAL JOIN itemTags JOIN items USING (itemID) "
							+ "WHERE IFNULL(tags.libraryID, 0)!=IFNULL(items.libraryID,0)";
						Zotero.DB.query(sql);
						
						sql = "SELECT COUNT(*) FROM tmpWrongLibraryTags";
						var badTags = !!Zotero.DB.valueQuery(sql);
						
						if (badTags) {
							sql = "DELETE FROM itemTags WHERE ROWID IN (SELECT tagRowID FROM tmpWrongLibraryTags)";
							Zotero.DB.query(sql);
						}
						
						Zotero.DB.query("DROP TABLE tmpWrongLibraryTags");
						
						// If error was actually due to a missing item, do a Full Sync
						if (!badTags) {
							if (Zotero.Prefs.get('sync.debugNoAutoResetClient')) {
								Components.utils.reportError("Skipping automatic client reset due to debug pref");
								return;
							}
							if (!Zotero.Sync.Server.canAutoResetClient) {
								Components.utils.reportError("Client has already been auto-reset in Zotero.Sync.Server._checkResponse()");
								return;
							}
							
							Zotero.Sync.Server.resetClient();
							Zotero.Sync.Server.canAutoResetClient = false;
						}
						
						Zotero.Sync.Runner.sync(background);
					}, 1);
					break;
				
				case 'INVALID_TIMESTAMP':
					var validClock = Zotero.DB.valueQuery("SELECT CURRENT_TIMESTAMP BETWEEN '1970-01-01 00:00:01' AND '2038-01-19 03:14:07'");
					if (!validClock) {
						_error(Zotero.getString('sync.error.invalidClock'));
					}
					
					setTimeout(function () {
						Zotero.DB.beginTransaction();
						
						var types = ['collections', 'creators', 'items', 'savedSearches', 'tags'];
						for each (var type in types) {
							var sql = "UPDATE " + type + " SET dateAdded=CURRENT_TIMESTAMP "
									+ "WHERE dateAdded NOT BETWEEN '1970-01-01 00:00:01' AND '2038-01-19 03:14:07'";
							Zotero.DB.query(sql);
							var sql = "UPDATE " + type + " SET dateModified=CURRENT_TIMESTAMP "
									+ "WHERE dateModified NOT BETWEEN '1970-01-01 00:00:01' AND '2038-01-19 03:14:07'";
							Zotero.DB.query(sql);
							var sql = "UPDATE " + type + " SET clientDateModified=CURRENT_TIMESTAMP "
									+ "WHERE clientDateModified NOT BETWEEN '1970-01-01 00:00:01' AND '2038-01-19 03:14:07'";
							Zotero.DB.query(sql);
						}
						
						Zotero.DB.commitTransaction();
					}, 1);
					break;
				
				case 'UPGRADE_REQUIRED':
					Zotero.Sync.Server.upgradeRequired = true;
					break;
			}
		}
	}
	
	
	/**
	 * @private
	 * @param	{DOMElement}	response
	 * @param	{Function}		callback
	 */
	function _checkServerLock(response, callback) {
		_checkTimer = null;
		
		var mode;
		
		switch (response.firstChild.localName) {
			case 'queued':
				mode = 'queued';
				break;
			
			case 'locked':
				mode = 'locked';
				break;
				
			default:
				return false;
		}
		
		if (mode == 'queued') {
			var msg = "Upload queued";
		}
		else {
			var msg = "Associated libraries are locked";
		}
		
		var wait = parseInt(response.firstChild.getAttribute('wait'));
		if (!wait || isNaN(wait)) {
			wait = 5000;
		}
		Zotero.debug(msg + " -- waiting " + wait + "ms before next check");
		_checkTimer = setTimeout(function () { callback(mode); }, wait);
		return true;
	}
	
	
	/**
	 * Make sure we're syncing with the same account we used last time
	 *
	 * @param	{Integer}	userID			New userID
	 * @param	{Integer}	libraryID		New libraryID
	 * @param	{Integer}	noServerData	The server account is empty — this is
	 * 											the account after a server clear
	 * @return 	1 if sync should continue, 0 if sync should restart, -1 if sync should cancel
	 */
	function _checkSyncUser(userID, libraryID, noServerData) {
		if (Zotero.DB.transactionInProgress()) {
			throw ("Transaction in progress in Zotero.Sync.Server._checkSyncUser");
		}
		
		Zotero.DB.beginTransaction();
		
		var sql = "SELECT value FROM settings WHERE setting='account' AND key='username'";
		var lastUsername = Zotero.DB.valueQuery(sql);
		var username = Zotero.Sync.Server.username;
		var lastUserID = Zotero.userID;
		var lastLibraryID = Zotero.libraryID;
		
		var restartSync = false;
		
		if (lastUserID && lastUserID != userID) {
			var groups = Zotero.Groups.getAll();
			
			var ps = Components.classes["@mozilla.org/embedcomp/prompt-service;1"]
									.getService(Components.interfaces.nsIPromptService);
			var buttonFlags = (ps.BUTTON_POS_0) * (ps.BUTTON_TITLE_IS_STRING)
			+ (ps.BUTTON_POS_1) * (ps.BUTTON_TITLE_CANCEL)
			+ (ps.BUTTON_POS_2) * (ps.BUTTON_TITLE_IS_STRING)
			+ ps.BUTTON_POS_1_DEFAULT
			+ ps.BUTTON_DELAY_ENABLE;
			
			var msg = Zotero.getString('sync.lastSyncWithDifferentAccount', [lastUsername, username]);
			
			if (!noServerData) {
				msg += " " + Zotero.getString('sync.localDataWillBeCombined', username);
				// If there are local groups belonging to the previous user,
				// we need to remove them
				if (groups.length) {
					msg += " " + Zotero.getString('sync.localGroupsWillBeRemoved1');
				}
				msg += "\n\n" + Zotero.getString('sync.avoidCombiningData', lastUsername);
				var syncButtonText = Zotero.getString('sync.sync');
			}
			else if (groups.length) {
				msg += " " + Zotero.getString('sync.localGroupsWillBeRemoved2', [username, lastUsername]);
				var syncButtonText = Zotero.getString('sync.removeGroupsAndSync');
			}
			// If there are no local groups and the server is empty,
			// don't bother prompting
			else {
				var noPrompt = true;
			}
			
			if (!noPrompt) {
				var index = ps.confirmEx(
					null,
					Zotero.getString('general.warning'),
					msg,
					buttonFlags,
					syncButtonText,
					null,
					Zotero.getString('sync.openSyncPreferences'),
					null, {}
				);
				
				if (index > 0) {
					if (index == 1) {
						// Cancel
					}
					else if (index == 2) {
						var wm = Components.classes["@mozilla.org/appshell/window-mediator;1"]
								   .getService(Components.interfaces.nsIWindowMediator);
						var lastWin = wm.getMostRecentWindow("navigator:browser");
						lastWin.ZoteroPane.openPreferences('zotero-prefpane-sync');
					}
					
					Zotero.DB.commitTransaction();
					return -1;
				}
				
				// Delete all local groups
				for each(var group in groups) {
					group.erase();
				}
				
				restartSync = true;
			}
		}
		
		if (lastUserID != userID || lastLibraryID != libraryID) {
			if (!lastLibraryID) {
				var repl = "local/" + Zotero.getLocalUserKey();
			}
			
			Zotero.userID = userID;
			Zotero.libraryID = libraryID;
			
			// Update libraryID in relations, which we store for the local
			// for some reason. All other objects use null for the local library.
			if (lastUserID && lastLibraryID) {
				Zotero.Relations.updateUser(lastUserID, lastLibraryID, userID, libraryID);
				
				Zotero.Sync.Server.resetClient();
				Zotero.Sync.Storage.resetAllSyncStates();
			}
			// Replace local user key with libraryID, in case duplicates were
			// merged before the first sync
			else if (!lastLibraryID) {
				Zotero.Relations.updateUser(repl, repl, userID, libraryID);
			}
		}
		
		if (lastUsername != username) {
			Zotero.username = username;
		}
		
		Zotero.DB.commitTransaction();
		
		return restartSync ? 0 : 1;
	}
	
	
	
	
	
	function _invalidSession(xmlhttp) {
		if (xmlhttp.responseXML.childNodes[0].firstChild.tagName != 'error') {
			return false;
		}
		
		var code = xmlhttp.responseXML.childNodes[0].firstChild.getAttribute('code');
		return (code == 'INVALID_SESSION_ID') || (code == 'SESSION_TIMED_OUT');
	}
	
	
	function _error(e, extraInfo, skipReload) {
		if (e.name && e.name == 'ZOTERO_ERROR') {
			switch (e.error) {
				case Zotero.Error.ERROR_MISSING_OBJECT:
				case Zotero.Error.ERROR_FULL_SYNC_REQUIRED:
					// Let current sync fail, and then do a full sync
					var background = Zotero.Sync.Runner.background;
					setTimeout(function () {
						if (Zotero.Prefs.get('sync.debugNoAutoResetClient')) {
							Components.utils.reportError("Skipping automatic client reset due to debug pref");
							return;
						}
						if (!Zotero.Sync.Server.canAutoResetClient) {
							Components.utils.reportError("Client has already been auto-reset in Zotero.Sync.Server._error() -- manual sync required");
							return;
						}
						Zotero.Sync.Server.resetClient();
						Zotero.Sync.Server.canAutoResetClient = false;
						Zotero.Sync.Runner.sync(background);
					}, 1);
					break;
				
				case Zotero.Error.ERROR_SYNC_USERNAME_NOT_SET:
				case Zotero.Error.ERROR_INVALID_SYNC_LOGIN:
					// TODO: the setTimeout() call below should just simulate a click on the sync error icon
					// instead of creating its own dialog, but setSyncIcon() doesn't yet provide full control
					// over dialog title and primary button text/action, which is why this version of the
					// dialog is a bit uglier than the manual click version
					// TODO: localize (=>done) and combine with below (=>?)
					var msg = Zotero.getString('sync.error.invalidLogin.text');
					e.data = {};
					e.data.dialogText = msg;
					e.data.dialogButtonText = Zotero.getString('sync.openSyncPreferences');
					e.data.dialogButtonCallback = function () {
						var wm = Components.classes["@mozilla.org/appshell/window-mediator;1"]
								.getService(Components.interfaces.nsIWindowMediator);
						var win = wm.getMostRecentWindow("navigator:browser");
						win.ZoteroPane.openPreferences("zotero-prefpane-sync");
					};
					
					// Manual click
					setTimeout(function () {
						var wm = Components.classes["@mozilla.org/appshell/window-mediator;1"]
									.getService(Components.interfaces.nsIWindowMediator);
						var win = wm.getMostRecentWindow("navigator:browser");
						
						var ps = Components.classes["@mozilla.org/embedcomp/prompt-service;1"]
									.getService(Components.interfaces.nsIPromptService);
						var buttonFlags = (ps.BUTTON_POS_0) * (ps.BUTTON_TITLE_IS_STRING)
											+ (ps.BUTTON_POS_1) * (ps.BUTTON_TITLE_CANCEL);
						if (e.error == Zotero.Error.ERROR_SYNC_USERNAME_NOT_SET) {
							var title = Zotero.getString('sync.error.usernameNotSet');
							var msg = Zotero.getString('sync.error.usernameNotSet.text');
						}
						else {
							var title = Zotero.getString('sync.error.invalidLogin');
							var msg = Zotero.getString('sync.error.invalidLogin.text');
						}
						var index = ps.confirmEx(
							win,
							title,
							msg,
							buttonFlags,
							Zotero.getString('sync.openSyncPreferences'),
							null, null, null, {}
						);
						
						if (index == 0) {
							win.ZoteroPane.openPreferences("zotero-prefpane-sync");
							return;
						}
					}, 1);
					break;
			}
		}
		
		if (e.message == 'script stack space quota is exhausted') {
			var e = "Firefox 4.0 or higher is required to process sync operations of this size.";
		}
		
		if (extraInfo) {
			// Server errors will generally be HTML
			extraInfo = Zotero.Utilities.unescapeHTML(extraInfo);
			Components.utils.reportError(extraInfo);
		}
		
		Zotero.debug(e, 1);
		
		_syncInProgress = false;
		Zotero.DB.rollbackAllTransactions();
		if (!skipReload) {
			Zotero.reloadDataObjects();
		}
		Zotero.Sync.EventListener.resetIgnored();
		
		_callbacks.onError(e);
		
		throw (e);
	}
}




Zotero.BufferedInputListener = function (callback) {
	this._callback = callback;
}

Zotero.BufferedInputListener.prototype = {
	binaryInputStream: null,
	size: 0,
	data: '',
	
	onStartRequest: function(request, context) {},
	
	onStopRequest: function(request, context, status) {
		this.binaryInputStream.close();
		delete this.binaryInputStream;
		
		this._callback(this.data);
	},
	
	onDataAvailable: function(request, context, inputStream, offset, count) {
		this.size += count;
		
		this.binaryInputStream = Components.classes["@mozilla.org/binaryinputstream;1"]
			.createInstance(Components.interfaces.nsIBinaryInputStream)
		this.binaryInputStream.setInputStream(inputStream);
		this.data += this.binaryInputStream.readBytes(this.binaryInputStream.available());
	},
	
	QueryInterface: function (iid) {
		if (iid.equals(Components.interfaces.nsISupports)
			   || iid.equals(Components.interfaces.nsIStreamListener)) {
			return this;
		}
		throw Components.results.NS_ERROR_NO_INTERFACE;
	}
}


/**
 * Stores information about a sync session
 *
 * @class
 * @property	{Object}					uploadKeys		Keys to upload to server
 * @property	{Zotero.Sync.ObjectKeySet}	uploadKeys.updated
 * @property	{Zotero.Sync.ObjectKeySet}	uploadKeys.deleted
 */
Zotero.Sync.Server.Session = function (defaultLibraryID) {
	this.uploadKeys = {};
	this.uploadKeys.updated = new Zotero.Sync.ObjectKeySet;
	this.uploadKeys.deleted = new Zotero.Sync.ObjectKeySet;
	
	this.suppressWarnings = false;
}


Zotero.Sync.Server.Session.prototype.addToUpdated = function (objs) {
	this._addToKeySet('updated', objs);
}

Zotero.Sync.Server.Session.prototype.addToDeleted = function (objs) {
	this._addToKeySet('deleted', objs);
}


Zotero.Sync.Server.Session.prototype.objectInUpdated = function (obj) {
	var type = obj.objectType;
	return this.uploadKeys.updated.hasLibraryKey(type, obj.libraryID, obj.key);
}


Zotero.Sync.Server.Session.prototype.objectInDeleted = function (obj) {
	var type = obj.objectType;
	return this.uploadKeys.deleted.hasLibraryKey(type, obj.libraryID, obj.key);
}


/**
 * Returns array of keys of deleted objects in specified library
 */
Zotero.Sync.Server.Session.prototype.getDeleted = function (type, libraryID) {
	return this.uploadKeys.deleted.getKeys(type, libraryID);
}


Zotero.Sync.Server.Session.prototype.removeFromUpdated = function (objs) {
	this._removeFromKeySet('updated', objs);
}


Zotero.Sync.Server.Session.prototype.removeFromDeleted = function (objs) {
	this._removeFromKeySet('deleted', objs);
}


Zotero.Sync.Server.Session.prototype._addToKeySet = function (keySet, objs) {
	objs = Zotero.flattenArguments(objs);
	
	var type = objs[0].objectType;
	
	var keyPairs = [];
	for each(var obj in objs) {
		keyPairs.push({
			libraryID: obj.libraryID,
			key: obj.key
		});
	}
	
	this.uploadKeys[keySet].addLibraryKeyPairs(type, keyPairs)
}


Zotero.Sync.Server.Session.prototype._removeFromKeySet = function (keySet, objs) {
	if (!objs) {
		throw ("No objects provided in Zotero.Sync.Server.Session._removeFromKeySet()");
	}
	objs = Zotero.flattenArguments(objs);
	
	var type = objs[0].objectType;
	
	var keyPairs = [];
	for each(var obj in objs) {
		keyPairs.push({
			libraryID: obj.libraryID,
			key: obj.key
		});
	}
	this.uploadKeys[keySet].removeLibraryKeyPairs(type, keyPairs)
}


Zotero.Sync.Server.Data = new function() {
<<<<<<< HEAD
	this.processUpdatedXML = processUpdatedXML;
	this.itemToXML = itemToXML;
	this.xmlToItem = xmlToItem;
	this.removeMissingRelatedItems = removeMissingRelatedItems;
	this.collectionToXML = collectionToXML;
	this.xmlToCollection = xmlToCollection;
	this.creatorToXML = creatorToXML;
	this.xmlToCreator = xmlToCreator;
	this.searchToXML = searchToXML;
	this.xmlToSearch = xmlToSearch;
	this.tagToXML = tagToXML;
	this.xmlToTag = xmlToTag;
	this.decodeMlzFields = decodeMlzFields;
	this.removeMlzFieldDeletes = removeMlzFieldDeletes;
	this.decodeMlzCreators = decodeMlzCreators;
	this.removeMlzCreatorDeletes = removeMlzCreatorDeletes;

=======
>>>>>>> d60b0221
	var _noMergeTypes = ['search'];
	
	/**
	 * Pull out collections from delete queue in XML
	 *
	 * @param	{DOMNode}			xml
	 * @return	{String[]}					Array of collection keys
	 */
	function _getDeletedCollectionKeys(updatedNode) {
		var keys = [];
		for each(var c in updatedNode.xpath("deleted/collections/collection")) {
			var libraryID = c.getAttribute('libraryID');
			libraryID = libraryID ? parseInt(libraryID) : null;
			keys.push({
				libraryID: libraryID,
				key: c.getAttribute('key')
			});
		}
		return keys;
	}
	
	
	this.processUpdatedXML = function (updatedNode, lastLocalSyncDate, syncSession, defaultLibraryID, callback) {
		updatedNode.xpath = function (path) {
			return Zotero.Utilities.xpath(this, path);
		};
		
		if (updatedNode.childNodes.length == 0) {
			Zotero.debug('No changes received from server');
			callback(Zotero.Sync.Server.Data.buildUploadXML(syncSession));
			return;
		}
		
		function _libID(libraryID) {
			return _getLibraryID(libraryID, defaultLibraryID);
		}
		
		function _timeToYield() {
			if (!progressMeter) {
				if (Date.now() - start > progressMeterThreshold) {
					Zotero.showZoteroPaneProgressMeter(
						Zotero.getString('sync.status.processingUpdatedData'),
						false,
						"chrome://zotero/skin/arrow_rotate_animated.png"
					);
					progressMeter = true;
				}
			}
			else if (Date.now() - lastRepaint > repaintTime) {
				lastRepaint = Date.now();
				return true;
			}
			return false;
		}
		
		var progressMeter = false;
		var progressMeterThreshold = 100;
		var start = Date.now();
		var repaintTime = 100;
		var lastRepaint = Date.now();
		
		var deletedCollectionKeys = _getDeletedCollectionKeys(updatedNode);
		
		var remoteCreatorStore = {};
		var relatedItemsStore = {};
		var itemStorageModTimes = {};
		var childItemStore = [];
		
		// Remotely changed groups
		var groupNodes = updatedNode.xpath("groups/group");
		if (groupNodes.length) {
			Zotero.debug("Processing remotely changed groups");
			for each(var groupNode in groupNodes) {
				var group = Zotero.Sync.Server.Data.xmlToGroup(groupNode);
				group.save();
			}
		}
		
		if (_timeToYield()) yield true;
		
		// Remotely deleted groups
		var deletedGroups = updatedNode.xpath("deleted/groups");
		if (deletedGroups.length && deletedGroups.textContent) {
			Zotero.debug("Processing remotely deleted groups");
			var groupIDs = deletedGroups.textContent.split(' ');
			Zotero.debug(groupIDs);
			
			for each(var groupID in groupIDs) {
				var group = Zotero.Groups.get(groupID);
				if (!group) {
					continue;
				}
				
				// TODO: prompt to save data to local library?
				
				group.erase();
			}
		}
		
		if (_timeToYield()) yield true;
		
		
		// TEMP: Resend tags requested by server
		try {
			for each(var tagsNode in updatedNode.xpath("fixtags/tags")) {
				var libraryID = _libID(tagsNode.getAttribute('libraryID'));
				if (libraryID && !Zotero.Libraries.isEditable(libraryID)) {
					continue;
				}
				var tagsKeys = tagsNode.textContent.split(' ');
				for each(var key in tagsKeys) {
					var sql = "SELECT tagID FROM tags WHERE libraryID=? AND key=?";
					var tagID = Zotero.DB.valueQuery(sql, [libraryID, key]);
					
					var sql = "SELECT COUNT(*) > 0 FROM itemTags WHERE tagID=?";
					if (Zotero.DB.valueQuery(sql, [tagID])) {
						var sql = "UPDATE tags SET clientDateModified=CURRENT_TIMESTAMP "
							+ "WHERE tagID=?";
						Zotero.DB.query(sql, [tagID]);
						syncSession.addToUpdated({
							objectType: 'tag',
							libraryID: libraryID,
							key: key
						});
					}
				}
			}
		}
		catch (e) {
			Components.utils.reportError(e);
			Zotero.debug(e);
		}
		if (_timeToYield()) yield true;
		
		
		// Get unmodified creators embedded within items -- this is necessary if, say,
		// a creator was deleted locally and appears in a new/modified item remotely
		var embeddedCreators = {};
		for each(var creatorNode in updatedNode.xpath("items/item/creator/creator")) {
			var libraryID = _libID(creatorNode.getAttribute('libraryID'));
			var key = creatorNode.getAttribute('key');
			
			var creatorObj = Zotero.Creators.getByLibraryAndKey(libraryID, key);
			// If creator exists locally, we don't need it
			if (creatorObj) {
				continue;
			}
			// Note which embedded creators are available
			var lkh = Zotero.Creators.makeLibraryKeyHash(libraryID, key);
			if (!embeddedCreators[lkh]) {
				embeddedCreators[lkh] = true;
			}
		}
		// Make sure embedded creators aren't already provided in the <creators> node
		// This isn't necessary if the server data is correct
		for each(var creatorNode in updatedNode.xpath("creators/creator")) {
			var libraryID = _libID(creatorNode.getAttribute('libraryID'));
			var key = creatorNode.getAttribute('key');
			var lkh = Zotero.Creators.makeLibraryKeyHash(libraryID, key);
			if (embeddedCreators[lkh]) {
				var msg = "Creator " + libraryID + "/" + key + " was unnecessarily embedded in server response "
							+ "in Zotero.Sync.Server.Data.processUpdatedXML()";
				Zotero.debug(msg, 2);
				Components.utils.reportError(msg)
				delete embeddedCreators[lkh];
			}
		}
		// For any embedded creators that don't exist locally and aren't already
		// included in the <creators> node, copy the node into <creators> for saving
		var creatorsNode = false;
		for each(var creatorNode in updatedNode.xpath("items/item/creator/creator")) {
			var libraryID = _libID(creatorNode.getAttribute('libraryID'));
			var key = creatorNode.getAttribute('key');
			
			var lkh = Zotero.Creators.makeLibraryKeyHash(libraryID, key);
			if (embeddedCreators[lkh]) {
				if (!creatorsNode) {
					creatorsNode = updatedNode.xpath("creators");
					if (creatorsNode.length) {
						creatorsNode = creatorsNode[0];
					}
					else {
						creatorsNode = updatedNode.ownerDocument.createElement("creators");
						updatedNode.appendChild(creatorsNode);
					}
				}
				
				Zotero.debug("Adding embedded creator " + libraryID + "/" + key + " to <creators>");
				
				creatorsNode.appendChild(creatorNode);
				delete embeddedCreators[lkh];
			}
		}
		
		if (_timeToYield()) yield true;
		
		// Other objects
		for each(var syncObject in Zotero.Sync.syncObjects) {
			var Type = syncObject.singular; // 'Item'
			var Types = syncObject.plural; // 'Items'
			var type = Type.toLowerCase(); // 'item'
			var types = Types.toLowerCase(); // 'items'
			
			var toSave = [];
			var toDelete = [];
			var toReconcile = [];
			
			// Display a warning once for each object type
			syncSession.suppressWarnings = false;
			
			//
			// Handle modified objects
			//
			Zotero.debug("Processing remotely changed " + types);
			
			typeloop:
			for each(var objectNode in updatedNode.xpath(types + "/" + type)) {
				var libraryID = _libID(objectNode.getAttribute('libraryID'));
				
				// Process remote settings
				if (type == 'setting') {
					var name = objectNode.getAttribute('name');
					if (!libraryID) {
						libraryID = 0;
					}
					Zotero.debug("Processing remote setting " + libraryID + "/" + name);
					var version = objectNode.getAttribute('version');
					var value = JSON.parse(objectNode.textContent);
					Zotero.SyncedSettings.setSynchronous(libraryID, name, value, version, true);
					continue;
				}
				
				var key = objectNode.getAttribute('key');
				var objLibraryKeyHash = Zotero[Types].makeLibraryKeyHash(libraryID, key);
				
				Zotero.debug("Processing remote " + type + " " + libraryID + "/" + key, 4);
				var isNewObject;
				var localDelete = false;
				var skipCR = false;
				var deletedItemKeys = null;
				
				// Get local object with same library and key
				var obj = Zotero[Types].getByLibraryAndKey(libraryID, key);
				if (obj) {
					Zotero.debug("Matching local " + type + " exists", 4);
					isNewObject = false;
					
					var objDate = Zotero.Date.sqlToDate(obj.dateModified, true);

					// Local object has been modified since last sync
					if ((objDate > lastLocalSyncDate &&
								objDate < Zotero.Sync.Server.nextLocalSyncDate)
							// Check for object in updated array, since it might
							// have been modified during sync process, making its
							// date equal to Zotero.Sync.Server.nextLocalSyncDate
							// and therefore excluded above
							|| syncSession.objectInUpdated(obj)) {

						Zotero.debug("Local " + type + " " + obj.id
								+ " has been modified since last sync", 4);
						
						// Merge and store related items, since CR doesn't
						// affect related items
						if (type == 'item') {
							// Remote
							var relKeys = _getFirstChildContent(objectNode, 'related');
							relKeys = relKeys ? relKeys.split(' ') : [];
							// Local
							for each(var relID in obj.relatedItems) {
								var relKey = Zotero.Items.get(relID).key;
								if (relKeys.indexOf(relKey) == -1) {
									relKeys.push(relKey);
								}
							}
							if (relKeys.length) {
								relatedItemsStore[objLibraryKeyHash] = relKeys;
							}
							Zotero.Sync.Server.Data.removeMissingRelatedItems(objectNode);
						}
<<<<<<< HEAD

						var remoteObj = Zotero.Sync.Server.Data['xmlTo' + Type](xmlNode, null, null, defaultLibraryID);
=======
						
						var remoteObj = Zotero.Sync.Server.Data['xmlTo' + Type](objectNode, null, null, defaultLibraryID);
>>>>>>> d60b0221

						// Some types we don't bother to reconcile
						if (_noMergeTypes.indexOf(type) != -1) {
							// If local is newer, send to server
							if (obj.dateModified > remoteObj.dateModified) {
								syncSession.addToUpdated(obj);
								continue;
							}
							
							// Overwrite local below
						}
						// Mark other types for conflict resolution
						else {
							// Skip item if dateModified is the only modified
							// field (and no linked creators changed)
							switch (type) {
								// Will be handled by item CR for now
								case 'creator':
									remoteCreatorStore[Zotero.Creators.getLibraryKeyHash(remoteObj)] = remoteObj;
									syncSession.removeFromUpdated(obj);
									continue;
									
								case 'item':
								var diff = obj.diff(remoteObj, false, ["dateAdded", "dateModified"]);
									Zotero.debug('Diff:');
									Zotero.debug(diff);
									if (!diff) {
										// Check if creators changed
										var creatorsChanged = false;
										
										var creators = obj.getCreators();
										var remoteCreators = remoteObj.getCreators();
										
										if (creators.length != remoteCreators.length) {
											Zotero.debug('Creators have changed');
											creatorsChanged = true;
										}
										else {
											creators = creators.concat(remoteCreators);
											for each(var creator in creators) {
												var r = remoteCreatorStore[Zotero.Creators.getLibraryKeyHash(creator.ref)];
												// Doesn't include dateModified
												if (r && !r.equals(creator.ref)) {
													creatorsChanged = true;
													break;
												}
											}
										}
										if (!creatorsChanged) {
											syncSession.removeFromUpdated(obj);
											continue;
										}
									}
									
									// Always keep the parent item if there is one,
									// regardless of which side is chosen during CR
									var localParent = obj.getSourceKey();
									var remoteParent = remoteObj.getSourceKey();
									if (!localParent && remoteParent) {
										obj.setSourceKey(remoteParent);
									}
									else if (localParent && !remoteParent) {
										remoteObj.setSourceKey(localParent);
									}
									
									/*
									if (obj.deleted && !remoteObj.deleted) {
										obj = 'trashed';
									}
									else if (!obj.deleted && remoteObj.deleted) {
										remoteObj = 'trashed';
									}
									*/
									break;
								
								case 'collection':
									var changed = _mergeCollection(obj, remoteObj, syncSession);
									if (!changed) {
										syncSession.removeFromUpdated(obj);
										continue;
									}
									// The merged collection needs to be saved
									skipCR = true;
									break;
								
								case 'tag':
									var changed = _mergeTag(obj, remoteObj, syncSession);
									if (!changed) {
										syncSession.removeFromUpdated(obj);
									}
									continue;
							}
							// TODO: order reconcile by parent/child?
							
							if (!skipCR) {
								toReconcile.push([
									obj,
									remoteObj
								]);
								
								continue;
							}
						}
					}
					else {
						Zotero.debug("Local " + type + " has not changed", 4);
					}
					
					// Overwrite local below
				}
				
				// Object doesn't exist locally
				else {
					isNewObject = true;
					
					// Check if object has been deleted locally
					var fakeObj = {
						objectType: type,
						libraryID: libraryID,
						key: key
					};

					if (syncSession.objectInDeleted(fakeObj)) {
						// TODO: non-merged items
						
						switch (type) {
							case 'item':
								localDelete = true;
								break;
							
							// Auto-restore locally deleted tags and collections that
							// have changed remotely
							case 'tag':
							case 'collection':
								syncSession.removeFromDeleted(fakeObj);
								
								var msg = _generateAutoChangeLogMessage(
									type, null, objectNode.getAttribute('name')
								);
								Zotero.log(msg, 'warning');
								
								if (!syncSession.suppressWarnings) {
									var msg = _generateAutoChangeAlertMessage(
										types, null, objectNode.getAttribute('name')
									);
									alert(msg);
									syncSession.suppressWarnings = true;
								}
								
								deletedItemKeys = syncSession.getDeleted('item', libraryID);
								break;
							
							default:
								var msg = 'Cannot reconcile delete conflict for ' + type;
								var e = new Zotero.Error(msg, "FULL_SYNC_REQUIRED");
								throw (e);
						}
					}
				}
				
				
				// Temporarily remove and store related items that don't yet exist
				if (type == 'item') {
					var missing = Zotero.Sync.Server.Data.removeMissingRelatedItems(objectNode);
					if (missing.length) {
						relatedItemsStore[objLibraryKeyHash] = missing;
					}
				}
				// Create or overwrite locally
				//
				// If we skipped CR above, we already have an object to use
				if (!skipCR) {
					obj = Zotero.Sync.Server.Data['xmlTo' + Type](objectNode, obj, false, defaultLibraryID, deletedItemKeys);
				}
				
				if (isNewObject && type == 'tag') {
					// If a local tag matches the name of a different remote tag,
					// delete the local tag and add items linked to it to the
					// matching remote tag
					//
					// DEBUG: why use objectNode?
					var tagName = objectNode.getAttribute('name');
					var tagType = objectNode.getAttribute('type');
					tagType = tagType ? parseInt(tagType) : 0;
					var linkedItems = _deleteConflictingTag(syncSession, tagName, tagType, obj.libraryID);
					if (linkedItems) {
						var mod = false;
						for each(var id in linkedItems) {
							var added = obj.addItem(id);
							if (added) {
								mod = true;
							}
						}
						if (mod) {
							obj.dateModified = Zotero.DB.transactionDateTime;
							syncSession.addToUpdated({
								objectType: 'tag',
								libraryID: obj.libraryID,
								key: objectNode.getAttribute('key')
							});
						}
					}
				}
				
				if (localDelete) {
					// TODO: order reconcile by parent/child?
					
					toReconcile.push([
						'deleted',
						obj
					]);
				}
				else {
					toSave.push(obj);
				}
				if (type == 'item') {
					// Make sure none of the item's creators are marked as
					// deleted, which could happen if a creator was deleted
					// locally but attached to a new/modified item remotely
					// and added back in xmlToItem()
					if (obj.isRegularItem()) {
						var creators = obj.getCreators();
						for each(var creator in creators) {
							syncSession.removeFromDeleted(creator.ref);
						}
					}
					else if (obj.isImportedAttachment()) {
						// Mark new attachments for download
						if (isNewObject) {
							obj.attachmentSyncState =
								Zotero.Sync.Storage.SYNC_STATE_TO_DOWNLOAD;
						}
						// Set existing attachments for mtime update check
						else {
							var mtime = objectNode.getAttribute('storageModTime');
							if (mtime) {
								// Convert previously used Unix timestamps to ms-based timestamps
								if (mtime < 10000000000) {
									Zotero.debug("Converting Unix timestamp '" + mtime + "' to milliseconds");
									mtime = mtime * 1000;
								}
								itemStorageModTimes[obj.id] = parseInt(mtime);
							}
						}
					}
				}
				// Fix potential FK constraint error on fki_collectionItems_itemID_sourceItemID
				//
				// STR:
				// 
				// Create an empty note on A.
				// Create an empty item on A.
				// Create a collection on A.
				// Drag item to collection on A.
				// Sync A.
				// Sync B.
				// Drag note to collection on B.
				// Sync B.
				// Drag note under item on A.
				// Sync A.
				// 
				// Explanation:
				//
				// Dragging note to collection on B doesn't modify the note
				// and only sends the collection-items change.
				// When sync on A tries to add the note to the collection,
				// an error occurs, because the note is now a child note locally,
				// and a child note can't belong to a collection.
				//
				// We fix this by removing child items from collections they
				// would be in after saving, and we add their parents instead.
				else if (type == 'collection') {
					var childItems = obj.getChildItems(false, true);
					var existing = [];
					var toAdd = [];
					var toRemove = [];
					for each(var childItem in childItems) {
						existing.push(childItem.id);
						var parentItem = childItem.getSource();
						if (parentItem) {
							parentItem = Zotero.Items.get(parentItem);
							// Add parent to collection
							toAdd.push(parentItem.id);
							// Remove child from collection
							toRemove.push(childItem.id);
						}
					}
					// Add
					toAdd = Zotero.Utilities.arrayDiff(toAdd, existing);
					var changed = toAdd.length > 0;
					existing = existing.concat(toAdd);
					var origLen = existing.length;
					// Remove
					existing = Zotero.Utilities.arrayDiff(existing, toRemove);
					changed = changed || origLen != existing.length;
					// Set
					if (changed) {
						obj.childItems = existing;
						syncSession.addToUpdated(obj);
					}
				}
				
				if (_timeToYield()) yield true;
			}
			
			//
			// Handle remotely deleted objects
			//
			var deletedObjectNodes = updatedNode.xpath("deleted/" + types + "/" + type);
			if (deletedObjectNodes.length) {
				Zotero.debug("Processing remotely deleted " + types);
				
				syncSession.suppressWarnings = false;
				
				for each(var delNode in deletedObjectNodes) {
					var libraryID = _libID(delNode.getAttribute('libraryID'));
					var key = delNode.getAttribute('key');
					
					// Process remote settings deletions
					if (type == 'setting') {
						if (!libraryID) {
							libraryID = 0;
						}
						Zotero.debug("Processing remote setting " + libraryID + "/" + key);
						Zotero.Sync.EventListener.ignoreDeletions('setting', [libraryID + "/" + key]);
						Zotero.SyncedSettings.setSynchronous(libraryID, key);
						continue;
					}
					
					var obj = Zotero[Types].getByLibraryAndKey(libraryID, key);
					// Object can't be found
					if (!obj) {
						// Since it's already deleted remotely, don't include
						// the object in the deleted array if something else
						// caused its deletion during the sync
						syncSession.removeFromDeleted({
							objectType: type,
							libraryID: libraryID,
							key: key
						});
						continue;
					}
					
					var modDate = Zotero.Date.sqlToDate(obj.dateModified, true);
					
					// Local object hasn't been modified -- delete
					if (modDate < lastLocalSyncDate) {
						toDelete.push(obj.id);
						continue;
					}
					
					// Local object has been modified since last sync -- reconcile
					switch (type) {
						case 'item':
							// TODO: order reconcile by parent/child
							toReconcile.push([obj, 'deleted']);
							break;
						
						case 'tag':
						case 'collection':
							var msg = _generateAutoChangeLogMessage(
								type, obj.name, null
							);
							Zotero.log(msg, 'warning');
							
							if (!syncSession.suppressWarnings) {
								var msg = _generateAutoChangeAlertMessage(
									types, obj.name, null
								);
								alert(msg);
								syncSession.suppressWarnings = true;
							}
							continue;
							
						default:
							alert('Delete reconciliation unimplemented for ' + types);
							throw ('Delete reconciliation unimplemented for ' + types);
					}
				}
				
				if (_timeToYield()) yield true;
			}
			
			//
			// Reconcile objects that have changed locally and remotely
			//
			if (toReconcile.length) {
				if (Zotero.Sync.Runner.background) {
					Zotero.Sync.Server.manualSyncRequired = true;
					
					var msg = Zotero.getString('sync.error.manualInterventionRequired')
					  + "\n\n"
					  + Zotero.getString('sync.error.clickSyncIcon');
					var e = new Zotero.Error(msg, 0, { dialogButtonText: null });
					throw (e);
				}
				
				var mergeData = _reconcile(type, toReconcile, remoteCreatorStore);
				if (!mergeData) {
					Zotero.DB.rollbackTransaction();
					callback(false);
					return;
				}
				_processMergeData(
					syncSession,
					type,
					mergeData,
					toSave,
					toDelete,
					relatedItemsStore
				);
			}
			
			if (_timeToYield()) yield true;
			
			// Save objects
			Zotero.debug('Saving merged ' + types);
			
			if (type == 'collection') {
				for each(var col in toSave) {
					var changed = _removeChildItemsFromCollection(col, childItemStore);
					if (changed) {
						syncSession.addToUpdated(col);
					}
				}
				
				// Save collections recursively from the top down
				_saveCollections(toSave);
			}
			else if (type == 'item') {
				// Save parent items first
				for (var i=0; i<toSave.length; i++) {
					if (!toSave[i].getSourceKey()) {
						toSave[i].save();
						toSave.splice(i, 1);
						i--;
					}
				}
				
				// Save the rest
				for each(var obj in toSave) {
					// Keep list of all child items being saved
					var store = false;
					if (!obj.isTopLevelItem()) {
						store = true;
					}
					
					obj.save();
					
					if (store) {
						childItemStore.push(obj.id)
					}
					
					if (_timeToYield()) yield true;
				}
				
				// Add back related items (which now exist)
				for (var libraryKeyHash in relatedItemsStore) {
					var lk = Zotero.Items.parseLibraryKeyHash(libraryKeyHash);
					var item = Zotero.Items.getByLibraryAndKey(lk.libraryID, lk.key);
					for each(var relKey in relatedItemsStore[libraryKeyHash]) {
						var relItem = Zotero.Items.getByLibraryAndKey(lk.libraryID, relKey);
						if (!relItem) {
							var msg = "Related item doesn't exist in Zotero.Sync.Server.Data.processUpdatedXML() "
										+ "(" + lk.libraryID + "/" + relKey + ")";
							var e = new Zotero.Error(msg, "MISSING_OBJECT");
							throw (e);
						}
						item.addRelatedItem(relItem.id);
					}
					item.save();
				}
			}
			else if (type == 'tag') {
				// Use a special saving mode for tags to avoid an issue that
				// occurs if a tag has changed names remotely but another tag
				// conflicts with the local version after the first tag has been
				// updated in memory, causing a deletion of the local tag.
				// Using the normal save mode, when the first remote tag then
				// goes to save, the linked items aren't saved, since as far
				// as the in-memory object is concerned, they haven't changed,
				// even though they've been deleted from the DB.
				//
				// To replicate, add an item, add a tag, sync both sides,
				// rename the tag, add a new one with the old name, and sync.
				for each(var obj in toSave) {
					obj.save(true);
					
					if (_timeToYield()) yield true;
				}
			}
			else if (type == 'relation') {
				for each(var obj in toSave) {
					if (obj.exists()) {
						continue;
					}
					obj.save();
					
					if (_timeToYield()) yield true;
				}
			}
			else {
				for each(var obj in toSave) {
					obj.save();
					
					if (_timeToYield()) yield true;
				}
			}
			// Delete
			Zotero.debug('Deleting merged ' + types);
			if (toDelete.length) {
				// Items have to be deleted children-first
				if (type == 'item') {
					var parents = [];
					var children = [];
					for each(var id in toDelete) {
						var item = Zotero.Items.get(id);
						if (item.getSource()) {
							children.push(item.id);
						}
						else {
							parents.push(item.id);
						}
						
						if (_timeToYield()) yield true;
					}
					
					// Lock dateModified in local versions of remotely deleted
					// collections so that any deleted items within them don't
					// update them, which would trigger erroneous conflicts
					var collections = [];
					for each(var col in deletedCollectionKeys) {
						col = Zotero.Collections.getByLibraryAndKey(col.libraryID, col.key);
						// If collection never existed on this side
						if (!col) {
							continue;
						}
						col.lockDateModified();
						collections.push(col);
					}
					
					if (children.length) {
						Zotero.Sync.EventListener.ignoreDeletions('item', children);
						Zotero.Items.erase(children);
					}
					if (parents.length) {
						Zotero.Sync.EventListener.ignoreDeletions('item', parents);
						Zotero.Items.erase(parents);
					}
					
					// Unlock dateModified for deleted collections
					for each(var col in collections) {
						col.unlockDateModified();
					}
					collections = null;
				}
				else {
					Zotero.Sync.EventListener.ignoreDeletions(type, toDelete);
					Zotero[Types].erase(toDelete);
				}
			}
			
			if (_timeToYield()) yield true;
			
			// Check mod times and hashes of updated items against stored values to see
			// if they've been updated elsewhere and mark for download if so
			if (type == 'item' && Object.keys(itemStorageModTimes).length) {
				Zotero.Sync.Storage.checkForUpdatedFiles(itemStorageModTimes);
			}
		}
		
		if (_timeToYield()) yield true;
		
		callback(Zotero.Sync.Server.Data.buildUploadXML(syncSession));
	}
	
	
	/**
	 * @param	{Zotero.Sync.Server.Session}		syncSession
	 */
	this.buildUploadXML = function (syncSession) {
		//Zotero.debug(syncSession);
		var keys = syncSession.uploadKeys;
		
		var parser = Components.classes["@mozilla.org/xmlextras/domparser;1"]
						.createInstance(Components.interfaces.nsIDOMParser);
		var doc = parser.parseFromString("<data/>", "text/xml");
		var docElem = doc.documentElement;
		
		// Add API version attribute
		docElem.setAttribute('version', Zotero.Sync.Server.apiVersion);
		
		// Updates
		for each(var syncObject in Zotero.Sync.syncObjects) {
			var Type = syncObject.singular; // 'Item'
			var Types = syncObject.plural; // 'Items'
			var type = Type.toLowerCase(); // 'item'
			var types = Types.toLowerCase(); // 'items'
			var objectsNode = false;
			
			if (type == 'setting') {
				continue;
			}
			
			Zotero.debug("Processing locally changed " + types);
			
			var libraryID, key;
			for (var libraryID in keys.updated[types]) {
				for (var key in keys.updated[types][libraryID]) {
					// Insert the <[types]> node
					if (!objectsNode) {
						objectsNode = docElem.appendChild(doc.createElement(types));
					}
					
					var l = parseInt(libraryID);
					l = l ? l : null;
					var obj = Zotero[Types].getByLibraryAndKey(l, key);
					if (!obj) {
						Zotero.debug("Updated " + type + " " + l + "/" + key + " has disappeared -- skipping");
						syncSession.removeFromUpdated({
							objectType: type,
							libraryID: l,
							key: key
						});
						continue;
					}
					
					if (type == 'item') {
						// itemToXML needs the sync session
						var elem = this.itemToXML(obj, doc, syncSession);
					}
					else {
						var elem = this[type + 'ToXML'](obj, doc);
					}
					
					objectsNode.appendChild(elem);
				}
			}
		}
		
		// Add unsynced settings
		var sql = "SELECT libraryID, setting, value FROM syncedSettings WHERE synced=0";
		var rows = Zotero.DB.query(sql);
		if (rows) {
			var settingsNode = doc.createElement('settings');
			for (var i=0; i<rows.length; i++) {
				var settingNode = doc.createElement('setting');
				settingNode.setAttribute('libraryID', rows[i].libraryID ? rows[i].libraryID : Zotero.libraryID);
				settingNode.setAttribute('name', rows[i].setting);
				settingNode.appendChild(doc.createTextNode(_xmlize(rows[i].value)));
				settingsNode.appendChild(settingNode);
			}
			docElem.appendChild(settingsNode);
		}
		
		// Deletions
		var deletedNode = doc.createElement('deleted');
		var inserted = false;
		
		var defaultLibraryID = Zotero.libraryID;
		
		for each(var syncObject in Zotero.Sync.syncObjects) {
			var Type = syncObject.singular; // 'Item'
			var Types = syncObject.plural; // 'Items'
			var type = Type.toLowerCase(); // 'item'
			var types = Types.toLowerCase(); // 'items'
			var deletedObjectsNode = false;
			
			Zotero.debug('Processing locally deleted ' + types);
			
			var elementCreated = false;
			var libraryID, key;
			for (var libraryID in keys.deleted[types]) {
				for (var key in keys.deleted[types][libraryID]) {
					// Insert the <deleted> node
					if (!inserted) {
						docElem.appendChild(deletedNode);
						inserted = true;
					}
					// Insert the <deleted><[types]></deleted> node
					if (!deletedObjectsNode) {
						deletedObjectsNode = deletedNode.appendChild(doc.createElement(types));
					}
					
					var n = doc.createElement(type);
					n.setAttribute('libraryID', parseInt(libraryID) ? parseInt(libraryID) : defaultLibraryID);
					n.setAttribute('key', key);
					deletedObjectsNode.appendChild(n);
				}
			}
		}
		
		
		var s = Components.classes["@mozilla.org/xmlextras/xmlserializer;1"]
					.createInstance(Components.interfaces.nsIDOMSerializer);
		var xmlstr = s.serializeToString(doc);
		
		// No updated data
		if (docElem.childNodes.length == 0) {
			return '';
		}
		
		return xmlstr;
	}
	
	
	// Remove any child items from collection, which might exist if an attachment in a collection was
	// remotely changed from a	top-level item to a child item
	function _removeChildItemsFromCollection(collection, childItems) {
		if (!childItems.length) {
			return false;
		}
		var itemIDs = collection.getChildItems(true);
		// TODO: fix to always return array
		if (!itemIDs) {
			return false;
		}
		var newItemIDs = Zotero.Utilities.arrayDiff(itemIDs, childItems);
		if (itemIDs.length == newItemIDs.length) {
			return false;
		}
		collection.childItems = newItemIDs;
		return true;
	}
	
	
	function _mergeCollection(localObj, remoteObj, syncSession) {
		var diff = localObj.diff(remoteObj, false, true);
		if (!diff) {
			return false;
		}
		
		Zotero.debug("COLLECTION HAS CHANGED");
		Zotero.debug(diff);
		
		// Local is newer
		if (diff[0].primary.dateModified > diff[1].primary.dateModified) {
			Zotero.debug("Local is newer");
			var remoteIsTarget = false;
			var targetObj = localObj;
		}
		// Remote is newer
		else {
			Zotero.debug("Remote is newer");
			var remoteIsTarget = true;
			var targetObj = remoteObj;
		}
		
		if (diff[0].fields.name) {
			var msg = _generateAutoChangeLogMessage(
				'collection', diff[0].fields.name, diff[1].fields.name, remoteIsTarget
			);
			Zotero.log(msg, 'warning');
			
			if (!syncSession.suppressWarnings) {
				var msg = _generateAutoChangeAlertMessage(
					'collections', diff[0].fields.name, diff[1].fields.name, remoteIsTarget
				);
				alert(msg);
				syncSession.suppressWarnings = true;
			}
		}
		
		// Check for child collections in the other object
		// that aren't in the target one
		if (diff[1].childCollections.length) {
			// TODO: log
			// TODO: add
			throw ("Collection hierarchy conflict resolution is unimplemented");
		}
		
		// Add items to local object, which is what's saved
		if (diff[1].childItems.length) {
			var childItems = localObj.getChildItems(true);
			if (childItems) {
				localObj.childItems = childItems.concat(diff[1].childItems);
			}
			else {
				localObj.childItems = diff[1].childItems;
			}
			
			var msg = _generateCollectionItemMergeLogMessage(
				targetObj.name,
				diff[0].childItems.concat(diff[1].childItems)
			);
			Zotero.log('warning');
			
			if (!syncSession.suppressWarnings) {
				
				alert(msg);
			}
		}
		
		return true;
	}
	
	
	function _mergeTag(localObj, remoteObj, syncSession) {
		var diff = localObj.diff(remoteObj, false, true);
		if (!diff) {
			return false;
		}
		
		Zotero.debug("TAG HAS CHANGED");
		Zotero.debug(diff);
		
		// Local is newer
		if (diff[0].primary.dateModified >
				diff[1].primary.dateModified) {
			var remoteIsTarget = false;
			var targetObj = localObj;
			var targetDiff = diff[0];
			var otherDiff = diff[1];
		}
		// Remote is newer
		else {
			var remoteIsTarget = true;
			var targetObj = remoteObj;
			var targetDiff = diff[1];
			var otherDiff = diff[0];
		}
		
		if (targetDiff.fields.name) {
			var msg = _generateAutoChangeLogMessage(
				'tag', diff[0].fields.name, diff[1].fields.name, remoteIsTarget
			);
			Zotero.log(msg, 'warning');
			
			if (!syncSession.suppressWarnings) {
				var msg = _generateAutoChangeAlertMessage(
					'tags', diff[0].fields.name, diff[1].fields.name, remoteIsTarget
				);
				alert(msg);
				syncSession.suppressWarnings = true;
			}
		}
		
		// Add linked items in the other object to the target one
		if (otherDiff.linkedItems.length) {
			// need to handle changed items
			
			var linkedItems = targetObj.getLinkedItems(true);
			targetObj.linkedItems = linkedItems.concat(otherDiff.linkedItems);
			
			var msg = _generateTagItemMergeLogMessage(
				targetObj.name,
				otherDiff.linkedItems,
				remoteIsTarget
			);
			Zotero.log(msg, 'warning');
			
			if (!syncSession.suppressWarnings) {
				var msg = _generateTagItemMergeAlertMessage();
				alert(msg);
				syncSession.suppressWarnings = true;
			}
		}
		
		targetObj.save();
		return true;
	}
	
	
	/**
	 * @param	{String}	itemTypes
	 * @param	{String}	localName
	 * @param	{String}	remoteName
	 * @param	{Boolean}	[remoteMoreRecent=false]
	 */
	function _generateAutoChangeAlertMessage(itemTypes, localName, remoteName, remoteMoreRecent) {
		if (localName === null) {
			var localDelete = true;
		}
		else if (remoteName === null) {
			var remoteDelete = true;
		}
		
		var msg = Zotero.getString('sync.conflict.autoChange.alert', itemTypes) + " ";
		if (localDelete) {
			msg += Zotero.getString('sync.conflict.remoteVersionsKept');
		}
		else if (remoteDelete) {
			msg += Zotero.getString('sync.conflict.localVersionsKept');
		}
		else {
			msg += Zotero.getString('sync.conflict.recentVersionsKept');
		}
		msg += "\n\n" + Zotero.getString('sync.conflict.viewErrorConsole', (Zotero.isStandalone ? "" : " Firefox"));
		return msg;
	}
	
	
	/**
	 * @param	{String}	itemType
	 * @param	{String}	localName
	 * @param	{String}	remoteName
	 * @param	{Boolean}	[remoteMoreRecent=false]
	 */
	function _generateAutoChangeLogMessage(itemType, localName, remoteName, remoteMoreRecent) {
		if (localName === null) {
			localName = Zotero.getString('sync.conflict.deleted');
			var localDelete = true;
		}
		else if (remoteName === null) {
			remoteName = Zotero.getString('sync.conflict.deleted');
			var remoteDelete = true;
		}
		
		var msg = Zotero.getString('sync.conflict.autoChange.log', itemType) + "\n\n";
		msg += Zotero.getString('sync.conflict.localVersion', localName);
		msg += Zotero.getString('sync.conflict.remoteVersion', remoteName);
		msg += "\n\n";
		if (localDelete) {
			msg += Zotero.getString('sync.conflict.remoteVersionKept');
		}
		else if (remoteDelete) {
			msg += Zotero.getString('sync.conflict.localVersionKept');
		}
		else {
			var moreRecent = remoteMoreRecent ? remoteName : localName;
			msg += Zotero.getString('sync.conflict.recentVersionKept', moreRecent);
		}
		return msg;
	}
	
	
	function _generateCollectionItemMergeAlertMessage() {
		var msg = Zotero.getString('sync.conflict.collectionItemMerge.alert')
			+ Zotero.getString('sync.conflict.viewErrorConsole', (Zotero.isStandalone ? "" : "Firefox "));
		return msg;
	}
	
	
	/**
	 * @param	{String}		collectionName
	 * @param	{Integer[]}		addedItemIDs
	 */
	function _generateCollectionItemMergeLogMessage(collectionName, addedItemIDs) {
		var introMsg = Zotero.getString('sync.conflict.collectionItemMerge.log', collectionName);
		var itemText = [];
		var max = addedItemIDs.length;
		for (var i=0; i<max; i++) {
			var id = addedItemIDs[i];
			var item = Zotero.Items.get(id);
			var title = item.getDisplayTitle();
			var text = " \u2022 " + title;
			var firstCreator = item.getField('firstCreator');
			if (firstCreator) {
				text += " (" + firstCreator + ")";
			}
			itemText.push(text);
			
			if (i == 19 && max > 20) {
				itemText.push(" \u2022 ...");
				break;
			}
		}
		return introMsg + "\n\n" + itemText.join("\n");
	}
	
	
	function _generateTagItemMergeAlertMessage() {
		var msg = Zotero.getString('sync.conflict.tagItemMerge.alert')
			+ Zotero.getString('sync.conflict.viewErrorConsole', (Zotero.isStandalone ? "" : "Firefox "));
		return msg;
	}
	
	
	/**
	 * @param	{String}		tagName
	 * @param	{Integer[]}		addedItemIDs
	 * @param	{Boolean}		remoteIsTarget
	 */
	function _generateTagItemMergeLogMessage(tagName, addedItemIDs, remoteIsTarget) {
		var introMsg = Zotero.getString('sync.conflict.tagItemMerge.log', tagName) + " ";
		
		if (remoteIsTarget) {
			introMsg += Zotero.getString('sync.conflict.tag.addedToRemote');
		}
		else {
			introMsg += Zotero.getString('sync.conflict.tag.addedToLocal');
		}
		var itemText = [];
		for each(var id in addedItemIDs) {
			var item = Zotero.Items.get(id);
			var title = item.getField('title');
			var text = " - " + title;
			var firstCreator = item.getField('firstCreator');
			if (firstCreator) {
				text += " (" + firstCreator + ")";
			}
			itemText.push(text);
		}
		return introMsg + "\n\n" + itemText.join("\n");
	}
	
	
	/**
	 * Open a conflict resolution window and return the results
	 *
	 * @param	{String}		type			'item', 'collection', etc.
	 * @param	{Array[]}	objectPairs	Array of arrays of pairs of Item, Collection, etc.
	 */
	function _reconcile(type, objectPairs, changedCreators) {
		var io = {
			dataIn: {
				type: type,
				captions: [
					Zotero.getString('sync.localObject'),
					Zotero.getString('sync.remoteObject'),
					Zotero.getString('sync.mergedObject')
				],
				objects: objectPairs
			}
		};
		
		if (type == 'item') {
			if (!Zotero.Utilities.isEmpty(changedCreators)) {
				io.dataIn.changedCreators = changedCreators;
			}
		}
		
		var wm = Components.classes["@mozilla.org/appshell/window-mediator;1"]
				   .getService(Components.interfaces.nsIWindowMediator);
		var lastWin = wm.getMostRecentWindow("navigator:browser");
		lastWin.openDialog('chrome://zotero/content/merge.xul', '', 'chrome,modal,centerscreen', io);
		if (io.error) {
			throw (io.error);
		}
		return io.dataOut;
	}
	
	
	/**
	 * Process the results of conflict resolution
	 */
	function _processMergeData(syncSession, type, data, toSave, toDelete, relatedItems) {
		var Types = Zotero.Sync.syncObjects[type].plural;
		var types = Zotero.Sync.syncObjects[type].plural.toLowerCase();
		
		for each(var obj in data) {
			// TODO: do we need to make sure item isn't already being saved?
			
			// Handle items deleted during merge
			if (obj.ref == 'deleted') {
				// Deleted item was remote
				if (obj.left != 'deleted') {
					toDelete.push(obj.id);
					
					var libraryKeyHash = Zotero[Types].getLibraryKeyHash(obj.ref);
					if (relatedItems[libraryKeyHash]) {
						delete relatedItems[libraryKeyHash];
					}
					
					syncSession.addToDeleted(obj.left);
				}
				continue;
			}
			
			toSave.push(obj.ref);
			
			// Item had been deleted locally, so remove from
			// deleted array
			if (obj.left == 'deleted') {
				syncSession.removeFromDeleted(obj.ref);
			}
			
			// TODO: only upload if the local item was chosen
			// or remote item was changed
			syncSession.addToUpdated(obj.ref);
		}
	}
	
	
	/**
	 * Converts a Zotero.Item object to a DOM <item> node
	 *
	 * @param  {Zotero.Item}  item
	 * @param  {DOMDocument}  doc
	 * @param  {Zotero.Sync.Server.Session}  [syncSession]
	 */
	this.itemToXML = function (item, doc, syncSession) {
		var item = item.serialize();
<<<<<<< HEAD

		// Serialize extra fields as JSON, bundle into extra field
		// with multilingual content, and delete before proceeding
		// with sync.
		var supp = false;
		var extrafields = false;
		var multifields = false;
		var extracreators = false;
		var multicreators = false;
		// Save off the type in case it changes below
		var localItemType = item.primary.itemType;
		var syncItemType = localItemType;
		// Apply extended type if needed
		if (Zotero.EXTENDED_TYPES[localItemType]) {
			syncItemType = Zotero.EXTENDED_TYPES[localItemType];
			item.primary.itemType = syncItemType;
		}
		// Get extended fields, if any
		if (Zotero.EXTENDED_FIELDS[localItemType]) {
			for (var field in item.fields) {
				if (Zotero.EXTENDED_FIELDS[localItemType][field]) {
					if (item.fields[field]) {
						if (!extrafields) {
							extrafields = {};
						}
						extrafields[field] = item.fields[field];
						delete item.fields[field];
					}
				}
			}
		}
		// Get multi field data, if any
		for (var key in item.multi.main) {
			multifields = item.multi;
			break;
		}
		if (!multifields) {
			for (var key in item.multi._keys) {
				multifields = item.multi;
				break;
			}
		}
		// Normalize the sequence of any extra creators to avoid
		// data mismatch in multicreators
		if (item.creators) {
			var deletecreatoridx = item.creators.length;
			if (Zotero.EXTENDED_CREATORS[localItemType]) {
				for (var i=item.creators.length-1; i>-1; i += -1) {
					creator = item.creators[i];
					if (Zotero.EXTENDED_CREATORS[localItemType][creator.creatorType]) {
						if (!extracreators) {
							extracreators = [];
						}
						if (!creator.libraryID) {
							creator.libraryID = 0;
						}
						extracreators.push(creator);
						item.creators = item.creators.slice(0,i).concat(item.creators.slice(i+1))
						deletecreatoridx += -1;
					}
				}
				if (extracreators) {
					item.creators = item.creators.concat(extracreators);
				}
			}
			// Get multi creator data
			for (var i=0,ilen=item.creators.length; i<ilen; i+=1) {
				var multicreatorset = false;
				var creator = item.creators[i];
				for (var key in creator.multi._key) {
					multicreatorset = creator.multi;
					break;
				}
				if (!multicreatorset && creator.multi.main) {
					multicreatorset = creator.multi;
				}
				if (multicreatorset) {
                    if (!multicreators) {
                        multicreators = {};
                    }
					multicreatorset.fieldMode = creator.fieldMode;
					multicreators[i] = multicreatorset;
				}
			}
			// Remove multi segment from extracreators to avoid
			// storing it twice
			if (extracreators) {
				for (var i=0,ilen=extracreators.length; i<ilen; i+=1) {
					delete extracreators[i].multi;
				}
			}
			// Remove extracreators from main object
			item.creators = item.creators.slice(0,deletecreatoridx);
        }
        // If data exists, add it to the extra field
        if (extrafields || multifields || extracreators || multicreators || syncItemType !== localItemType) {
            supp = {type:syncItemType};
			if (syncItemType !== localItemType) {
				supp.xtype = localItemType;
			}
            if (extrafields) {
                supp.extrafields = extrafields;
            }
            if (extracreators) {
                supp.extracreators = extracreators;
            }
            if (multifields) {
                supp.multifields = multifields;
            }
            if (multicreators) {
                supp.multicreators = multicreators;
            }
		    var supp = JSON.stringify(supp);
            var supplen = "" + supp.length;
            while (supplen.length < 4) {
                supplen = "0" + supplen;
            }
            if ((item.fields.extra||supp) && !(item.fields.extra && item.fields.extra.match(/^mlzsync[0-9]:/))) {
                if (!item.fields.extra) {
                    item.fields.extra = "";
                }
                item.fields.extra = "mlzsync1:" + supplen + supp + item.fields.extra;
            }
        }

		xml.@libraryID = item.primary.libraryID ? item.primary.libraryID : Zotero.libraryID;
		xml.@key = item.primary.key;
=======
		
		var itemNode = doc.createElement('item');
		itemNode.setAttribute('libraryID', item.primary.libraryID ? item.primary.libraryID : Zotero.libraryID);
		itemNode.setAttribute('key', item.primary.key);
>>>>>>> d60b0221
		
		// Primary fields
		for (var field in item.primary) {
			switch (field) {
				case 'itemID':
				case 'libraryID':
				case 'key':
					continue;
				
				default:
					var attr = field;
			}
			itemNode.setAttribute(attr, item.primary[field]);
		}
		
		// Item data
		for (var field in item.fields) {
			if (!item.fields[field]) {
				continue;
			}
			var fieldElem = doc.createElement('field');
			fieldElem.setAttribute('name', field);
			fieldElem.appendChild(doc.createTextNode(_xmlize(item.fields[field])));
			itemNode.appendChild(fieldElem);
		}
		
		// Deleted item flag
		if (item.deleted) {
			itemNode.setAttribute('deleted', '1');
		}
		
		if (item.primary.itemType == 'note' || item.primary.itemType == 'attachment') {
			if (item.sourceItemKey) {
				itemNode.setAttribute('sourceItem', item.sourceItemKey);
			}
		}
		
		// Note
		if (item.primary.itemType == 'note') {
			var noteElem = doc.createElement('note');
			noteElem.appendChild(doc.createTextNode(_xmlize(item.note)));
			itemNode.appendChild(noteElem);
		}
		
		// Attachment
		if (item.primary.itemType == 'attachment') {
			itemNode.setAttribute('linkMode', item.attachment.linkMode);
			itemNode.setAttribute('mimeType', item.attachment.mimeType);
			var charset = item.attachment.charset;
			if (charset) {
				itemNode.setAttribute('charset', charset);
			}
			
			if (item.attachment.linkMode != Zotero.Attachments.LINK_MODE_LINKED_URL) {
				// Include paths for non-links
				var path = item.attachment.path;
				if (path != _xmlize(path)) {
					var filename = item.attachment.path.substr(8);
					var msg = Zotero.getString('sync.error.invalidCharsFilename', filename);
					var e = new Zotero.Error(msg, 0, { dialogButtonText: null });
					throw (e);

				}
				var pathElem = doc.createElement('path');
				pathElem.appendChild(doc.createTextNode(path));
				itemNode.appendChild(pathElem);
				
				// Include storage sync time and hash for imported files
				if (item.attachment.linkMode != Zotero.Attachments.LINK_MODE_LINKED_FILE) {
					var mtime = Zotero.Sync.Storage.getSyncedModificationTime(item.primary.itemID);
					if (mtime) {
						itemNode.setAttribute('storageModTime', mtime);
					}
					
					var hash = Zotero.Sync.Storage.getSyncedHash(item.primary.itemID);
					if (hash) {
						itemNode.setAttribute('storageHash', hash);
					}
				}
			}
			
			if (item.note) {
				var noteElem = doc.createElement('note');
				noteElem.appendChild(doc.createTextNode(_xmlize(item.note)));
				itemNode.appendChild(noteElem);
			}
		}
		
		// Creators
		var defaultLibraryID = Zotero.libraryID;
		for (var index in item.creators) {
			var creatorElem = doc.createElement('creator');
			var libraryID = item.creators[index].libraryID ? item.creators[index].libraryID : defaultLibraryID;
			var key = item.creators[index].key;
			if (!key) {
				//Zotero.debug('==========');
				//Zotero.debug(index);
				//Zotero.debug(item);
				throw ("Creator key not set for item in Zotero.Sync.Server.sync()");
			}
			creatorElem.setAttribute('libraryID', libraryID);
			creatorElem.setAttribute('key', key);
			creatorElem.setAttribute('creatorType', item.creators[index].creatorType);
			creatorElem.setAttribute('index', index);
			
			// Add creator XML as glue if not already included in sync session
			var fakeObj = {
				objectType: 'creator',
				libraryID: libraryID,
				key: key
			};
			if (syncSession && syncSession.objectInUpdated(fakeObj)) {
				var creator = Zotero.Creators.getByLibraryAndKey(libraryID, key);
				var subCreatorElem = Zotero.Sync.Server.Data.creatorToXML(creator, doc);
				creatorElem.appendChild(subCreatorElem);
			}
			
			itemNode.appendChild(creatorElem);
		}
		
		// Related items
		var related = item.related;
		if (related.length) {
			related = Zotero.Items.get(related);
			var keys = [];
			for each(var item in related) {
				keys.push(item.key);
			}
			if (keys.length) {
				var relatedElem = doc.createElement('related');
				relatedElem.appendChild(doc.createTextNode(keys.join(' ')));
				itemNode.appendChild(relatedElem);
			}
		}
<<<<<<< HEAD
        //dump("BBB "+xml.toXMLString()+"\n");
		return xml;
=======
		
		return itemNode;
>>>>>>> d60b0221
	}
	
	
	/**
	 * Convert DOM <item> node into an unsaved Zotero.Item
	 *
	 * @param	object	itemNode		DOM XML node with item data
	 * @param	object	item			(Optional) Existing Zotero.Item to update
	 * @param	bool	skipPrimary		(Optional) Ignore passed primary fields (except itemTypeID)
	 */
	this.xmlToItem = function (itemNode, item, skipPrimary, defaultLibraryID) {
		if (!item) {
			item = new Zotero.Item;
		}
		else if (skipPrimary) {
			throw ("Cannot use skipPrimary with existing item in "
					+ "Zotero.Sync.Server.Data.xmlToItem()");
		}
		
		// TODO: add custom item types

		var data = {};
		if (!skipPrimary) {
			data.libraryID = _getLibraryID(itemNode.getAttribute('libraryID'), defaultLibraryID);
			data.key = itemNode.getAttribute('key');
			data.dateAdded = itemNode.getAttribute('dateAdded');
			data.dateModified = itemNode.getAttribute('dateModified');
		}
		data.itemTypeID = Zotero.ItemTypes.getID(itemNode.getAttribute('itemType'));
		// TEMP - NSF
		if (!data.itemTypeID) {
			var msg = "Invalid item type '" + itemNode.getAttribute('itemType') + "' in Zotero.Sync.Server.Data.xmlToItem()";
			var e = new Zotero.Error(msg, "INVALID_ITEM_TYPE");
			throw (e);
		}
		
		var changedFields = {};
		
		// Primary data
		for (var field in data) {
            // We apparently lack a toggle to block loading of multi data?
            // The multi fields are the SAME on both the remote and local object,
            // even when they differ in their original locations.
			item.setField(field, data[field]);
			changedFields[field] = true;
		}
		
		// Item data
<<<<<<< HEAD
        var extra = false;
		for each(var field in xmlItem.field) {
			var fieldName = field.@name.toString();
			item.setField(fieldName, field.toString(), false);
            if (fieldName === "extra") {
                extra = field.toString();
            }
=======
		var fields = itemNode.getElementsByTagName('field');
		for (var i=0, len=fields.length; i<len; i++) {
			var field = fields[i];
			var fieldName = field.getAttribute('name');
			item.setField(fieldName, field.textContent);
>>>>>>> d60b0221
			changedFields[fieldName] = true;
		}

        // HERE is where the purge comes in.
		var previousFields = item.getUsedFields(true);
		for each(var field in previousFields) {
			if (!changedFields[field] &&
					// If not valid, it'll already have been cleared by the
					// type change
					Zotero.ItemFields.isValidForType(
						Zotero.ItemFields.getID(field), data.itemTypeID
					)) {
				item.setField(field, false);
			}
		}

        // Merge field content of an mlzsync1: prefix on the extra field
        // into the item
        var obj = Zotero.Sync.Server.Data.decodeMlzFields(item,data,extra,changedFields);

        // RIGHT!!! So now we have the fields explicitly set
        // from the sync item held in changedFields.

        // We need to do the same thing for multi and main, working
        // from the extra-field parse-out, and everything will work.
        removeMlzFieldDeletes(item,data,obj);

		// Deleted item flag
		var deleted = itemNode.getAttribute('deleted');
		item.deleted = (deleted == 'true' || deleted == "1");
		
		// Item creators
		var i = 0;
<<<<<<< HEAD
        var pos = 0;
		for each(var creator in xmlItem.creator) {
			pos = parseInt(creator.@index);
=======
		var creators = Zotero.Utilities.xpath(itemNode, "creator");
		for each(var creator in creators) {
			var pos = parseInt(creator.getAttribute('index'));
>>>>>>> d60b0221
			if (pos != i) {
				throw ('No creator in position ' + i);
			}
			
			var libraryID = data.libraryID;
			var key = creator.getAttribute('key');
			var creatorObj = Zotero.Creators.getByLibraryAndKey(libraryID, key);
			if (!creatorObj) {
				var msg = "Data for missing local creator " + libraryID + "/" + key
					+ " not provided in Zotero.Sync.Server.Data.xmlToItem()";
				var e = new Zotero.Error(msg, "MISSING_OBJECT");
				throw (e);
			}
			
			item.setCreator(
				pos,
				creatorObj,
				creator.getAttribute('creatorType')
			);
			i++;
            pos = i;
		}

        // Merge creator content of an mlzsync1: prefix on the extra field
        // into the item
        Zotero.Sync.Server.Data.decodeMlzCreators(item,obj,pos);
        Zotero.Sync.Server.Data.removeMlzCreatorDeletes(item,obj);

		// Remove item's remaining creators not in XML
		var numCreators = item.numCreators();
		var rem = numCreators - i;
		for (var j=0; j<rem; j++) {
			// Keep removing last creator
			item.removeCreator(i);
		}
		
		// Both notes and attachments might have parents and notes
		if (item.isNote() || item.isAttachment()) {
			var sourceItemKey = itemNode.getAttribute('sourceItem');
			item.setSourceKey(sourceItemKey ? sourceItemKey : false);
			item.setNote(_getFirstChildContent(itemNode, 'note'));
		}
		
		// Attachment metadata
		if (item.isAttachment()) {
			item.attachmentLinkMode = parseInt(itemNode.getAttribute('linkMode'));
			item.attachmentMIMEType = itemNode.getAttribute('mimeType');
			item.attachmentCharset = itemNode.getAttribute('charset');
			if (item.attachmentLinkMode != Zotero.Attachments.LINK_MODE_LINKED_URL) { 
				item.attachmentPath = _getFirstChildContent(itemNode, 'path');
			}
		}
		
		// Related items
		var related = _getFirstChildContent(itemNode, 'related');
		var relatedIDs = [];
		if (related) {
			related = related.split(' ');
			for each(var key in related) {
				var relItem = Zotero.Items.getByLibraryAndKey(item.libraryID, key);
				if (!relItem) {
					var msg = "Related item " + item.libraryID + "/" + key
						+ " doesn't exist in Zotero.Sync.Server.Data.xmlToItem()";
					var e = new Zotero.Error(msg, "MISSING_OBJECT");
					throw (e);
				}
				relatedIDs.push(relItem.id);
			}
		}
		item.relatedItems = relatedIDs;
		return item;
	}

    function decodeMlzFields (item,primaryFields,extra,changedFields) {
        // Unserialize data stored as JSON on the extra field, and
        // attach to the object before delivery to Zotero.
        var obj = {};
		var itemTypeID = false;
        if (extra) {
            var m = extra.match(/^mlzsync1:([0-9]{4})/);
            if (m) {
                var offset = parseInt(m[1],10);
                var objstr = extra.slice(13,offset+13);
                if (objstr) {
                    try {
                        obj = JSON.parse(objstr);
						// Save type ID for comparison
						itemTypeID = Zotero.ItemTypes.getID(obj.type);
                    } catch (e) {
                        Zotero.debug("Multilingual sync: Parse error on "+objstr);
                    }
                }
            }
        }
        if (obj && itemTypeID === primaryFields.itemTypeID) {
			if (obj.xtype) {
				xItemTypeID = Zotero.ItemTypes.getID(obj.xtype);
				if (xItemTypeID) {
					// Type already set on item, use changeToType() method
					primaryFields.itemTypeID = xItemTypeID;
					item.setType(xItemTypeID);
				}
			}
            if (obj.extrafields) {
                for (var fieldName in obj.extrafields) {
			        item.setField(fieldName, obj.extrafields[fieldName]);
			        changedFields[fieldName] = true;
                }
            }
            if (obj.multifields) {
                for (var fieldName in obj.multifields._keys) {
                    for (var lang in obj.multifields._keys[fieldName]) {
                        item.setField(fieldName, obj.multifields._keys[fieldName][lang], false, lang);
                    }
                }
                // Reset lang of headline fields
                item.multi.main = {};
                for (var fieldName in obj.multifields.main) {
                    item.setField(fieldName, item.getField(fieldName), false, obj.multifields.main[fieldName], true);
                }
            }
            item.setField("extra", extra.slice(offset+13));
			changedFields.extra = true;
        }
        // Not used it sync, but used in item.js when converting
        // pre-synced records
        return obj;
    }

    function removeMlzFieldDeletes(item,data,obj) {
        // Remove multifields that are not present in the sync
        // (but only if there is some evidence that multilingual is being used -- if not,
        // leave multilingual fields in place for safety)
		var previousMultiMains = item.getUsedMultiMains(true);
        for each(var f in previousMultiMains) {
            if ((!obj.multifields || !obj.multifields.main[f.fieldName]) && Zotero.ItemFields.isValidForType(f.fieldID, data.itemTypeID)) {
                delete item.multi.main[f.fieldID];
            }
        }
		var previousMultiFields = item.getUsedMultiFields(true);
        for each(var f in previousMultiFields) {
            if ((!obj.multifields || !obj.multifields._keys[f.fieldName]) && Zotero.ItemFields.isValidForType(f.fieldID, data.itemTypeID)) {
                item.setField(f.fieldName,false,false,f.languageTag);
            } else if (!obj.multifields._keys[f.fieldName][f.languageTag]) {
                if (item.multi._keys[f.fieldName]) {
                    item.setField(f.fieldName,false,false,f.languageTag);
                }
            }
        }
    }

    function decodeMlzCreators (item,obj,pos) {
		// Cast and set extracreators
        if (obj && obj.extracreators) {
            for (var i=0,ilen=obj.extracreators.length; i<ilen; i+=1) {
                extracreator = obj.extracreators[i];
                creator = new Zotero.Creator;
                creator.libraryID = extracreator.libraryID;
			    creator.key = extracreator.key;
			    //creator.dateAdded = extracreator.dateAdded;
                //creator.dateModified = extracreator.dateModified;
                if (extracreator.fieldMode == 1) {
			        creator.firstName = '';
			        creator.lastName = extracreator.lastName;
			        creator.fieldMode = 1;
                    
                } else {
			        creator.firstName = extracreator.firstName;
			        creator.lastName = extracreator.lastName;
			        creator.fieldMode = 0;
                }
		        creator.birthYear = creator.birthYear;
			    item.setCreator(
				    (pos+i),
				    creator,
				    extracreator.creatorType
			    );
            }
		}
        // Cast and set multicreators
        if (obj && obj.multicreators) {
            for (var pos in obj.multicreators) {
                multicreatorset = obj.multicreators[pos];
                for (var lang in multicreatorset._key) {
                    multicreator = multicreatorset._key[lang];
                    creator = new Zotero.Creator;
                    creator.firstName = multicreator.firstName;
                    creator.lastName = multicreator.lastName;
		            creator.birthYear = multicreator.birthYear;
                    creator.fieldMode = multicreatorset.fieldMode;
                    if (multicreatorset.fieldMode && multicreatorset._key[lang].firstName) {
                        Zotero.debug("Warning: Adjusting fieldMode mismatch under creator at position " + pos + " on item " + item.id + ". Probable corruption in item received from server.");
                        if (creator.lastName) {
                            creator.lastName = creator.firstName + " " + creator.lastName;
                        } else {
                            creator.lastName = creator.firstName;
                        }
                        creator.firstName = '';
                        creator.fieldMode = multicreatorset.fieldMode;
                    }
			        item.setCreator(
				        parseInt(pos,10),
				        creator,
				        false,
                        lang
			        );
                }
            }
        }
    }

	function removeMlzCreatorDeletes(item,obj) {
        // Remove multicreators that are not present in the sync
        var creators = item.getCreators();
        for (var i=0,ilen=creators.length; i<ilen; i+=1) {
            var creator = creators[i];
            for (var langTag in creator.multi._key) {
                if (!obj || !obj.multicreators || !obj.multicreators[i] || !obj.multicreators[i]._key[langTag]) {
                    item.removeCreator(i, langTag);
                }
            }
        }
    }
	
	this.removeMissingRelatedItems = function (itemNode) {
		var relatedNode = Zotero.Utilities.xpath(itemNode, "related");
		if (!relatedNode.length) {
			return [];
		}
		relatedNode = relatedNode[0];
		var libraryID = parseInt(itemNode.getAttribute('libraryID'));
		var exist = [];
		var missing = [];
		var relKeys = relatedNode.textContent;
		relKeys = relKeys ? relKeys.split(' ') : [];
		for each(var relKey in relKeys) {
			if (Zotero.Items.getByLibraryAndKey(libraryID, relKey)) {
				exist.push(relKey);
			}
			else {
				missing.push(relKey);
			}
		}
		relatedNode.textContent = exist.join(' ');
		return missing;
	}
	
	
	this.collectionToXML = function (collection, doc) {
		var colElem = doc.createElement('collection');
		colElem.setAttribute('libraryID', collection.libraryID ? collection.libraryID : Zotero.libraryID);
		colElem.setAttribute('key', collection.key);
		colElem.setAttribute('name', _xmlize(collection.name));
		colElem.setAttribute('dateAdded', collection.dateAdded);
		colElem.setAttribute('dateModified', collection.dateModified);
		if (collection.parent) {
			var parentCol = Zotero.Collections.get(collection.parent);
			colElem.setAttribute('parent', parentCol.key);
		}
		
		var children = collection.getChildren();
		if (children) {
			var itemKeys = [];
			
			for each(var child in children) {
				if (child.type == 'item') {
					itemKeys.push(child.key);
				}
			}
			
			if (itemKeys.length) {
				var itemsElem = doc.createElement('items');
				itemsElem.appendChild(doc.createTextNode(itemKeys.join(' ')));
				colElem.appendChild(itemsElem);
			}
		}
		
		return colElem;
	}
	
	
	/**
	 * Convert DOM <collection> node into an unsaved Zotero.Collection
	 *
	 * @param	object	collectionNode	DOM XML node with collection data
	 * @param	object	item		(Optional) Existing Zotero.Collection to update
	 * @param	bool		skipPrimary		(Optional) Ignore passed primary fields (except itemTypeID)
	 * @param	integer	defaultLibraryID	(Optional)
	 * @param	array	deletedItems		(Optional) An array of keys that have been deleted in this sync session
	 */
	this.xmlToCollection = function (collectionNode, collection, skipPrimary, defaultLibraryID, deletedItemKeys) {
		if (!collection) {
			collection = new Zotero.Collection;
		}
		else if (skipPrimary) {
			throw ("Cannot use skipPrimary with existing collection in "
					+ "Zotero.Sync.Server.Data.xmlToCollection()");
		}
		
		if (!skipPrimary) {
			collection.libraryID = _getLibraryID(collectionNode.getAttribute('libraryID'), defaultLibraryID);
			collection.key = collectionNode.getAttribute('key');
			var parentKey = collectionNode.getAttribute('parent');
			if (parentKey) {
				collection.parentKey = parentKey;
			}
			else {
				collection.parent = false;
			}
			collection.dateAdded = collectionNode.getAttribute('dateAdded');
			collection.dateModified = collectionNode.getAttribute('dateModified');
		}
		
		collection.name = collectionNode.getAttribute('name');
		
		/*
		// Subcollections
		var str = xmlCollection.collections.toString();
		collection.childCollections = str == '' ? [] : str.split(' ');
		*/
		
		// Child items
		var childItems = _getFirstChildContent(collectionNode, 'items');
		childItems = childItems ? childItems.split(' ') : []
		var childItemIDs = [];
		for each(var key in childItems) {
			var childItem = Zotero.Items.getByLibraryAndKey(collection.libraryID, key);
			if (!childItem) {
				// Ignore items that were deleted in this sync session
				//
				// This can happen if a collection and its items are deleted
				// locally but are in conflict with the server, and the local
				// item deletes are selected in CR. Then, when the deleted
				// collection is automatically restored, the items no
				// longer exist.
				if (deletedItemKeys && deletedItemKeys.indexOf(key) != -1) {
					Zotero.debug("Ignoring deleted collection item '" + key + "'");
					continue;
				}
				
				var msg = "Missing child item " + key + " for collection "
							+ collection.libraryID + "/" + collection.key
							+ " in Zotero.Sync.Server.Data.xmlToCollection()";
				var e = new Zotero.Error(msg, "MISSING_OBJECT");
				throw (e);
			}
			childItemIDs.push(childItem.id);
		}
		collection.childItems = childItemIDs;
		
		return collection;
	}
	
	
	/**
	 * Recursively save collections from the top down
	 */
	function _saveCollections(collections) {
		var originalLength = collections.length;
		var unsaved = [];
		
		var parentKey, parentCollection;
		
		for each(var collection in collections) {
			parentKey = collection.parentKey;
			// Top-level collection, so save
			if (!parentKey) {
				collection.save();
				continue;
			}
			parentCollection = Zotero.Collections.getByLibraryAndKey(
				collection.libraryID, parentKey
			);
			// Parent collection exists, so save
			if (parentCollection) {
				collection.save();
				continue;
			}
			
			// Add to unsaved list
			unsaved.push(collection);
			continue;
		}
		
		if (unsaved.length) {
			if (unsaved.length == originalLength) {
				var msg = "Incomplete collection hierarchy cannot be saved in Zotero.Sync.Server.Data._saveCollections()";
				var e = new Zotero.Error(msg, "MISSING_OBJECT");
				throw (e);
			}
			
			_saveCollections(unsaved);
		}
	}
	
	
	
	/**
	 * Converts a Zotero.Creator object to a DOM <creator> node
	 */
	this.creatorToXML = function (creator, doc) {
		var creatorElem = doc.createElement('creator');
		creatorElem.setAttribute('libraryID', creator.libraryID ? creator.libraryID : Zotero.libraryID);
		creatorElem.setAttribute('key', creator.key);
		creatorElem.setAttribute('dateAdded', creator.dateAdded);
		creatorElem.setAttribute('dateModified', creator.dateModified);
		
		var allowEmpty = ['firstName', 'lastName', 'name'];
		
		var creator = creator.serialize();
		for (var field in creator.fields) {
			if (!creator.fields[field] && allowEmpty.indexOf(field) == -1) {
				continue;
			}
			
			var fieldElem = doc.createElement(field);
			switch (field) {
				case 'firstName':
				case 'lastName':
				case 'name':
					var val = _xmlize(creator.fields[field]);
					break;
				
				default:
					var val = creator.fields[field];
			}
			fieldElem.appendChild(doc.createTextNode(val));
			creatorElem.appendChild(fieldElem);
		}
		
		return creatorElem;
	}
	
	
	/**
	 * Convert DOM <creator> node into an unsaved Zotero.Creator
	 *
	 * @param	object	creatorNode	DOM XML node with creator data
	 * @param	object	item		(Optional) Existing Zotero.Creator to update
	 * @param	bool	skipPrimary	(Optional) Ignore passed primary fields (except itemTypeID)
	 */
	this.xmlToCreator = function (creatorNode, creator, skipPrimary, defaultLibraryID) {
		if (!creator) {
			creator = new Zotero.Creator;
		}
		else if (skipPrimary) {
			throw ("Cannot use skipPrimary with existing creator in "
					+ "Zotero.Sync.Server.Data.xmlToCreator()");
		}
		
		if (!skipPrimary) {
			creator.libraryID = _getLibraryID(creatorNode.getAttribute('libraryID'), defaultLibraryID);
			creator.key = creatorNode.getAttribute('key');
			creator.dateAdded = creatorNode.getAttribute('dateAdded');
			creator.dateModified = creatorNode.getAttribute('dateModified');
		}
		
<<<<<<< HEAD
		if (xmlCreator.fieldMode && xmlCreator.fieldMode.toString() == 1) {
=======
		if (_getFirstChildContent(creatorNode, 'fieldMode') == 1) {
>>>>>>> d60b0221
			creator.firstName = '';
			creator.lastName = _getFirstChildContent(creatorNode, 'name');
			creator.fieldMode = 1;
		}
		else {
			creator.firstName = _getFirstChildContent(creatorNode, 'firstName');
			creator.lastName = _getFirstChildContent(creatorNode, 'lastName');
			creator.fieldMode = 0;
		}
		creator.birthYear = _getFirstChildContent(creatorNode, 'birthYear');
		
		return creator;
	}
	
	
	this.searchToXML = function (search, doc) {
		var searchElem = doc.createElement('search');
		searchElem.setAttribute('libraryID', search.libraryID ? search.libraryID : Zotero.libraryID);
		searchElem.setAttribute('key', search.key);
		searchElem.setAttribute('name', _xmlize(search.name));
		searchElem.setAttribute('dateAdded', search.dateAdded);
		searchElem.setAttribute('dateModified', search.dateModified);
		
		var conditions = search.getSearchConditions();
		if (conditions) {
			for each(var condition in conditions) {
				var conditionElem = doc.createElement('condition');
				conditionElem.setAttribute('id', condition.id);
				conditionElem.setAttribute('condition', condition.condition);
				if (condition.mode) {
					conditionElem.setAttribute('mode', condition.mode);
				}
				conditionElem.setAttribute('operator', condition.operator);
				conditionElem.setAttribute('value', _xmlize(condition.value ? condition.value : ''));
				if (condition.required) {
					conditionElem.setAttribute('required', 1);
				}
				searchElem.appendChild(conditionElem);
			}
		}
		
		return searchElem;
	}
	
	
	/**
	 * Convert DOM <search> node into an unsaved Zotero.Search
	 *
	 * @param	object	searchNode	DOM XML node with search data
	 * @param	object	item		(Optional) Existing Zotero.Search to update
	 * @param	bool	skipPrimary		(Optional) Ignore passed primary fields (except itemTypeID)
	 */
	this.xmlToSearch = function (searchNode, search, skipPrimary, defaultLibraryID) {
		if (!search) {
			search = new Zotero.Search;
		}
		else if (skipPrimary) {
			throw ("Cannot use new id with existing search in "
					+ "Zotero.Sync.Server.Data.xmlToSearch()");
		}
		
		if (!skipPrimary) {
			search.libraryID = _getLibraryID(searchNode.getAttribute('libraryID'), defaultLibraryID);
			search.key = searchNode.getAttribute('key');
			search.dateAdded = searchNode.getAttribute('dateAdded');
			search.dateModified = searchNode.getAttribute('dateModified');
		}
		
		search.name = searchNode.getAttribute('name');
		
		var conditionID = -1;
		
		// Search conditions
		var conditions = searchNode.getElementsByTagName('condition');
		for (var i=0, len=conditions.length; i<len; i++) {
			var condition = conditions[i];
			conditionID = parseInt(condition.getAttribute('id'));
			var name = condition.getAttribute('condition');
			var mode = condition.getAttribute('mode');
			if (mode) {
				name = name + '/' + mode;
			}
			if (search.getSearchCondition(conditionID)) {
				search.updateCondition(
					conditionID,
					name,
					condition.getAttribute('operator'),
					condition.getAttribute('value'),
					!!condition.getAttribute('required')
				);
			}
			else {
				var newID = search.addCondition(
					name,
					condition.getAttribute('operator'),
					condition.getAttribute('value'),
					!!condition.getAttribute('required')
				);
				if (newID != conditionID) {
					throw ("Search condition ids not contiguous in Zotero.Sync.Server.xmlToSearch()");
				}
			}
		}
		
		conditionID++;
		while (search.getSearchCondition(conditionID)) {
			search.removeCondition(conditionID);
			conditionID++;
		}
		
		return search;
	}
	
	
	this.tagToXML = function (tag, doc) {
		var tagElem = doc.createElement('tag');
		tagElem.setAttribute('libraryID', tag.libraryID ? tag.libraryID : Zotero.libraryID);
		tagElem.setAttribute('key', tag.key);
		tagElem.setAttribute('name', _xmlize(tag.name));
		if (tag.type) {
			tagElem.setAttribute('type', tag.type);
		}
		tagElem.setAttribute('dateAdded', tag.dateAdded);
		tagElem.setAttribute('dateModified', tag.dateModified);
		var linkedItems = tag.getLinkedItems();
		if (linkedItems) {
			var linkedItemKeys = [];
			for each(var linkedItem in linkedItems) {
				linkedItemKeys.push(linkedItem.key);
			}
			var itemsElem = doc.createElement('items');
			itemsElem.appendChild(doc.createTextNode(linkedItemKeys.join(' ')));
			tagElem.appendChild(itemsElem);
		}
		return tagElem;
	}
	
	
	/**
	 * Convert DOM <tag> node into an unsaved Zotero.Tag
	 *
	 * @param	object	tagNode			DOM XML node with tag data
	 * @param	object	tag				(Optional) Existing Zotero.Tag to update
	 * @param	bool		skipPrimary		(Optional) Ignore passed primary fields
	 */
	this.xmlToTag = function (tagNode, tag, skipPrimary, defaultLibraryID, deletedItemKeys) {
		if (!tag) {
			tag = new Zotero.Tag;
		}
		else if (skipPrimary) {
			throw ("Cannot use new id with existing tag in "
					+ "Zotero.Sync.Server.Data.xmlToTag()");
		}
		
		if (!skipPrimary) {
			tag.libraryID = _getLibraryID(tagNode.getAttribute('libraryID'), defaultLibraryID);
			tag.key = tagNode.getAttribute('key');
			tag.dateAdded = tagNode.getAttribute('dateAdded');
			tag.dateModified = tagNode.getAttribute('dateModified');
		}
		
		tag.name = tagNode.getAttribute('name');
		var type = tagNode.getAttribute('type');
		tag.type = type ? parseInt(type) : 0;
		
		var keys = _getFirstChildContent(tagNode, 'items');
		if (keys) {
			keys = keys.split(' ');
			var ids = [];
			for each(var key in keys) {
				var item = Zotero.Items.getByLibraryAndKey(tag.libraryID, key);
				if (!item) {
					// See note in xmlToCollection()
					if (deletedItemKeys && deletedItemKeys.indexOf(key) != -1) {
						Zotero.debug("Ignoring deleted linked item '" + key + "'");
						continue;
					}
					
					var msg = "Linked item " + key + " doesn't exist in Zotero.Sync.Server.Data.xmlToTag()";
					var e = new Zotero.Error(msg, "MISSING_OBJECT");
					throw (e);
				}
				ids.push(item.id);
			}
		}
		else {
			var ids = [];
		}
		tag.linkedItems = ids;
		
		return tag;
	}
	
	
	/**
	 * @param	{String}		name		Tag name
	 * @param	{Integer}	type		Tag type
	 * @return	{Integer[]|FALSE}	Array of itemIDs of items linked to
	 *									deleted tag, or FALSE if no
	 *									matching tag found
	 */
	function _deleteConflictingTag(syncSession, name, type, libraryID) {
		var tagID = Zotero.Tags.getID(name, type, libraryID);
		if (tagID) {
			Zotero.debug("Deleting conflicting local '" + name + "' tag " + tagID);
			var tag = Zotero.Tags.get(tagID);
			// Tag has already been deleted, which can happen if the server has
			// two new tags that differ only in case, and one matches a local tag
			// with a different key, causing that tag to be deleted already.
			if (!tag) {
				Zotero.debug("Local tag " + tagID + " doesn't exist");
				return false;
			}
			var linkedItems = tag.getLinkedItems(true);
			Zotero.Tags.erase(tagID);
			Zotero.Tags.purge(tagID);
			
			syncSession.removeFromUpdated(tag);
			//syncSession.addToDeleted(tag);
			
			return linkedItems ? linkedItems : [];
		}
		
		return false;
	}
	
	
	/**
	 * Convert DOM <group> node into an unsaved Zotero.Group
	 *
	 * @param	object	groupNode		DOM XML node with group data
	 * @param	object	group			(Optional) Existing Zotero.Group to update
	 */
	this.xmlToGroup = function (groupNode, group) {
		if (!group) {
			group = new Zotero.Group;
		}
		
		group.id = parseInt(groupNode.getAttribute('id'));
		group.libraryID = parseInt(groupNode.getAttribute('libraryID'));
		group.name = groupNode.getAttribute('name');
		group.editable = !!parseInt(groupNode.getAttribute('editable'));
		group.filesEditable = !!parseInt(groupNode.getAttribute('filesEditable'));
		group.description = _getFirstChildContent(groupNode, 'description');
		
		/*
		var keys = xmlGroup.items.toString() ? xmlGroup.items.toString().split(' ') : false;
		if (keys) {
			var ids = [];
			for each(var key in keys) {
				var item = Zotero.Items.getByLibraryAndKey(group.libraryID, key);
				if (!item) {
					throw ("Linked item " + key + " doesn't exist in Zotero.Sync.Server.Data.xmlToGroup()");
				}
				ids.push(item.id);
			}
		}
		else {
			var ids = [];
		}
		group.linkedItems = ids;
		*/
		
		return group;
	}
	
	
	this.relationToXML = function (relation, doc) {
		return relation.toXML(doc);
	}
	
	this.xmlToRelation = function (relationNode) {
		return Zotero.Relations.xmlToRelation(relationNode);
	}
	
	
	function _getFirstChildContent(node, childName) {
		var elems = Zotero.Utilities.xpath(node, childName);
		return elems.length ? elems[0].textContent : "";
	}
	
	
	function _xmlize(str) {
		return str.replace(/[\u0000-\u0008\u000b\u000c\u000e-\u001f\ud800-\udfff\ufffe\uffff]/g, '\u2B1A');
	}
	
	
	function _getLibraryID(libraryID, defaultLibraryID) {
		if (!libraryID) {
			return null;
		}
		return libraryID == defaultLibraryID ? null : parseInt(libraryID);
	}
}<|MERGE_RESOLUTION|>--- conflicted
+++ resolved
@@ -2533,28 +2533,7 @@
 	this.uploadKeys[keySet].removeLibraryKeyPairs(type, keyPairs)
 }
 
-
 Zotero.Sync.Server.Data = new function() {
-<<<<<<< HEAD
-	this.processUpdatedXML = processUpdatedXML;
-	this.itemToXML = itemToXML;
-	this.xmlToItem = xmlToItem;
-	this.removeMissingRelatedItems = removeMissingRelatedItems;
-	this.collectionToXML = collectionToXML;
-	this.xmlToCollection = xmlToCollection;
-	this.creatorToXML = creatorToXML;
-	this.xmlToCreator = xmlToCreator;
-	this.searchToXML = searchToXML;
-	this.xmlToSearch = xmlToSearch;
-	this.tagToXML = tagToXML;
-	this.xmlToTag = xmlToTag;
-	this.decodeMlzFields = decodeMlzFields;
-	this.removeMlzFieldDeletes = removeMlzFieldDeletes;
-	this.decodeMlzCreators = decodeMlzCreators;
-	this.removeMlzCreatorDeletes = removeMlzCreatorDeletes;
-
-=======
->>>>>>> d60b0221
 	var _noMergeTypes = ['search'];
 	
 	/**
@@ -2834,13 +2813,8 @@
 							}
 							Zotero.Sync.Server.Data.removeMissingRelatedItems(objectNode);
 						}
-<<<<<<< HEAD
-
-						var remoteObj = Zotero.Sync.Server.Data['xmlTo' + Type](xmlNode, null, null, defaultLibraryID);
-=======
 						
 						var remoteObj = Zotero.Sync.Server.Data['xmlTo' + Type](objectNode, null, null, defaultLibraryID);
->>>>>>> d60b0221
 
 						// Some types we don't bother to reconcile
 						if (_noMergeTypes.indexOf(type) != -1) {
@@ -3924,7 +3898,6 @@
 	 */
 	this.itemToXML = function (item, doc, syncSession) {
 		var item = item.serialize();
-<<<<<<< HEAD
 
 		// Serialize extra fields as JSON, bundle into extra field
 		// with multilingual content, and delete before proceeding
@@ -4050,14 +4023,9 @@
             }
         }
 
-		xml.@libraryID = item.primary.libraryID ? item.primary.libraryID : Zotero.libraryID;
-		xml.@key = item.primary.key;
-=======
-		
 		var itemNode = doc.createElement('item');
 		itemNode.setAttribute('libraryID', item.primary.libraryID ? item.primary.libraryID : Zotero.libraryID);
 		itemNode.setAttribute('key', item.primary.key);
->>>>>>> d60b0221
 		
 		// Primary fields
 		for (var field in item.primary) {
@@ -4192,13 +4160,8 @@
 				itemNode.appendChild(relatedElem);
 			}
 		}
-<<<<<<< HEAD
-        //dump("BBB "+xml.toXMLString()+"\n");
-		return xml;
-=======
 		
 		return itemNode;
->>>>>>> d60b0221
 	}
 	
 	
@@ -4247,21 +4210,15 @@
 		}
 		
 		// Item data
-<<<<<<< HEAD
         var extra = false;
-		for each(var field in xmlItem.field) {
-			var fieldName = field.@name.toString();
-			item.setField(fieldName, field.toString(), false);
-            if (fieldName === "extra") {
-                extra = field.toString();
-            }
-=======
 		var fields = itemNode.getElementsByTagName('field');
 		for (var i=0, len=fields.length; i<len; i++) {
 			var field = fields[i];
 			var fieldName = field.getAttribute('name');
-			item.setField(fieldName, field.textContent);
->>>>>>> d60b0221
+			item.setField(fieldName, field.textContent, false);
+            if (fieldName === "extra") {
+                extra = field.toString();
+            }
 			changedFields[fieldName] = true;
 		}
 
@@ -4295,15 +4252,9 @@
 		
 		// Item creators
 		var i = 0;
-<<<<<<< HEAD
-        var pos = 0;
-		for each(var creator in xmlItem.creator) {
-			pos = parseInt(creator.@index);
-=======
 		var creators = Zotero.Utilities.xpath(itemNode, "creator");
 		for each(var creator in creators) {
 			var pos = parseInt(creator.getAttribute('index'));
->>>>>>> d60b0221
 			if (pos != i) {
 				throw ('No creator in position ' + i);
 			}
@@ -4377,7 +4328,7 @@
 		return item;
 	}
 
-    function decodeMlzFields (item,primaryFields,extra,changedFields) {
+    this.decodeMlzFields = function(item,primaryFields,extra,changedFields) {
         // Unserialize data stored as JSON on the extra field, and
         // attach to the object before delivery to Zotero.
         var obj = {};
@@ -4433,7 +4384,7 @@
         return obj;
     }
 
-    function removeMlzFieldDeletes(item,data,obj) {
+    this.removeMlzFieldDeletes = function(item,data,obj) {
         // Remove multifields that are not present in the sync
         // (but only if there is some evidence that multilingual is being used -- if not,
         // leave multilingual fields in place for safety)
@@ -4455,7 +4406,7 @@
         }
     }
 
-    function decodeMlzCreators (item,obj,pos) {
+    this.decodeMlzCreators = function(item,obj,pos) {
 		// Cast and set extracreators
         if (obj && obj.extracreators) {
             for (var i=0,ilen=obj.extracreators.length; i<ilen; i+=1) {
@@ -4515,7 +4466,7 @@
         }
     }
 
-	function removeMlzCreatorDeletes(item,obj) {
+	this.removeMlzCreatorDeletes = function(item,obj) {
         // Remove multicreators that are not present in the sync
         var creators = item.getCreators();
         for (var i=0,ilen=creators.length; i<ilen; i+=1) {
@@ -4761,11 +4712,7 @@
 			creator.dateModified = creatorNode.getAttribute('dateModified');
 		}
 		
-<<<<<<< HEAD
-		if (xmlCreator.fieldMode && xmlCreator.fieldMode.toString() == 1) {
-=======
 		if (_getFirstChildContent(creatorNode, 'fieldMode') == 1) {
->>>>>>> d60b0221
 			creator.firstName = '';
 			creator.lastName = _getFirstChildContent(creatorNode, 'name');
 			creator.fieldMode = 1;
