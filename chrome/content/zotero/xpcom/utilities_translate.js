--- conflicted
+++ resolved
@@ -362,60 +362,6 @@
 	}, headers, responseCharset, translate.cookieSandbox ? translate.cookieSandbox : undefined);
 }
 
-<<<<<<< HEAD
-/**
- * Translate a URL to a form that goes through the appropriate proxy, or convert a relative URL to
- * an absolute one
- *
- * @param {String} url
- * @type String
- * @private
- */
-Zotero.Utilities.Translate.prototype._convertURL = function(url) {
-	const hostPortRe = /^((?:http|https|ftp):)\/\/([^\/]+)/i;
-	// resolve local URL
-	var resolved = "";
-	
-	// convert proxy to proper if applicable
-	if(hostPortRe.test(url)) {
-		if(this._translate.translator && this._translate.translator[0]
-				&& this._translate.translator[0].properToProxy) {
-			resolved = this._translate.translator[0].properToProxy(url);
-		} else {
-			resolved = url;
-		}
-	} else if(Zotero.isFx) {
-		resolved = Components.classes["@mozilla.org/network/io-service;1"].
-			getService(Components.interfaces.nsIIOService).
-			newURI(this._translate.location, "", null).resolve(url);
-	} else if(Zotero.isNode) {
-		resolved = require('url').resolve(this._translate.location, url);
-	} else {
-		var a = document.createElement('a');
-        a.href = url;
-        resolved = a.href;
-	}
-	
-	/*var m = hostPortRe.exec(resolved);
-	if(!m) {
-		throw new Error("Invalid URL supplied for HTTP request: "+url);
-	} else if(this._translate.document && this._translate.document.location) {
-		var loc = this._translate.document.location;
-		if(this._translate._currentState !== "translate" && loc
-				&& (m[1].toLowerCase() !== loc.protocol.toLowerCase()
-				|| m[2].toLowerCase() !== loc.host.toLowerCase())) {
-			throw new Error("Attempt to access "+m[1]+"//"+m[2]+" from "+loc.protocol+"//"+loc.host
-				+" blocked: Cross-site requests are only allowed during translation");
-		}
-	}*/
-	
-	return resolved;
-}
-
-//	"parseSerializedMultiField":Zotero.Multi.parseSerializedMultiField,
-//	"ZlsValidator":Zotero.ZlsValidator
-=======
->>>>>>> 82c4c90f
 Zotero.Utilities.Translate.prototype.__exposedProps__ = {"HTTP":"r"};
 for(var j in Zotero.Utilities.Translate.prototype) {
 	if(typeof Zotero.Utilities.Translate.prototype[j] === "function" && j[0] !== "_" && j != "Translate") {
