/*
    ***** BEGIN LICENSE BLOCK *****
    
    Copyright © 2009 Center for History and New Media
                     George Mason University, Fairfax, Virginia, USA
                     http://zotero.org
    
    This file is part of Zotero.
    
    Zotero is free software: you can redistribute it and/or modify
    it under the terms of the GNU Affero General Public License as published by
    the Free Software Foundation, either version 3 of the License, or
    (at your option) any later version.
    
    Zotero is distributed in the hope that it will be useful,
    but WITHOUT ANY WARRANTY; without even the implied warranty of
    MERCHANTABILITY or FITNESS FOR A PARTICULAR PURPOSE.  See the
    GNU Affero General Public License for more details.
    
    You should have received a copy of the GNU Affero General Public License
    along with Zotero.  If not, see <http://www.gnu.org/licenses/>.
    
	
	Utilities based in part on code taken from Piggy Bank 2.1.1 (BSD-licensed)
	
    ***** END LICENSE BLOCK *****
*/

/**
 * @class Utility functions not made available to translators
 */
Zotero.Utilities.Internal = {
	/**
	 * Run a function on chunks of a given size of an array's elements.
	 *
	 * @param {Array} arr
	 * @param {Integer} chunkSize
	 * @param {Function} func
	 * @return {Array} The return values from the successive runs
	 */
	"forEachChunkAsync": Zotero.Promise.coroutine(function* (arr, chunkSize, func) {
		var retValues = [];
		var tmpArray = arr.concat();
		var num = arr.length;
		var done = 0;
		
		do {
			var chunk = tmpArray.splice(0, chunkSize);
			done += chunk.length;
			retValues.push(yield func(chunk));
		}
		while (done < num);
		
		return retValues;
	}),
	
	
	 /*
	 * Adapted from http://developer.mozilla.org/en/docs/nsICryptoHash
	 *
	 * @param	{String|nsIFile}	strOrFile
	 * @param	{Boolean}			[base64=false]	Return as base-64-encoded string rather than hex string
	 * @return	{String}
	 */
	"md5":function(strOrFile, base64) {
		if (typeof strOrFile == 'string') {
			var converter = Components.classes["@mozilla.org/intl/scriptableunicodeconverter"].
				createInstance(Components.interfaces.nsIScriptableUnicodeConverter);
			converter.charset = "UTF-8";
			var result = {};
			var data = converter.convertToByteArray(strOrFile, result);
			var ch = Components.classes["@mozilla.org/security/hash;1"]
				.createInstance(Components.interfaces.nsICryptoHash);
			ch.init(ch.MD5);
			ch.update(data, data.length);
		}
		else if (strOrFile instanceof Components.interfaces.nsIFile) {
			if (!strOrFile.exists()) {
				return false;
			}
			
			// Otherwise throws (NS_ERROR_NOT_AVAILABLE) [nsICryptoHash.updateFromStream]
			if (!strOrFile.fileSize) {
				// MD5 for empty string
				return "d41d8cd98f00b204e9800998ecf8427e";
			}
			
			var istream = Components.classes["@mozilla.org/network/file-input-stream;1"]
							.createInstance(Components.interfaces.nsIFileInputStream);
			// open for reading
			istream.init(strOrFile, 0x01, 0444, 0);
			var ch = Components.classes["@mozilla.org/security/hash;1"]
						   .createInstance(Components.interfaces.nsICryptoHash);
			// we want to use the MD5 algorithm
			ch.init(ch.MD5);
			// this tells updateFromStream to read the entire file
			const PR_UINT32_MAX = 0xffffffff;
			ch.updateFromStream(istream, PR_UINT32_MAX);
		}
		
		// pass false here to get binary data back
		var hash = ch.finish(base64);
		
		if (istream) {
			istream.close();
		}
		
		if (base64) {
			return hash;
		}
		
		// return the two-digit hexadecimal code for a byte
		function toHexString(charCode) {
			return ("0" + charCode.toString(16)).slice(-2);
		}
		
		// convert the binary hash data to a hex string.
		return [toHexString(hash.charCodeAt(i)) for (i in hash)].join("");
	},
	
	
	/**
	 * @param {OS.File|nsIFile|String} file  File or file path
	 * @param {Boolean} [base64=FALSE]  Return as base-64-encoded string
	 *                                  rather than hex string
	 */
	"md5Async": function (file, base64) {
		const CHUNK_SIZE = 16384;
		
		var deferred = Zotero.Promise.defer();
		
		function toHexString(charCode) {
			return ("0" + charCode.toString(16)).slice(-2);
		}
		
		var ch = Components.classes["@mozilla.org/security/hash;1"]
				   .createInstance(Components.interfaces.nsICryptoHash);
		ch.init(ch.MD5);
		
		// Recursively read chunks of the file, and resolve the promise
		// with the hash when done
		let readChunk = function readChunk(file) {
			file.read(CHUNK_SIZE)
			.then(
				function readSuccess(data) {
					ch.update(data, data.length);
					if (data.length == CHUNK_SIZE) {
						readChunk(file);
					}
					else {
						let hash = ch.finish(base64);
						
						// Base64
						if (base64) {
							deferred.resolve(hash);
						}
						// Hex string
						else {
							deferred.resolve(
								[toHexString(hash.charCodeAt(i))
									for (i in hash)].join("")
							);
						}
					}
				},
				function (e) {
					try {
						ch.finish(false);
					}
					catch (e) {}
					
					deferred.reject(e);
				}
			)
			.then(
				null,
				function (e) {
					try {
						ch.finish(false);
					}
					catch (e) {}
					
					deferred.reject(e);
				}
			);
		}
		
		if (file instanceof OS.File) {
			readChunk(file);
		}
		else {
			if (file instanceof Components.interfaces.nsIFile) {
				var path = file.path;
			}
			else {
				var path = file;
			}
			OS.File.open(path)
			.then(
				function opened(file) {
					readChunk(file);
				},
				function (e) {
					deferred.reject(e);
				}
			);
		}
		
		return deferred.promise;
	},
	
	
	/**
	 * Unicode normalization
	 */
	"normalize":function(str) {
		var normalizer = Components.classes["@mozilla.org/intl/unicodenormalizer;1"]
							.getService(Components.interfaces.nsIUnicodeNormalizer);
		var obj = {};
		str = normalizer.NormalizeUnicodeNFC(str, obj);
		return obj.value;
	},
	
	
	/**
	 * Return the byte length of a UTF-8 string
	 *
	 * http://stackoverflow.com/a/23329386
	 */
	byteLength: function (str) {
		var s = str.length;
		for (var i=str.length-1; i>=0; i--) {
			var code = str.charCodeAt(i);
			if (code > 0x7f && code <= 0x7ff) s++;
			else if (code > 0x7ff && code <= 0xffff) s+=2;
			if (code >= 0xDC00 && code <= 0xDFFF) i--; //trail surrogate
		}
		return s;
	},
	
	
	/**
	 * Display a prompt from an error with custom buttons and a callback
	 */
	"errorPrompt":function(title, e) {
		var ps = Components.classes["@mozilla.org/embedcomp/prompt-service;1"]
					.getService(Components.interfaces.nsIPromptService);
		var message, buttonText, buttonCallback;
		
		if (e.data) {
			if (e.data.dialogText) {
				message = e.data.dialogText;
			}
			if (typeof e.data.dialogButtonText != 'undefined') {
				buttonText = e.data.dialogButtonText;
				buttonCallback = e.data.dialogButtonCallback;
			}
		}
		if (!message) {
			if (e.message) {
				message = e.message;
			}
			else {
				message = e;
			}
		}
		
		if (typeof buttonText == 'undefined') {
			buttonText = Zotero.getString('errorReport.reportError');
			buttonCallback = function () {
				win.ZoteroPane.reportErrors();
			}
		}
		// If secondary button is explicitly null, just use an alert
		else if (buttonText === null) {
			ps.alert(null, title, message);
			return;
		}
		
		var buttonFlags = ps.BUTTON_POS_0 * ps.BUTTON_TITLE_OK
							+ ps.BUTTON_POS_1 * ps.BUTTON_TITLE_IS_STRING;
		var index = ps.confirmEx(
			null,
			title,
			message,
			buttonFlags,
			"",
			buttonText,
			"", null, {}
		);
		
		if (index == 1) {
			setTimeout(function () { buttonCallback(); }, 1);
		}
	},
	
	
	/**
	 * saveURI wrapper function
	 * @param {nsIWebBrowserPersist} nsIWebBrowserPersist
	 * @param {nsIURI} source URL
	 * @param {nsISupports} target file
	 */
	saveURI: function (wbp, source, target) {
		// Firefox 35 and below
		try {
			wbp.saveURI(source, null, null, null, null, target, null);
		}
		// Firefox 36+ needs one more parameter
		catch (e if e.name === "NS_ERROR_XPC_NOT_ENOUGH_ARGS") {
			wbp.saveURI(source, null, null, null, null, null, target, null);
		}
	},
	
	
	/**
	 * Launch a process
	 * @param {nsIFile} cmd Path to command to launch
	 * @param {String[]} args Arguments given
	 * @return {Promise} Promise resolved to true if command succeeds, or an error otherwise
	 */
	"exec":function(cmd, args) {
		if(!cmd.isExecutable()) {
			return Zotero.Promise.reject(cmd.path+" is not an executable");
		}
		
		var proc = Components.classes["@mozilla.org/process/util;1"].
				createInstance(Components.interfaces.nsIProcess);
		proc.init(cmd);
		
		var deferred = Zotero.Promise.defer();
		proc.runwAsync(args, args.length, {"observe":function(subject, topic) {
			if(topic !== "process-finished") {
				deferred.reject(new Error(cmd.path+" failed"));
			} else if(proc.exitValue != 0) {
				deferred.reject(new Error(cmd.path+" returned exit status "+proc.exitValue));
			} else {
				deferred.resolve(true);
			}
		}});
		
		return deferred.promise;
	},

	/**
	 * Get string data from the clipboard
	 * @param {String[]} mimeType MIME type of data to get
	 * @return {String|null} Clipboard data, or null if none was available
	 */
	"getClipboard":function(mimeType) {
		var clip = Services.clipboard;
		if (!clip.hasDataMatchingFlavors([mimeType], 1, clip.kGlobalClipboard)) {
			return null;
		}
		var trans = Components.classes["@mozilla.org/widget/transferable;1"]
						.createInstance(Components.interfaces.nsITransferable);
		trans.addDataFlavor(mimeType);
		clip.getData(trans, clip.kGlobalClipboard);
		var str = {};
		try {
			trans.getTransferData(mimeType, str, {});
			str = str.value.QueryInterface(Components.interfaces.nsISupportsString).data;
		}
		catch (e) {
			return null;
		}
		return str;
	},
	
	/**
	 * Determine if one Window is a descendant of another Window
	 * @param {DOMWindow} suspected child window
	 * @param {DOMWindow} suspected parent window
	 * @return {boolean}
	 */
	"isIframeOf":function isIframeOf(childWindow, parentWindow) {
		while(childWindow.parent !== childWindow) {
			childWindow = childWindow.parent;
			if(childWindow === parentWindow) return true;
		}
	},
	
<<<<<<< HEAD
	
	/**
	 * Returns a DOMDocument object not attached to any window
	 */
	"getDOMDocument": function() {
		return Components.classes["@mozilla.org/xmlextras/domparser;1"]
			.createInstance(Components.interfaces.nsIDOMParser)
			.parseFromString("<!DOCTYPE html><html></html>", "text/html");
	},
	
	
	/**
	 * A generator that yields promises that delay for the given intervals
	 *
	 * @param {Array<Integer>} intervals An array of intervals in milliseconds
	 * @param {Boolean} [finite=FALSE] If TRUE, repeat the last interval forever
	 */
	"delayGenerator": function (intervals, finite) {
		var lastInterval = intervals[intervals.length - 1];
		while (true) {
			let interval = intervals.shift();
			if (interval) {
				lastInterval = interval;
				yield Zotero.Promise.delay(interval);
			}
			else if (finite) {
				yield Zotero.Promise.delay(lastInterval);
			}
			else {
				break;
			}
		}
	},
	
	
	/**
	 * Return an input stream that will be filled asynchronously with strings yielded from a
	 * generator. If the generator yields a promise, the promise is waited for, but its value
	 * is not added to the input stream.
	 *
	 * @param {GeneratorFunction|Generator} gen - Promise-returning generator function or
	 *                                            generator
	 * @return {nsIAsyncInputStream}
	 */
	getAsyncInputStream: function (gen, onError) {
		const funcName = 'getAsyncInputStream';
		const maxOutOfSequenceSeconds = 10;
		const outOfSequenceDelay = 50;
		
		// Initialize generator if necessary
		var g = gen.next ? gen : gen();
		var seq = 0;
		
		var pipe = Cc["@mozilla.org/pipe;1"].createInstance(Ci.nsIPipe);
		pipe.init(true, true, 0, 0, null);
		
		var os = Components.classes["@mozilla.org/intl/converter-output-stream;1"]
			.createInstance(Components.interfaces.nsIConverterOutputStream);
		os.init(pipe.outputStream, 'utf-8', 0, 0x0000);
		
		pipe.outputStream.asyncWait({
			onOutputStreamReady: function (aos) {
				Zotero.debug("Output stream is ready");
				
				let currentSeq = seq++;
				
				Zotero.spawn(function* () {
					var lastVal;
					var error = false;
					
					while (true) {
						var data;
						
						try {
							let result = g.next(lastVal);
							
							if (result.done) {
								Zotero.debug("No more data to write");
								aos.close();
								return;
							}
							// If a promise is yielded, wait for it and pass on its value
							if (result.value.then) {
								lastVal = yield result.value;
								continue;
							}
							// Otherwise use the return value
							data = result.value;
							break;
						}
						catch (e) {
							Zotero.debug(e, 1);
							
							if (onError) {
								error = e;
								data = onError();
								break;
							}
							
							Zotero.debug("Closing input stream");
							aos.close();
							throw e;
						}
					}
					
					if (typeof data != 'string') {
						throw new Error("Yielded value is not a string or promise in " + funcName
							+ " ('" + data + "')");
					}
					
					// Make sure that we're writing to the stream in order, in case
					// onOutputStreamReady is called again before the last promise completes.
					// If not in order, wait a bit and try again.
					var maxTries = Math.floor(maxOutOfSequenceSeconds * 1000 / outOfSequenceDelay);
					while (currentSeq != seq - 1) {
						if (maxTries <= 0) {
							throw new Error("Next promise took too long to finish in " + funcName);
						}
						Zotero.debug("Promise finished out of sequence in " + funcName
							+ "-- waiting " + outOfSequenceDelay + " ms");
						yield Zotero.Promise.delay(outOfSequenceDelay);
						maxTries--;
					}
					
					// Write to stream
					Zotero.debug("Writing " + data.length + " characters");
					os.writeString(data);
					
					if (error) {
						Zotero.debug("Closing input stream");
						aos.close();
						throw error;
					}
					
					Zotero.debug("Waiting to write more");
					
					// Wait until stream is ready for more
					aos.asyncWait(this, 0, 0, null);
				}, this)
				.catch(function (e) {
					Zotero.debug("Error getting data for async stream", 1);
					Components.utils.reportError(e);
					Zotero.debug(e, 1);
					os.close();
				});
			}
		}, 0, 0, null);
		
		return pipe.inputStream;
=======
	/**
	 * Hyphenate an ISBN based on the registrant table available from
	 * https://www.isbn-international.org/range_file_generation
	 * See isbn.js
	 *
	 * @param {String} isbn ISBN-10 or ISBN-13
	 * @param {Boolean} dontValidate Do not attempt to validate check digit
	 * @return {String} Hyphenated ISBN or empty string if invalid ISBN is supplied
	 */
	"hyphenateISBN": function(isbn, dontValidate) {
		isbn = Zotero.Utilities.cleanISBN(isbn, dontValidate);
		if (!isbn) return '';
		
		var ranges = Zotero.ISBN.ranges,
			parts = [],
			uccPref,
			i = 0;
		if (isbn.length == 10) {
			uccPref = '978';
		} else {
			uccPref = isbn.substr(0,3);
			if (!ranges[uccPref]) return ''; // Probably invalid ISBN, but the checksum is OK
			parts.push(uccPref);
			i = 3; // Skip ahead
		}
		
		var group = '',
			found = false;
		while (i < isbn.length-3 /* check digit, publication, registrant */) {
			group += isbn.charAt(i);
			if (ranges[uccPref][group]) {
				parts.push(group);
				found = true;
				break;
			}
			i++;
		}
		
		if (!found) return ''; // Did not find a valid group
		
		// Array of registrant ranges that are valid for a group
		// Array always contains an even number of values (as string)
		// From left to right, the values are paired so that the first indicates a
		// lower bound of the range and the right indicates an upper bound
		// The ranges are sorted by increasing number of characters
		var regRanges = ranges[uccPref][group];
		
		var registrant = '';
		found = false;
		i++; // Previous loop 'break'ed early
		while (!found && i < isbn.length-2 /* check digit, publication */) {
			registrant += isbn.charAt(i);
			
			for(let j=0; j < regRanges.length && registrant.length >= regRanges[j].length; j+=2) {
				if(registrant.length == regRanges[j].length
					&& registrant >= regRanges[j] && registrant <= regRanges[j+1] // Falls within the range
				) {
					parts.push(registrant);
					found = true;
					break;
				}
			}
			
			i++;
		}
		
		if (!found) return ''; // Outside of valid range, but maybe we need to update our data
		
		parts.push(isbn.substring(i,isbn.length-1)); // Publication is the remainder up to last digit
		parts.push(isbn.charAt(isbn.length-1)); // Check digit
		
		return parts.join('-');
>>>>>>> 072ced34
	}
}

/**
 *  Base64 encode / decode
 *  From http://www.webtoolkit.info/
 */
Zotero.Utilities.Internal.Base64 = {
	 // private property
	 _keyStr : "ABCDEFGHIJKLMNOPQRSTUVWXYZabcdefghijklmnopqrstuvwxyz0123456789+/=",
	 
	 // public method for encoding
	 encode : function (input) {
		 var output = "";
		 var chr1, chr2, chr3, enc1, enc2, enc3, enc4;
		 var i = 0;
		 
		 input = this._utf8_encode(input);
		 
		 while (i < input.length) {
			 
			 chr1 = input.charCodeAt(i++);
			 chr2 = input.charCodeAt(i++);
			 chr3 = input.charCodeAt(i++);
			 
			 enc1 = chr1 >> 2;
			 enc2 = ((chr1 & 3) << 4) | (chr2 >> 4);
			 enc3 = ((chr2 & 15) << 2) | (chr3 >> 6);
			 enc4 = chr3 & 63;
			 
			 if (isNaN(chr2)) {
				 enc3 = enc4 = 64;
			 } else if (isNaN(chr3)) {
				 enc4 = 64;
			 }
			 
			 output = output +
			 this._keyStr.charAt(enc1) + this._keyStr.charAt(enc2) +
			 this._keyStr.charAt(enc3) + this._keyStr.charAt(enc4);
			 
		 }
		 
		 return output;
	 },
	 
	 // public method for decoding
	 decode : function (input) {
		 var output = "";
		 var chr1, chr2, chr3;
		 var enc1, enc2, enc3, enc4;
		 var i = 0;
		 
		 input = input.replace(/[^A-Za-z0-9\+\/\=]/g, "");
		 
		 while (i < input.length) {
			 
			 enc1 = this._keyStr.indexOf(input.charAt(i++));
			 enc2 = this._keyStr.indexOf(input.charAt(i++));
			 enc3 = this._keyStr.indexOf(input.charAt(i++));
			 enc4 = this._keyStr.indexOf(input.charAt(i++));
			 
			 chr1 = (enc1 << 2) | (enc2 >> 4);
			 chr2 = ((enc2 & 15) << 4) | (enc3 >> 2);
			 chr3 = ((enc3 & 3) << 6) | enc4;
			 
			 output = output + String.fromCharCode(chr1);
			 
			 if (enc3 != 64) {
				 output = output + String.fromCharCode(chr2);
			 }
			 if (enc4 != 64) {
				 output = output + String.fromCharCode(chr3);
			 }
			 
		 }
		 
		 output = this._utf8_decode(output);
		 
		 return output;
		 
	 },
	 
	 // private method for UTF-8 encoding
	 _utf8_encode : function (string) {
		 string = string.replace(/\r\n/g,"\n");
		 var utftext = "";
		 
		 for (var n = 0; n < string.length; n++) {
			 
			 var c = string.charCodeAt(n);
			 
			 if (c < 128) {
				 utftext += String.fromCharCode(c);
			 }
			 else if((c > 127) && (c < 2048)) {
				 utftext += String.fromCharCode((c >> 6) | 192);
				 utftext += String.fromCharCode((c & 63) | 128);
			 }
			 else {
				 utftext += String.fromCharCode((c >> 12) | 224);
				 utftext += String.fromCharCode(((c >> 6) & 63) | 128);
				 utftext += String.fromCharCode((c & 63) | 128);
			 }
			 
		 }
		 
		 return utftext;
	 },
	 
	 // private method for UTF-8 decoding
	 _utf8_decode : function (utftext) {
		 var string = "";
		 var i = 0;
		 var c = c1 = c2 = 0;
		 
		 while ( i < utftext.length ) {
			 
			 c = utftext.charCodeAt(i);
			 
			 if (c < 128) {
				 string += String.fromCharCode(c);
				 i++;
			 }
			 else if((c > 191) && (c < 224)) {
				 c2 = utftext.charCodeAt(i+1);
				 string += String.fromCharCode(((c & 31) << 6) | (c2 & 63));
				 i += 2;
			 }
			 else {
				 c2 = utftext.charCodeAt(i+1);
				 c3 = utftext.charCodeAt(i+2);
				 string += String.fromCharCode(((c & 15) << 12) | ((c2 & 63) << 6) | (c3 & 63));
				 i += 3;
			 }
			 
		 }
		 
		 return string;
	 }
 }<|MERGE_RESOLUTION|>--- conflicted
+++ resolved
@@ -380,7 +380,6 @@
 		}
 	},
 	
-<<<<<<< HEAD
 	
 	/**
 	 * Returns a DOMDocument object not attached to any window
@@ -530,7 +529,9 @@
 		}, 0, 0, null);
 		
 		return pipe.inputStream;
-=======
+	},
+	
+	
 	/**
 	 * Hyphenate an ISBN based on the registrant table available from
 	 * https://www.isbn-international.org/range_file_generation
@@ -603,7 +604,6 @@
 		parts.push(isbn.charAt(isbn.length-1)); // Check digit
 		
 		return parts.join('-');
->>>>>>> 072ced34
 	}
 }
 
