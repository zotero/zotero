--- conflicted
+++ resolved
@@ -30,7 +30,6 @@
  * @class Utility functions not made available to translators
  */
 Zotero.Utilities.Internal = {
-<<<<<<< HEAD
 	/**
 	 * Run a function on chunks of a given size of an array's elements.
 	 *
@@ -55,17 +54,16 @@
 		return retValues;
 	}),
 	
-=======
-	
-	/**
-	 * Unicode normalization
+	
+	/**
+	 * Copy a text string to the clipboard
 	 */
 	"copyTextToClipboard":function(str) {
 		Components.classes["@mozilla.org/widget/clipboardhelper;1"]
 			.getService(Components.interfaces.nsIClipboardHelper)
 			.copyString(str);
 	},
->>>>>>> 83529340
+	
 	
 	 /*
 	 * Adapted from http://developer.mozilla.org/en/docs/nsICryptoHash
