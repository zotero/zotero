--- conflicted
+++ resolved
@@ -57,8 +57,10 @@
 	this.userDataUpgradeRequired = function () {
 		var dbVersion = this.getDBVersion('userdata');
 		var schemaVersion = _getSchemaSQLVersion('userdata');
+
+		// MLZ: upgrade if proposed userdata.sql version is greater than
+        // database record, or if multilingual tables do not yet exist.
 		var multilingualVersion = this.getDBVersion('multilingual');
-		
 		return dbVersion && (!multilingualVersion || (dbVersion < schemaVersion));
 	}
 	
@@ -108,7 +110,7 @@
 		}
 		
 		return obj.data.success;
-	};
+	}
 	
 	
 	/*
@@ -116,14 +118,14 @@
 	 */
 	this.updateSchema = function () {
 		var dbVersion = this.getDBVersion('userdata');
-<<<<<<< HEAD
+		var dbVersion2 = this.getDBVersion('userdata2');
+        // MLZ: get multilingual table version record.
 		var dbMultilingualVersion = this.getDBVersion('multilingual');
-=======
-		var dbVersion2 = this.getDBVersion('userdata2');
->>>>>>> d60b0221
 		
 		// 'schema' check is for old (<= 1.0b1) schema system,
 		// 'user' is for pre-1.0b2 'user' table
+        // MLZ: doNeedSchema is the original Zotero condition.
+        // doNeedMultilingual checks if multilingual tables must be created.
 		var doNeedSchema = !dbVersion && !this.getDBVersion('schema') && !this.getDBVersion('user');
 		var doNeedMultilingual = !dbMultilingualVersion && !_hasMultilingualTables();
 		if (doNeedSchema || doNeedMultilingual) {
@@ -132,7 +134,7 @@
 			_initializeSchema();
 			}
 			if (doNeedMultilingual) {
-				Zotero.debug('Initializing multilingual database tables\n');
+			    Zotero.debug('Initializing multilingual database tables\n');
 				_initializeMultilingualSchema();
 				_updateSchema('zls')
 			}
@@ -140,6 +142,7 @@
 		}
 		
 		var schemaVersion = _getSchemaSQLVersion('userdata');
+        // MLZ: make a note of the now-installed multilingual schema version.
 		var schemaMultilingualVersion = _getSchemaSQLVersion('multilingual');
 		
 		try {
@@ -175,31 +178,26 @@
 				if (Zotero.DB.tableExists('customItemTypes')) {
 					this.updateCustomTables(up1);
 				}
-<<<<<<< HEAD
-				if(up2) Zotero.wait();
-
+				if(up1) Zotero.wait();
+
+                // MLZ: install multilingual tables if required.
 				if (!Zotero.Schema.getDBVersion('multilingual') && !_hasMultilingualTables()) {
 					_initializeMultilingualSchema();
 				}
 
-				var up1 = _migrateUserDataSchema(dbVersion);
-				var up3 = _updateSchema('triggers');
-				// Update custom tables again in case custom fields were changed during user data migration
-				if (up1) {
-=======
-				if(up1) Zotero.wait();
 				var up2 = _migrateUserDataSchema(dbVersion);
 				var up3 = _migrateUserDataSchemaSilent(dbVersion2);
+
 				var up4 = _updateSchema('triggers');
 				if (up2) {
 					// Update custom tables again in case custom fields were changed during user data migration
->>>>>>> d60b0221
 					this.updateCustomTables();
 					Zotero.wait()
 				}
 				
-				var up4 = _updateSchema('zls')
-				if (up4) Zotero.wait();
+                // MLZ: update language tables if required.
+				var up5 = _updateSchema('zls')
+				if (up5) Zotero.wait();
 
 				Zotero.DB.commitTransaction();
 			}
@@ -263,11 +261,9 @@
 				Zotero.Schema.updateFromRepository();
 			}
 		}, 5000);
-<<<<<<< HEAD
-		
-		return up1 || up2 || up3 || up4;
-=======
->>>>>>> d60b0221
+
+        // MLZ: this return value is now apparently redundant from 4.0
+		//return up1 || up2 || up3 || up4 || up5;
 	}
 	
 	
@@ -473,19 +469,16 @@
 		);
 	}
 	
+	
 	/**
 	 * Update styles and translators in data directory with versions from
-	 * ZIP file (XPI) or directory (SVN) in extension directory
+	 * ZIP file (XPI) or directory (source) in extension directory
 	 *
 	 * @param	{String}	[mode]					'translators' or 'styles'
 	 * @param	{Boolean}	[skipDeleteUpdated]		Skip updating of the file deleting version --
 	 *												since deleting uses a single version table key,
 	 * 												it should only be updated the last time through
 	 */
-<<<<<<< HEAD
-	this.updateBundledFiles = function (mode, skipDeleteUpdate) {
-
-=======
 	this.updateBundledFiles = function(mode, skipDeleteUpdate, runRemoteUpdateWhenComplete) {
 		if(_localUpdateInProgress) return;
 		_localUpdateInProgress = true;
@@ -515,7 +508,6 @@
 			runRemoteUpdateWhenComplete) {
 		_localUpdateInProgress = false;
 		
->>>>>>> d60b0221
 		if (!mode) {
 			var up1 = _updateBundledFilesCallback(installLocation, 'translators', true, false);
 			var up2 = _updateBundledFilesCallback(installLocation, 'styles', false,
@@ -552,7 +544,10 @@
 		var Mode = mode[0].toUpperCase() + mode.substr(1);
 		var Modes = Mode + "s";
 		
+        // MLZ: temporary
+        Zotero.debug("XXX Before (1)")
 		var repotime = Zotero.File.getContentsFromURL("resource://zotero/schema/repotime.txt");
+        Zotero.debug("  after")
 		var date = Zotero.Date.sqlToDate(repotime, true);
 		repotime = Zotero.Date.toUnixTimestamp(date);
 		
@@ -580,17 +575,8 @@
 		var sql = "SELECT version FROM version WHERE schema='delete'";
 		var lastVersion = Zotero.DB.valueQuery(sql);
 		
-<<<<<<< HEAD
-		var deleted = extDir.clone();
-		deleted.append('deleted.txt');
-		// In SVN builds, deleted.txt is in the translators directory
-		if (!deleted.exists()) {
-			deleted = extDir.clone();
-			deleted.append('translators');
-=======
 		if(isUnpacked) {
 			var deleted = installLocation.clone();
->>>>>>> d60b0221
 			deleted.append('deleted.txt');
 			// In source builds, deleted.txt is in the translators directory
 			if (!deleted.exists()) {
@@ -605,7 +591,9 @@
 			var deleted = xpiZipReader.getInputStream("deleted.txt");
 		}
 		
+        Zotero.debug("XXX Before (2)");
 		deleted = Zotero.File.getContents(deleted);
+        Zotero.debug("  done");
 		deleted = deleted.match(/^([^\s]+)/gm);
 		var version = deleted.shift();
 		
@@ -640,6 +628,9 @@
 					case 'nlm':
 					case 'vancouver':
 					
+					// Remove update script (included with 3.0 accidentally)
+					case 'update':
+					
 					// Delete renamed/obsolete files
 					case 'chicago-note.csl':
 					case 'mhra_note_without_bibliography.csl':
@@ -649,6 +640,7 @@
 					// Be a little more careful with this one, in case someone
 					// created a custom 'aaa' style
 					case 'aaa.csl':
+                        Zotero.debug("XXX Before (3)");
 						var str = Zotero.File.getContents(file, false, 300);
 						if (str.indexOf("<title>American Anthropological Association</title>") != -1) {
 							toDelete.push(file);
@@ -729,6 +721,7 @@
 					var indexFile = xpiZipReader.getInputStream("translators.index");
 				}
 				
+                Zotero.debug("XXX Before (4)");
 				indexFile = Zotero.File.getContents(indexFile);
 				indexFile = indexFile.split("\n");
 				var index = {};
@@ -862,7 +855,7 @@
 			zipReader.close();
 			if(xpiZipReader) xpiZipReader.close();
 		}
-		// SVN installation
+		// Source installation
 		else {
 			var sourceDir = installLocation.clone();
 			sourceDir.append(modes);
@@ -878,7 +871,7 @@
 			while (entries.hasMoreElements()) {
 				var file = entries.getNext();
 				file.QueryInterface(Components.interfaces.nsIFile);
-				// File might not exist in an SVN build with style symlinks
+				// File might not exist in an source build with style symlinks
 				if (!file.exists()
 						|| !file.leafName.match(fileNameRE)
 						|| file.isDirectory()) {
@@ -891,7 +884,7 @@
 				}
 			}
 			
-			// Don't attempt installation for SVN build with missing styles
+			// Don't attempt installation for source build with missing styles
 			if (!sourceFilesExist) {
 				Zotero.debug("No source " + mode + " files exist -- skipping update");
 				return false;
@@ -1042,7 +1035,7 @@
 		var url = ZOTERO_CONFIG['REPOSITORY_URL'] + '/updated?'
 			+ (lastUpdated ? 'last=' + lastUpdated + '&' : '')
 			+ 'version=' + Zotero.version;
-
+		
 		Zotero.debug('Checking repository for updates');
 		
 		_remoteUpdateInProgress = true;
@@ -1414,7 +1407,11 @@
 		// TEMP: For 'userdata', cap the version at 76
 		// For 'userdata2', versions > 76 are allowed.
 		if (schema == 'userdata' && !newUserdata) {
-			schemaVersion = Math.min(76, schemaVersion);
+            // MLZ: bump from 76 in Zotero to 77. 
+            // Bump again for further upgrades.
+            // Silent table install for official Zotero 77 is disabled if
+            // table already exists.
+			schemaVersion = Math.min(77, schemaVersion);
 		}
 		
 		_schemaVersions[schema] = schemaVersion;
@@ -1432,7 +1429,9 @@
 			throw ('Schema type not provided to _getSchemaSQL()');
 		}
 		
+        Zotero.debug("XXX Before (5)");
 		return Zotero.File.getContentsFromURL("resource://zotero/schema/"+schema+".sql");
+        Zotero.debug("  after")
 	}
 	
 	
@@ -1455,6 +1454,7 @@
 		
 		return str;
 	}
+	
 	
 	function _initializeMultilingualSchema(){
 		Zotero.DB.beginTransaction();
@@ -1470,7 +1470,7 @@
 			throw(e);
 		}
 	}
-	
+ 	
 	/*
 	 * Create new DB schema
 	 */
@@ -1576,33 +1576,19 @@
 				throw(e);
 			}
 			return true;
-		} else if (dbVersion == 32 && schemaVersion == 31 && !Zotero.Schema.getDBVersion('multilingual')) {
-			_updateDBVersion(schema, schemaVersion);
-			return false;
-		}
+		}
+        // MLZ: decommissioning this code use for very early MLZ migrations.
+        // It is not conceivable that instances of the early client schema are still in service.
+        //else if (dbVersion == 32 && schemaVersion == 31 && !Zotero.Schema.getDBVersion('multilingual')) {
+		//	_updateDBVersion(schema, schemaVersion);
+		//	return false;
+		//}
 		
 		throw ("Zotero '" + schema + "' DB version (" + dbVersion
 			+ ") is newer than SQL file (" + schemaVersion + ")");
 	}
 	
 	
-	var _multilingualTables = [
-		"creatorsMulti",
-		"fieldsMulti",
-		"zlsPreferences",
-		"languageTagData",
-		"duplicateCheckList"
-	]
-
-	function _hasMultilingualTables () {
-		for (i = 0, ilen = _multilingualTables.length; i < ilen; i += 1) {
-			if (_tableExists(_multilingualTables[i])) {
-				return true;
-			}
-		}
-		return false;
-	}
-
 	function _tableExists (tablename) {
 		var sql = "SELECT count(*) FROM sqlite_master WHERE name=? AND type='table'";
 		if (Zotero.DB.valueQuery(sql, [tablename])) {
@@ -1612,6 +1598,21 @@
 		}
 	};
 
+	function _hasMultilingualTables () {
+	    var _multilingualTables = [
+		    "creatorsMulti",
+		    "fieldsMulti",
+		    "zlsPreferences",
+		    "languageTagData"
+	    ]
+		for (i = 0, ilen = _multilingualTables.length; i < ilen; i += 1) {
+			if (_tableExists(_multilingualTables[i])) {
+				return true;
+			}
+		}
+		return false;
+	}
+
 	function _hasAllTables (tables) {
 		var result = true;
 		for (i = 0, ilen = tables.length; i < ilen; i += 1) {
@@ -1622,6 +1623,17 @@
 		return result;
 	}
 
+    // MLZ: protect against repeat upgrades by Zotero update2 functions.
+	function _migrateUserDataSchemaSilentOk (num) {
+        var result = true;
+        if (_tableExists("syncedSettings")) {
+            result = false;
+        }
+        return result;
+    }
+
+    // MLZ: early migration support code. Avoids clash with official Zotero upgrade
+    // functions.
 	function _okMultilingual (num) {
 			switch (num) {
 			case 78:
@@ -1905,30 +1917,35 @@
 	 * Migrate user data schema from an older version, preserving data
 	 */
 	function _migrateUserDataSchema(fromVersion){
+        // MLZ: get multilingual database version record (i.e. multilingual fromVersion)
 		var dbMultilingualVersion = Zotero.Schema.getDBVersion('multilingual');
 		var toVersion = _getSchemaSQLVersion('userdata');
-		
-<<<<<<< HEAD
+
+		// MLZ: get multilingual toVersion
 		var toMultilingualVersion = _getSchemaSQLVersion('multilingual');
 
-=======
 		// Only upgrades through version 76 are handled here
-		toVersion = Math.min(76, toVersion);
-		
->>>>>>> d60b0221
+        // MLZ: allow higher versions, but disable elements of update2 block
+        // as needed to avoid crash.
+		//toVersion = Math.min(76, toVersion);
+
 		if (fromVersion==toVersion){
 			return false;
 		}
 		
-		if (!dbMultilingualVersion) {
-			var toVersion = 83;
-		}
-
-		if (fromVersion > toVersion && Zotero.Schema.getDBVersion('multilingual')){
+		if (fromVersion > toVersion){
+        // MLZ: decommissioning this early transitional migration hack.
+		//if (!dbMultilingualVersion) {
+		//	var toVersion = 83;
+		//}
+        //
+		//if (fromVersion > toVersion && Zotero.Schema.getDBVersion('multilingual')){
 			throw("Zotero user data DB version is newer than SQL file");
 		}
 		
 		Zotero.debug('Updating user data tables from version ' + fromVersion + ' to ' + toVersion);
+
+        // MLZ: debugging note
 		if (!Zotero.Schema.getDBVersion('multilingual')) {
 			Zotero.debug('Applying multilingual update');
 		}
@@ -1940,8 +1957,6 @@
 			//
 			// Each block performs the changes necessary to move from the
 			// previous revision to that one.
-
-
 			for (var i=fromVersion + 1; i<=toVersion; i++){
 				if (i==1){
 					Zotero.DB.query("DELETE FROM version WHERE schema='schema'");
@@ -3392,6 +3407,7 @@
 				if (i==74) {
 					Zotero.DB.query("CREATE INDEX deletedItems_dateDeleted ON deletedItems(dateDeleted)");
 				}
+				
 				// 2.1b2
 				if (i==75) {
 					Zotero.DB.query("DROP TABLE IF EXISTS translatorCache");
@@ -3402,6 +3418,7 @@
 					Zotero.DB.query("DELETE FROM itemTags WHERE tagID IS NULL");
 				}
 				
+                // MLZ: multilingual updates
 				/*
 				if (i==77 && _okMultilingual(77)) {
 				}
@@ -3933,22 +3950,15 @@
 						Zotero.DB.query("UPDATE items SET clientDateModified=? WHERE itemID=?",[Zotero.DB.transactionDateTime,row.itemID]);
 					}
 				}
-
 				Zotero.wait();
 			}
 			
-			if (!dbMultilingualVersion) {
-				_updateDBVersion('userdata', 76);
-			} else {
-
-				// TODO
-				//
-				// Replace customBaseFieldMappings to fix FK fields/customField -> customFields->customFieldID
-				// If libraryID set, make sure no relations still use a local user key, and then remove on-error code in sync.js
-
-			    _updateDBVersion('userdata', toVersion);
-			}
-			_updateDBVersion('multilingual', toMultilingualVersion);
+			// TODO
+			//
+			// Replace customBaseFieldMappings to fix FK fields/customField -> customFields->customFieldID
+			// If libraryID set, make sure no relations still use a local user key, and then remove on-error code in sync.js
+			
+			_updateDBVersion('userdata', toVersion);
 			
 			Zotero.DB.commitTransaction();
 		}
@@ -4012,7 +4022,7 @@
 			// Each block performs the changes necessary to move from the
 			// previous revision to that one.
 			for (var i=fromVersion + 1; i<=toVersion; i++) {
-				if (i == 77) {
+				if (i == 77 && _migrateUserDataSchemaSilentOk(i)) {
 					Zotero.DB.query("CREATE TABLE syncedSettings (\n    setting TEXT NOT NULL,\n    libraryID INT NOT NULL,\n    value NOT NULL,\n    version INT NOT NULL DEFAULT 0,\n    synced INT NOT NULL DEFAULT 0,\n    PRIMARY KEY (setting, libraryID)\n)");
 					Zotero.DB.query("INSERT OR IGNORE INTO syncObjectTypes VALUES (7, 'setting')");
 				}
