--- conflicted
+++ resolved
@@ -27,8 +27,8 @@
 	this.skipDefaultData = false;
 	this.dbInitialized = false;
 	this.goToChangeLog = false;
-
-	var _schemaUpdateDeferred = Q.defer();
+	
+	var _schemaUpdateDeferred = Zotero.Promise.defer();
 	this.schemaUpdatePromise = _schemaUpdateDeferred.promise;
 	
 	var _dbVersions = [];
@@ -72,24 +72,7 @@
 	 * Checks if the DB schema exists and is up-to-date, updating if necessary
 	 */
 	this.updateSchema = function () {
-<<<<<<< HEAD
 		// TODO: Check database integrity first with Zotero.DB.integrityCheck()
-=======
-		var dbVersion = this.getDBVersion('userdata');
-		var dbVersion2 = this.getDBVersion('userdata2');
-		
-		// 'schema' check is for old (<= 1.0b1) schema system,
-		// 'user' is for pre-1.0b2 'user' table
-		if (!dbVersion && !this.getDBVersion('schema') && !this.getDBVersion('user')){
-			Zotero.debug('Database does not exist -- creating\n');
-			_initializeSchema().then(function() {
-				_schemaUpdateDeferred.resolve(true);
-			});
-			return true;
-		}
-		
-		var schemaVersion = _getSchemaSQLVersion('userdata');
->>>>>>> 072ced34
 		
 		// 'userdata' is the last upgrade step run in _migrateUserDataSchema() based on the
 		// version in the schema file. Upgrade steps may or may not break DB compatibility.
@@ -100,7 +83,10 @@
 		.spread(function (userdata, compatibility) {
 			if (!userdata) {
 				Zotero.debug('Database does not exist -- creating\n');
-				return _initializeSchema().return(true);
+				return _initializeSchema()
+				.then(function() {
+					return _schemaUpdateDeferred.resolve(true);
+				});
 			}
 			
 			// We don't handle upgrades from pre-Zotero 2.1 databases
@@ -121,22 +107,6 @@
 				if (userdata < schemaVersion) {
 					return Zotero.DB.backupDatabase(userdata, true);
 				}
-<<<<<<< HEAD
-=======
-			}
-		}
-		finally {
-			Zotero.UnresponsiveScriptIndicator.enable();
-		}
-		
-		// After a delay, start update of bundled files and repo updates
-		setTimeout(function () {
-			Zotero.UnresponsiveScriptIndicator.disable();
-			Zotero.Schema.updateBundledFiles(null, false, true)
-			.finally(function () {
-				Zotero.UnresponsiveScriptIndicator.enable();
-				_schemaUpdateDeferred.resolve(true);
->>>>>>> 072ced34
 			})
 			.then(function () {
 				return Zotero.DB.executeTransaction(function* (conn) {
@@ -200,7 +170,9 @@
 						/*Zotero.initializationPromise
 						.delay(5000)
 						.then(function () Zotero.Schema.updateBundledFiles(null, false, true))
-						.done();*/
+						.finally(function () {
+							_schemaUpdateDeferred.resolve(true);
+						})*/
 						
 						return updated;
 					});
@@ -1494,7 +1466,6 @@
 			Zotero.debug(e, 1);
 			Components.utils.reportError(e);
 			alert('Error initializing Zotero database');
-<<<<<<< HEAD
 			throw e;
 		})
 		.then(function () {
@@ -1504,16 +1475,6 @@
 				Zotero.logError(e);
 				alert('Error updating Zotero translators and styles');
 			});
-=======
-			throw(e);
-		}
-		
-		return Zotero.Schema.updateBundledFiles(null, null, true)
-		.catch(function (e) {
-			Zotero.debug(e);
-			Zotero.logError(e);
-			alert('Error updating Zotero translators and styles');
->>>>>>> 072ced34
 		});
 	}
 	
@@ -1822,23 +1783,8 @@
 					if (i == 80) {
 						yield _updateDBVersion('compatibility', 1);
 						
-<<<<<<< HEAD
 						yield Zotero.DB.queryAsync("INSERT INTO libraries VALUES (1, 'user')");
 						yield Zotero.DB.queryAsync("INSERT INTO libraries VALUES (2, 'publications')");
-=======
-						var rows = Zotero.DB.query("SELECT * FROM itemData WHERE valueID NOT IN (SELECT valueID FROM itemDataValues)");
-						if (rows) {
-							for (var j=0; j<rows.length; j++) {
-								for (var k=0; k<values.length; k++) {
-									var valueID = Zotero.ID.get('itemDataValues');
-									Zotero.DB.query("INSERT INTO itemDataValues VALUES (?,?)", [valueID, values[k]]);
-									Zotero.DB.query("UPDATE itemData SET valueID=? WHERE itemID=? AND fieldID=?", [valueID, rows[j]['itemID'], rows[j]['fieldID']]);
-								}
-							}
-							i = 23;
-							continue;
-						}
->>>>>>> 072ced34
 						
 						let oldUserLibraryID = yield Zotero.DB.valueQueryAsync("SELECT value FROM settings WHERE setting='account' AND key='libraryID'");
 						
