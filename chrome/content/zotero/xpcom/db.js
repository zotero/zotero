/*
    ***** BEGIN LICENSE BLOCK *****
    
    Copyright © 2009 Center for History and New Media
                     George Mason University, Fairfax, Virginia, USA
                     http://zotero.org
    
    This file is part of Zotero.
    
    Zotero is free software: you can redistribute it and/or modify
    it under the terms of the GNU Affero General Public License as published by
    the Free Software Foundation, either version 3 of the License, or
    (at your option) any later version.
    
    Zotero is distributed in the hope that it will be useful,
    but WITHOUT ANY WARRANTY; without even the implied warranty of
    MERCHANTABILITY or FITNESS FOR A PARTICULAR PURPOSE.  See the
    GNU Affero General Public License for more details.
    
    You should have received a copy of the GNU Affero General Public License
    along with Zotero.  If not, see <http://www.gnu.org/licenses/>.
    
    ***** END LICENSE BLOCK *****
*/

// Exclusive locking mode (default) prevents access to Zotero database while Zotero is open
// and speeds up DB access (http://www.sqlite.org/pragma.html#pragma_locking_mode).
// Normal mode is more convenient for development, but risks database corruption, particularly if
// the same database is accessed simultaneously by multiple Zotero instances.
const DB_LOCK_EXCLUSIVE = true;

Zotero.DBConnection = function(dbName) {
	if (!dbName) {
		throw ('DB name not provided in Zotero.DBConnection()');
	}
	
	// Code modules for async methods
	// Fx21+
	try {
		Components.utils.import("resource://gre/modules/commonjs/sdk/core/promise.js", this);
	}
	// Fx20
	catch (e) {
		Components.utils.import("resource://gre/modules/commonjs/promise/core.js", this);
	}
	Components.utils.import("resource://gre/modules/Task.jsm", this);
	Components.utils.import("resource://gre/modules/Sqlite.jsm", this);
	
	this.skipBackup = false;
	this.transactionVacuum = false;
	
	// JS Date
	this.__defineGetter__('transactionDate', function () {
		if (this._transactionDate) {
			this._lastTransactionDate = this._transactionDate;
			return this._transactionDate;
		}
		
		Zotero.debug("Zotero.DB.transactionDate retrieved with no transaction", 2);
		
		// Use second granularity rather than millisecond
		// for comparison purposes
		var d = new Date(Math.floor(new Date / 1000) * 1000);
		this._lastTransactionDate = d;
		return d;
	});
	// SQL DATETIME
	this.__defineGetter__('transactionDateTime', function () {
		var d = this.transactionDate;
		return Zotero.Date.dateToSQL(d, true);
	});
	// Unix timestamp
	this.__defineGetter__('transactionTimestamp', function () {
		var d = this.transactionDate;
		return Zotero.Date.toUnixTimestamp(d);
	});
	
	// Private members
	this._dbName = dbName;
	this._shutdown = false;
	this._connection = null;
	this._connectionAsync = null;
	this._transactionDate = null;
	this._lastTransactionDate = null;
	this._transactionRollback = null;
	this._transactionNestingLevel = 0;
	this._transactionWaitLevel = 0;
	this._callbacks = { begin: [], commit: [], rollback: [] };
	this._dbIsCorrupt = null
	this._self = this;
}

/////////////////////////////////////////////////////////////////
//
// Public methods
//
/////////////////////////////////////////////////////////////////

/**
 * Test a read-only connection to the database, throwing any errors that occur
 *
 * @return	void
 */
Zotero.DBConnection.prototype.test = function () {
	this._getDBConnection();
}

/*
 * Run an SQL query
 *
 *  Optional _params_ is an array of bind parameters in the form
 *		[1,"hello",3] or [{'int':2},{'string':'foobar'}]
 *
 * 	Returns:
 *  	 - Associative array (similar to mysql_fetch_assoc) for SELECT's
 *	 - lastInsertId for INSERT's
 *	 - TRUE for other successful queries
 *	 - FALSE on error
 */
Zotero.DBConnection.prototype.query = function (sql,params) {
	var db = this._getDBConnection();
	
	try {
		// Parse out the SQL command being used
		var op = sql.match(/^[^a-z]*[^ ]+/i);
		if (op) {
			op = op.toString().toLowerCase();
		}
		
		// If SELECT statement, return result
		if (op == 'select') {
			// Until the native dataset methods work (or at least exist),
			// we build a multi-dimensional associative array manually
			
			var statement = this.getStatement(sql, params, true);
			
			// Get column names
			var columns = [];
			var numCols = statement.columnCount;
			for (var i=0; i<numCols; i++) {
				columns.push(statement.getColumnName(i));
			}
			
			var dataset = [];
			while (statement.executeStep()) {
				var row = [];
				for(var i=0; i<numCols; i++) {
					row[columns[i]] = this._getTypedValue(statement, i);
				}
				dataset.push(row);
			}
			statement.finalize();
			
			return dataset.length ? dataset : false;
		}
		else {
			if (params) {
				var statement = this.getStatement(sql, params, true);
				statement.execute();
			}
			else {
				this._debug(sql,5);
				db.executeSimpleSQL(sql);
			}
			
			if (op == 'insert' || op == 'replace') {
				return db.lastInsertRowID;
			}
			// DEBUG: Can't get affected rows for UPDATE or DELETE?
			else {
				return true;
			}
		}
	}
	catch (e) {
		this.checkException(e);
		
		var dberr = (db.lastErrorString!='not an error')
			? ' [ERROR: ' + db.lastErrorString + ']' : '';
		throw new Error(e + ' [QUERY: ' + sql + ']' + dberr);
	}
}


/*
 * Query a single value and return it
 */
Zotero.DBConnection.prototype.valueQuery = function (sql,params) {
	var statement = this.getStatement(sql, params, true);
	
	// No rows
	if (!statement.executeStep()) {
		statement.finalize();
		return false;
	}
	
	var value = this._getTypedValue(statement, 0);
	statement.finalize();
	return value;
}


/*
 * Run a query and return the first row
 */
Zotero.DBConnection.prototype.rowQuery = function (sql,params) {
	var result = this.query(sql,params);
	if (result) {
		return result[0];
	}
}


/*
 * Run a query and return the first column as a numerically-indexed array
 */
Zotero.DBConnection.prototype.columnQuery = function (sql,params) {
	var statement = this.getStatement(sql, params, true);
	
	if (statement) {
		var column = new Array();
		while (statement.executeStep()) {
			column.push(this._getTypedValue(statement, 0));
		}
		statement.finalize();
		return column.length ? column : false;
	}
	return false;
}


/*
/*
 * Get a raw mozStorage statement from the DB for manual processing
 *
 * This should only be used externally for manual parameter binding for
 * large repeated queries
 *
 *  Optional _params_ is an array of bind parameters in the form
 *		[1,"hello",3] or [{'int':2},{'string':'foobar'}]
 */
Zotero.DBConnection.prototype.getStatement = function (sql, params, checkParams) {
	var db = this._getDBConnection();
	
	// TODO: limit to Zotero.DB, not all Zotero.DBConnections?
	if (db.transactionInProgress && Zotero.waiting > this._transactionWaitLevel) {
		throw ("Cannot access database layer from a higher wait level if a transaction is open");
	}
	
	[sql, params] = this.parseQueryAndParams(sql, params);
	
	try {
		this._debug(sql,5);
		var statement = db.createStatement(sql);
	}
	catch (e) {
		var dberr = (db.lastErrorString!='not an error')
			? ' [ERROR: ' + db.lastErrorString + ']' : '';
		throw new Error(e + ' [QUERY: ' + sql + ']' + dberr);
	}
	
	var numParams = statement.parameterCount;
	
	if (params) {
		if (checkParams) {
			if (numParams == 0) {
				throw ("Parameters provided for query without placeholders [QUERY: " + sql + "]");
			}
			else if (numParams != params.length) {
				throw ("Incorrect number of parameters provided for query "
					+ "(" + params.length + ", expecting " + numParams + ") [QUERY: " + sql + "]");
			}
		}
		
		for (var i=0; i<params.length; i++) {
			if (params[i] === undefined) {
				Zotero.debug(params);
				var msg = 'Parameter ' + i + ' is undefined in Zotero.DB.getStatement() [QUERY: ' + sql + ']';
				Zotero.debug(msg);
				Components.utils.reportError(msg);
				throw (msg);
			}
				
			// Integer
			if (params[i]!==null && typeof params[i]['int'] != 'undefined') {
				var type = 'int';
				var value = params[i]['int'];
			}
			// String
			else if (params[i]!==null && typeof params[i]['string'] != 'undefined') {
				var type = 'string';
				var value = params[i]['string'];
			}
			// Automatic (trust the JS type)
			else {
				switch (typeof params[i]) {
					case 'string':
						var type = 'string';
						break;
					case 'number':
						var type = 'int';
						break;
					// Object
					default:
						if (params[i]===null) {
							var type = 'null';
						}
						else {
							var msg = 'Invalid bound parameter ' + params[i]
								+ ' in ' + Zotero.Utilities.varDump(params)
								+ ' [QUERY: ' + sql + ']';
							Zotero.debug(msg);
							throw(msg);
						}
				}
				var value = params[i];
			}
			
			// Bind the parameter as the correct type
			switch (type) {
				case 'int':
					var intVal = parseInt(value);
					if (isNaN(intVal)) {
						throw ("Invalid integer value '" + value + "'")
					}
					
					// Store as 32-bit signed integer
					if (intVal <= 2147483647) {
						this._debug('Binding parameter ' + (i+1)
							+ ' of type int: ' + value, 5);
						statement.bindInt32Parameter(i, intVal);
					}
					// Store as 64-bit signed integer
					// 2^53 is JS's upper-bound for decimal integers
					else if (intVal < 9007199254740992) {
						this._debug('Binding parameter ' + (i+1)
							+ ' of type int64: ' + value, 5);
						statement.bindInt64Parameter(i, intVal);
					}
					else {
						throw ("Integer value '" + intVal + "' too large");
					}
					
					break;
					
				case 'string':
					this._debug('Binding parameter ' + (i+1)
						+ ' of type string: "' + value + '"', 5);
					statement.bindUTF8StringParameter(i, value);
					break;
					
				case 'null':
					this._debug('Binding parameter ' + (i+1) + ' of type NULL', 5);
					statement.bindNullParameter(i);
					break;
			}
		}
	}
	else {
		if (checkParams && numParams > 0) {
			throw ("No parameters provided for query containing placeholders "
				+ "[QUERY: " + sql + "]");
		}
	}
	return statement;
}


Zotero.DBConnection.prototype.parseQueryAndParams = function (sql, params) {
	if (params) {
		// First, determine the type of query using first word
		var matches = sql.match(/^[^\s\(]*/);
		var queryMethod = matches[0].toLowerCase();
		
		// If single scalar value or single non-array object, wrap in an array
		if (typeof params != 'object' || params === null ||
				(typeof params == 'object' && !params.length)) {
			params = [params];
		}
		// Since we might make changes, only work on a copy of the array
		else {
			params = params.concat();
		}
		
		// Replace NULL bound parameters with hard-coded NULLs
		var nullRE = /\s*=?\s*\?/g;
		// Reset lastIndex, since regexp isn't recompiled dynamically
		nullRE.lastIndex = 0;
		var lastNullParamIndex = -1;
		for (var i=0; i<params.length; i++) {
			if (params[i] !== null) {
				continue;
			}
			
			// Find index of this parameter, skipping previous ones
			do {
				var matches = nullRE.exec(sql);
				lastNullParamIndex++;
			}
			while (lastNullParamIndex < i);
			lastNullParamIndex = i;
			
			if (matches[0].indexOf('=') == -1) {
				// mozStorage supports null bound parameters in value lists (e.g., "(?,?)") natively
				continue;
			}
			else if (queryMethod == 'select') {
				var repl = ' IS NULL';
			}
			else {
				var repl = '=NULL';
			}
			
			var subpos = matches.index;
			var sublen = matches[0].length;
			sql = sql.substring(0, subpos) + repl + sql.substr(subpos + sublen);
			
			//Zotero.debug("Hard-coding null bound parameter " + i);
			
			params.splice(i, 1);
			i--;
			lastNullParamIndex--;
			continue;
		}
		if (!params.length) {
			params = undefined;
		}
	}
	
	return [sql, params];
};


/*
 * Only for use externally with this.getStatement()
 */
Zotero.DBConnection.prototype.getLastInsertID = function () {
	var db = this._getDBConnection();
	return db.lastInsertRowID;
}


/*
 * Only for use externally with this.getStatement()
 */
Zotero.DBConnection.prototype.getLastErrorString = function () {
	var db = this._getDBConnection();
	return db.lastErrorString;
}


Zotero.DBConnection.prototype.beginTransaction = function () {
	var db = this._getDBConnection();
	
	if (db.transactionInProgress) {
		// TODO: limit to Zotero.DB, not all Zotero.DBConnections?
		if (Zotero.waiting != this._transactionWaitLevel) {
			var msg = "Cannot start a DB transaction from a different wait level";
			Zotero.debug(msg, 2);
			throw (msg);
		}
		
		this._transactionNestingLevel++;
		this._debug('Transaction in progress -- increasing level to '
			+ this._transactionNestingLevel, 5);
	}
	else {
		this._transactionWaitLevel = Zotero.waiting;
		
		this._debug('Beginning DB transaction', 5);
		db.beginTransaction();
		
		// Set a timestamp for this transaction
		this._transactionDate = new Date(Math.floor(new Date / 1000) * 1000);
		
		// If transaction time hasn't changed since last used transaction time,
		// add a second -- this is a hack to get around a sync problem when
		// multiple sync sessions run within the same second
		if (this._lastTransactionDate &&
				this._transactionDate.getTime() <= this._lastTransactionDate.getTime()) {
			this._transactionDate = new Date(this._lastTransactionDate.getTime() + 1000)
		}
		
		// Run callbacks
		for (var i=0; i<this._callbacks.begin.length; i++) {
			if (this._callbacks.begin[i]) {
				this._callbacks.begin[i]();
			}
		}
	}
}


Zotero.DBConnection.prototype.commitTransaction = function () {
	var db = this._getDBConnection();
	
	if (this._transactionNestingLevel) {
		this._transactionNestingLevel--;
		this._debug('Decreasing transaction level to ' + this._transactionNestingLevel, 5);
	}
	else if (this._transactionRollback) {
		this._debug('Rolling back previously flagged transaction', 5);
		this.rollbackTransaction();
	}
	else {
		this._debug('Committing transaction',5);
		
		// Clear transaction time
		if (this._transactionDate) {
			this._transactionDate = null;
		}
		
		try {
			if (!db.transactionInProgress) {
				throw new Error("No transaction in progress");
			}
			
			db.commitTransaction();
			
			if (this.transactionVacuum) {
				Zotero.debug('Vacuuming database');
				db.executeSimpleSQL('VACUUM');
				this.transactionVacuum = false;
			}
			
			// Run callbacks
			for (var i=0; i<this._callbacks.commit.length; i++) {
				if (this._callbacks.commit[i]) {
					this._callbacks.commit[i]();
				}
			}
		}
		catch(e) {
			var dberr = (db.lastErrorString!='not an error')
				? ' [ERROR: ' + db.lastErrorString + ']' : '';
			throw(e + dberr);
		}
	}
}


Zotero.DBConnection.prototype.rollbackTransaction = function () {
	var db = this._getDBConnection();
	
	if (!db.transactionInProgress) {
		this._debug("Transaction is not in progress in rollbackTransaction()", 2);
		return;
	}
	
	if (this._transactionNestingLevel) {
		this._transactionNestingLevel--;
		this._transactionRollback = true;
		this._debug('Flagging nested transaction for rollback', 5);
	}
	else {
		this._debug('Rolling back transaction', 5);
		this._transactionRollback = false;
		try {
			db.rollbackTransaction();
			
			// Run callbacks
			for (var i=0; i<this._callbacks.rollback.length; i++) {
				if (this._callbacks.rollback[i]) {
					this._callbacks.rollback[i]();
				}
			}
		}
		catch(e) {
			var dberr = (db.lastErrorString!='not an error')
				? ' [ERROR: ' + db.lastErrorString + ']' : '';
			throw(e + dberr);
		}
	}
}


Zotero.DBConnection.prototype.addCallback = function (type, cb) {
	switch (type) {
		case 'begin':
		case 'commit':
		case 'rollback':
			break;
			
		default:
			throw ("Invalid callback type '" + type + "' in DB.addCallback()");
	}
	
	var id = this._callbacks[type].length;
	this._callbacks[type][id] = cb;
	return id;
}


Zotero.DBConnection.prototype.removeCallback = function (type, id) {
	switch (type) {
		case 'begin':
		case 'commit':
		case 'rollback':
			break;
			
		default:
			throw ("Invalid callback type '" + type + "' in DB.removeCallback()");
	}
	
	delete this._callbacks[type][id];
}


Zotero.DBConnection.prototype.transactionInProgress = function () {
	var db = this._getDBConnection();
	return db.transactionInProgress;
}


/**
 * Safety function used on shutdown to make sure we're not stuck in the
 * middle of a transaction
 *
 * NOTE: No longer used
 */
Zotero.DBConnection.prototype.commitAllTransactions = function () {
	if (this.transactionInProgress()) {
		var level = this._transactionNestingLevel;
		this._transactionNestingLevel = 0;
		try {
			this.commitTransaction();
		}
		catch (e) {}
		return level ? level : true;
	}
	return false;
}


/*
 * Used on shutdown to rollback all open transactions
 */
Zotero.DBConnection.prototype.rollbackAllTransactions = function () {
	if (this.transactionInProgress()) {
		var level = this._transactionNestingLevel;
		this._transactionNestingLevel = 0;
		try {
			this.rollbackTransaction();
		}
		catch (e) {}
		return level ? level : true;
	}
	return false;
}


Zotero.DBConnection.prototype.tableExists = function (table) {
	return this._getDBConnection().tableExists(table);
}


Zotero.DBConnection.prototype.getColumns = function (table) {
	var db = this._getDBConnection();
	
	try {
		var sql = "SELECT * FROM " + table + " LIMIT 1";
		var statement = this.getStatement(sql);
		var cols = new Array();
		for (var i=0,len=statement.columnCount; i<len; i++) {
			cols.push(statement.getColumnName(i));
		}
		statement.finalize();
		return cols;
	}
	catch (e) {
		this._debug(e,1);
		return false;
	}
}


Zotero.DBConnection.prototype.getColumnHash = function (table) {
	var cols = this.getColumns(table);
	var hash = {};
	if (cols.length) {
		for (var i=0; i<cols.length; i++) {
			hash[cols[i]] = true;
		}
	}
	return hash;
}


/**
* Find the lowest unused integer >0 in a table column
*
* Note: This retrieves all the rows of the column, so it's not really
*	meant for particularly large tables.
**/
Zotero.DBConnection.prototype.getNextID = function (table, column) {
	var sql = 'SELECT ' + column + ' FROM ' + table + ' ORDER BY ' + column;
	var vals = this.columnQuery(sql);
	
	if (!vals) {
		return 1;
	}
	
	if (vals[0] === '0') {
		vals.shift();
	}
	
	for (var i=0, len=vals.length; i<len; i++) {
		if (vals[i] != i+1) {
			break;
		}
	}
	
	return i+1;
}


/**
* Find the next lowest numeric suffix for a value in table column
*
* For example, if "Untitled" and "Untitled 2" and "Untitled 4",
* returns "Untitled 3"
*
* DEBUG: doesn't work once there's an "Untitled 10"
*
* If _name_ alone is available, returns that
**/
Zotero.DBConnection.prototype.getNextName = function (table, field, name)
{
	var sql = "SELECT TRIM(SUBSTR(" + field + ", " + (name.length + 1) + ")) "
				+ "FROM " + table + " "
				+ "WHERE " + field + " REGEXP '^" + name + "( [0-9]+)?$' "
				+ "ORDER BY " + field;
	var suffixes = this.columnQuery(sql);
	// If none found or first one has a suffix, use default name
	if (!suffixes || suffixes[0]) {
		return name;
	}
	
	suffixes.sort(function (a, b) {
		return parseInt(a) - parseInt(b);
	});
	
	Zotero.debug(suffixes);
	
	var i = 1;
	while (suffixes[i] === "") {
		i++;
	}
	var num = 2;
	while (suffixes[i] == num) {
		while (suffixes[i+1] && suffixes[i] == suffixes[i+1]) {
			i++;
		}
		i++;
		num++;
	}
	return name + ' ' + num;
}


//
// Async methods
//
//
//  Zotero.DB.executeTransaction(function (conn) {
//  	var created = yield Zotero.DB.queryAsync("CREATE TEMPORARY TABLE tmpFoo (foo TEXT, bar INT)");
//  	
//  	// created == true
//  	
//  	var result = yield Zotero.DB.queryAsync("INSERT INTO tmpFoo VALUES ('a', ?)", 1);
//  	
//  	// result == 1
//  	
//  	yield Zotero.DB.queryAsync("INSERT INTO tmpFoo VALUES ('b', 2)");
//  	yield Zotero.DB.queryAsync("INSERT INTO tmpFoo VALUES ('c', 3)");
//  	yield Zotero.DB.queryAsync("INSERT INTO tmpFoo VALUES ('d', 4)");
//  	
//  	var value = yield Zotero.DB.valueQueryAsync("SELECT foo FROM tmpFoo WHERE bar=?", 2);
//  	
//  	// value == "b"
//  	
//  	var vals = yield Zotero.DB.columnQueryAsync("SELECT foo FROM tmpFoo");
//  	
//  	// '0' => "a"
//  	// '1' => "b"
//  	// '2' => "c"
//  	// '3' => "d"
//  	
//  	let rows = yield Zotero.DB.queryAsync("SELECT * FROM tmpFoo");
//  	for each(let row in rows) {
//  		// row.foo == 'a', row.bar == 1
//  		// row.foo == 'b', row.bar == 2
//  		// row.foo == 'c', row.bar == 3
//  		// row.foo == 'd', row.bar == 4
//  	}
//  	
//  	// Optional, but necessary to pass 'rows' on to the next handler
//  	Zotero.DB.asyncResult(rows);
//  )
//  then(function (rows) {
//  	// rows == same as above
//  )
// .done();
//
/**
 * @param {Function} func Task.js-style generator function that yields promises,
 *                        generally from queryAsync() and similar
 * @return {Promise} Q promise for result of generator function, which can
 *                   pass a result by calling asyncResult(val) at the end
 */
Zotero.DBConnection.prototype.executeTransaction = function (func) {
	return Q(
		this._getConnectionAsync()
		.then(function (conn) {
			return conn.executeTransaction(func);
		})
	);
};


/**
 * @param {String} sql SQL statement to run
 * @param {Array|String|Integer} [params] SQL parameters to bind
 * @return {Promise|FALSE} A Q promise for an array of rows, or FALSE if none.
 *                         The individual rows are Proxy objects that return
 *                         values from the underlying mozIStorageRows based
 *                         on column names.
 */
Zotero.DBConnection.prototype.queryAsync = function (sql, params) {
	let conn;
	let self = this;
	return this._getConnectionAsync().
	then(function (c) {
		conn = c;
		[sql, params] = self.parseQueryAndParams(sql, params);
		Zotero.debug(sql, 5);
		return conn.executeCached(sql, params);
	})
	.then(function (rows) {
		// Parse out the SQL command being used
		var op = sql.match(/^[^a-z]*[^ ]+/i);
		if (op) {
			op = op.toString().toLowerCase();
		}
		
		// If SELECT statement, return result
		if (op == 'select') {
			// Fake an associative array with a proxy
			let handler = {
				get: function(target, name) {
					return target.getResultByName(name);
				}
			};
			for (let i=0, len=rows.length; i<len; i++) {
				rows[i] = new Proxy(rows[i], handler);
			}
			return rows;
		}
		else {
			if (op == 'insert' || op == 'replace') {
				return conn.lastInsertRowID;
			}
			else if (op == 'create') {
				return true;
			}
			else {
				return conn.affectedRows;
			}
		}
	});
};


/**
 * @param {String} sql SQL statement to run
 * @param {Array|String|Integer} [params] SQL parameters to bind
 * @return {Promise|FALSE} A Q promise for the value, or FALSE if no rows
 */
Zotero.DBConnection.prototype.valueQueryAsync = function (sql, params) {
	let self = this;
	return this._getConnectionAsync().
	then(function (conn) {
		[sql, params] = self.parseQueryAndParams(sql, params);
		Zotero.debug(sql, 5);
		return conn.executeCached(sql, params);
	})
	.then(function (rows) {
		return rows.length ? self._getTypedValue(rows[0], 0) : false;
	});
};


/**
 * DEBUG: This doesn't work -- returning the mozIStorageValueArray Proxy
 * seems to break things
 *
 * @param {String} sql SQL statement to run
 * @param {Array|String|Integer} [params] SQL parameters to bind
 * @return {Promise|FALSE} A Q promise for the row, or FALSE if no rows
 */
Zotero.DBConnection.prototype.rowQueryAsync = function (sql, params) {
	let self = this;
	return this.queryAsync(sql, params)
	.then(function (rows) {
		return rows.length ? rows[0] : false;
	});
};


/**
 * @param {String} sql SQL statement to run
 * @param {Array|String|Integer} [params] SQL parameters to bind
 * @return {Promise|FALSE} A Q promise for the column, or FALSE if no rows
 */
Zotero.DBConnection.prototype.columnQueryAsync = function (sql, params) {
	let conn;
	let self = this;
	return this._getConnectionAsync().
	then(function (c) {
		conn = c;
		[sql, params] = self.parseQueryAndParams(sql, params);
		Zotero.debug(sql, 5);
		return conn.executeCached(sql, params);
	})
	.then(function (rows) {
		if (!rows.length) {
			return false;
		}
		var column = [];
		for (let i=0, len=rows.length; i<len; i++) {
			column.push(self._getTypedValue(rows[i], 0));
		}
		return column;
	});
};


/**
 * Generator functions can't return values, but Task.js-style generators,
 * as used by executeTransaction(), can throw a special exception in order
 * to do so. This function throws such an exception for passed value and
 * can be used at the end of executeTransaction() to return a value to the
 * next promise handler.
 */
Zotero.DBConnection.prototype.asyncResult = function (val) {
	throw new this.Task.Result(val);
};


/**
 * Asynchronously return a connection object for the current DB
 */
Zotero.DBConnection.prototype._getConnectionAsync = function () {
	if (this._connectionAsync) {
		return this.Promise.resolve(this._connectionAsync);
	}
	
	var db = this._getDBConnection();
	var options = {
		path: db.databaseFile.path
	};
	var self = this;
	Zotero.debug("Asynchronously opening DB connection");
	return this.Sqlite.openConnection(options)
	.then(function(conn) {
		self._connectionAsync = conn;
		return conn;
	});
};


/*
 * Implements nsIObserver
 */
Zotero.DBConnection.prototype.observe = function(subject, topic, data) {
	switch (topic) {
		case 'idle':
			this.backupDatabase();
			break;
	}
}


Zotero.DBConnection.prototype.integrityCheck = function () {
	var ok = this.valueQuery("PRAGMA integrity_check");
	return ok == 'ok';
}


Zotero.DBConnection.prototype.checkException = function (e) {
	if (e.name && e.name == 'NS_ERROR_FILE_CORRUPTED') {
		// Write corrupt marker to data directory
		var file = Zotero.getZoteroDatabase(this._dbName, 'is.corrupt');
		Zotero.File.putContents(file, '');
		
		this._dbIsCorrupt = true;
		
		var ps = Components.classes["@mozilla.org/embedcomp/prompt-service;1"]
								.getService(Components.interfaces.nsIPromptService);
		
		var buttonFlags = (ps.BUTTON_POS_0) * (ps.BUTTON_TITLE_IS_STRING)
			+ (ps.BUTTON_POS_1) * (ps.BUTTON_TITLE_IS_STRING);
		
		var index = ps.confirmEx(null,
			Zotero.getString('general.error'),
			Zotero.getString('db.dbCorrupted', this._dbName) + '\n\n' + Zotero.getString('db.dbCorrupted.restart', Zotero.appName),
			buttonFlags,
			Zotero.getString('general.restartNow'),
			Zotero.getString('general.restartLater'),
			null, null, {});
		
		if (index == 0) {
			var appStartup = Components.classes["@mozilla.org/toolkit/app-startup;1"]
					.getService(Components.interfaces.nsIAppStartup);
			appStartup.quit(Components.interfaces.nsIAppStartup.eRestart);
			appStartup.quit(Components.interfaces.nsIAppStartup.eAttemptQuit);
		}
		
		Zotero.skipLoading = true;
		return false;
	}
	return true;
}


Zotero.DBConnection.prototype.closeDatabase = function () {
	if(this._connection) {
<<<<<<< HEAD
		this._connection.close();
=======
		this.stopDummyStatement();
		this._connection.asyncClose();
>>>>>>> 8bdac701
		return true;
	}
}


Zotero.DBConnection.prototype.backupDatabase = function (suffix) {
	if (!suffix) {
		var numBackups = Zotero.Prefs.get("backup.numBackups");
		if (numBackups < 1) {
			return false;
		}
		if (numBackups > 24) {
			numBackups = 24;
		}
	}
	
	if (Zotero.locked) {
		this._debug("Zotero is locked -- skipping backup of DB '" + this._dbName + "'", 2);
		return false;
	}
	
	if (this.transactionInProgress()) {
		//this._debug("Transaction in progress--skipping backup of DB '" + this._dbName + "'", 2);
		return false;
	}
	
	var corruptMarker = Zotero.getZoteroDatabase(this._dbName, 'is.corrupt').exists();
	
	if (this.skipBackup || Zotero.skipLoading) {
		this._debug("Skipping backup of database '" + this._dbName + "'", 1);
		return false;
	}
	else if (this._dbIsCorrupt || corruptMarker) {
		this._debug("Database '" + this._dbName + "' is marked as corrupt--skipping backup", 1);
		return false;
	}
	
	var file = Zotero.getZoteroDatabase(this._dbName);
	
	// For standard backup, make sure last backup is old enough to replace
	if (!suffix) {
		var backupFile = Zotero.getZoteroDatabase(this._dbName, 'bak');
		if (backupFile.exists()) {
			var currentDBTime = file.lastModifiedTime;
			var lastBackupTime = backupFile.lastModifiedTime;
			if (currentDBTime == lastBackupTime) {
				//Zotero.debug("Database '" + this._dbName + "' hasn't changed -- skipping backup");
				return;
			}
			
			var now = new Date();
			var intervalMinutes = Zotero.Prefs.get('backup.interval');
			var interval = intervalMinutes * 60 *  1000;
			if ((now - lastBackupTime) < interval) {
				//Zotero.debug("Last backup of database '" + this._dbName
				//	+ "' was less than " + intervalMinutes + " minutes ago -- skipping backup");
				return;
			}
		}
	}
	
	this._debug("Backing up database '" + this._dbName + "'");
	
	// Copy via a temporary file so we don't run into disk space issues
	// after deleting the old backup file
	var tmpFile = Zotero.getZoteroDatabase(this._dbName, 'tmp');
	if (tmpFile.exists()) {
		try {
			tmpFile.remove(false);
		}
		catch (e) {
			if (e.name == 'NS_ERROR_FILE_ACCESS_DENIED') {
				alert("Cannot delete " + tmpFile.leafName);
			}
			throw (e);
		}
	}
	
	// Turn off DB locking before backup and reenable after, since otherwise
	// the lock is lost
	try {
		if (DB_LOCK_EXCLUSIVE) {
			this.query("PRAGMA locking_mode=NORMAL");
		}
		
		var store = Components.classes["@mozilla.org/storage/service;1"].
			getService(Components.interfaces.mozIStorageService);
		store.backupDatabaseFile(file, tmpFile.leafName, file.parent);
	}
	catch (e) {
		Zotero.debug(e);
		Components.utils.reportError(e);
		return false;
	}
	finally {
		if (DB_LOCK_EXCLUSIVE) {
			this.query("PRAGMA locking_mode=EXCLUSIVE");
		}
	}
	
	// Opened database files can't be moved on Windows, so we have to skip
	// the extra integrity check (unless we wanted to write two copies of
	// the database, but that doesn't seem like a great idea)
	if (!Zotero.isWin) {
		try {
			var store = Components.classes["@mozilla.org/storage/service;1"].
				getService(Components.interfaces.mozIStorageService);
				
			var connection = store.openDatabase(tmpFile);
		}
		catch (e){
			this._debug("Database file '" + tmpFile.leafName + "' is corrupt--skipping backup");
			if (tmpFile.exists()) {
				tmpFile.remove(null);
			}
			return false;
		}
	}
	
	// Special backup
	if (!suffix && numBackups > 1) {
		var zdir = Zotero.getZoteroDirectory();
		
		// Remove oldest backup file
		var targetFile = Zotero.getZoteroDatabase(this._dbName, (numBackups - 1) + '.bak')
		if (targetFile.exists()) {
			targetFile.remove(false);
		}
		
		// Shift old versions up
		for (var i=(numBackups - 1); i>=1; i--) {
			var targetNum = i;
			var sourceNum = targetNum - 1;
			
			var targetFile = Zotero.getZoteroDatabase(
				this._dbName, targetNum + '.bak'
			);
			var sourceFile = Zotero.getZoteroDatabase(
				this._dbName, sourceNum ? sourceNum + '.bak' : 'bak'
			);
			
			if (!sourceFile.exists()) {
				continue;
			}
			
			Zotero.debug("Moving " + sourceFile.leafName + " to " + targetFile.leafName);
			sourceFile.moveTo(zdir, targetFile.leafName);
		}
	}
	
	var backupFile = Zotero.getZoteroDatabase(
		this._dbName, (suffix ? suffix + '.' : '') + 'bak'
	);
	
	// Remove old backup file
	if (backupFile.exists()) {
		backupFile.remove(false);
	}
	
	Zotero.debug("Backed up to " + backupFile.leafName);
	tmpFile.moveTo(tmpFile.parent, backupFile.leafName);
	
	return true;
}


/**
 * Determine the necessary data type for SQLite parameter binding
 *
 * @return	int		0 for string, 32 for int32, 64 for int64
 */
Zotero.DBConnection.prototype.getSQLDataType = function(value) {
	var strVal = value + '';
	if (strVal.match(/^[1-9]+[0-9]*$/)) {
		// These upper bounds also specified in Zotero.DB
		//
		// Store as 32-bit signed integer
		if (value <= 2147483647) {
			return 32;
		}
		// Store as 64-bit signed integer
		// 2^53 is JS's upper-bound for decimal integers
		else if (value < 9007199254740992) {
			return 64;
		}
	}
	return 0;
}


/////////////////////////////////////////////////////////////////
//
// Private methods
//
/////////////////////////////////////////////////////////////////

/*
 * Retrieve a link to the data store
 */
Zotero.DBConnection.prototype._getDBConnection = function () {
	if (this._connection) {
		return this._connection;
	}
	
	this._debug("Opening database '" + this._dbName + "'");
	
	// Get the storage service
	var store = Components.classes["@mozilla.org/storage/service;1"].
		getService(Components.interfaces.mozIStorageService);
	
	var file = Zotero.getZoteroDatabase(this._dbName);
	var backupFile = Zotero.getZoteroDatabase(this._dbName, 'bak');
	
	var fileName = this._dbName + '.sqlite';
	
	if (this._dbName == 'zotero' && ZOTERO_CONFIG['DB_REBUILD']) {
		if (confirm('Erase all user data and recreate database from schema?')) {
			// Delete existing Zotero database
			if (file.exists()) {
				file.remove(null);
			}
			
			// Delete existing storage folder
			var dir = Zotero.getStorageDirectory();
			if (dir.exists()) {
				dir.remove(true);
			}
		}
	}
	
	catchBlock: try {
		var corruptMarker = Zotero.getZoteroDatabase(this._dbName, 'is.corrupt');
		if (corruptMarker.exists()) {
			throw({ name: 'NS_ERROR_FILE_CORRUPTED' })
		}
		this._connection = store.openDatabase(file);
	}
	catch (e) {
		if (e.name=='NS_ERROR_FILE_CORRUPTED') {
			this._debug("Database file '" + file.leafName + "' corrupted", 1);
			
			// No backup file! Eek!
			if (!backupFile.exists()) {
				this._debug("No backup file for DB '" + this._dbName + "' exists", 1);
				
				// Save damaged filed
				this._debug('Saving damaged DB file with .damaged extension', 1);
				var damagedFile = Zotero.getZoteroDatabase(this._dbName, 'damaged');
				Zotero.moveToUnique(file, damagedFile);
				
				// Create new main database
				var file = Zotero.getZoteroDatabase(this._dbName);
				this._connection = store.openDatabase(file);
				
				if (corruptMarker.exists()) {
					corruptMarker.remove(null);
				}
				
				alert(Zotero.getString('db.dbCorruptedNoBackup', fileName));
				break catchBlock;
			}
			
			// Save damaged file
			this._debug('Saving damaged DB file with .damaged extension', 1);
			var damagedFile = Zotero.getZoteroDatabase(this._dbName, 'damaged');
			Zotero.moveToUnique(file, damagedFile);
			
			// Test the backup file
			try {
				this._connection = store.openDatabase(backupFile);
			}
			// Can't open backup either
			catch (e) {
				// Create new main database
				var file = Zotero.getZoteroDatabase(this._dbName);
				this._connection = store.openDatabase(file);
				
				alert(Zotero.getString('db.dbRestoreFailed', fileName));
				
				if (corruptMarker.exists()) {
					corruptMarker.remove(null);
				}
				
				break catchBlock;
			}
			
			this._connection = undefined;
			
			// Copy backup file to main DB file
			this._debug("Restoring database '" + this._dbName + "' from backup file", 1);
			try {
				backupFile.copyTo(backupFile.parent, fileName);
			}
			catch (e) {
				// TODO: deal with low disk space
				throw (e);
			}
			
			// Open restored database
			var file = Zotero.getZoteroDirectory();
			file.append(fileName);
			this._connection = store.openDatabase(file);
			this._debug('Database restored', 1);
			var msg = Zotero.getString('db.dbRestored', [
				fileName,
				Zotero.Date.getFileDateString(backupFile),
				Zotero.Date.getFileTimeString(backupFile)
			]);
			alert(msg);
			
			if (corruptMarker.exists()) {
				corruptMarker.remove(null);
			}
			
			break catchBlock;
		}
		
		// Some other error that we don't yet know how to deal with
		throw (e);
	}
	
	if (DB_LOCK_EXCLUSIVE) {
		Zotero.DB.query("PRAGMA locking_mode=EXCLUSIVE");
	}
	else {
		Zotero.DB.query("PRAGMA locking_mode=NORMAL");
	}
	
	// Set page cache size to 8MB
	var pageSize = Zotero.DB.valueQuery("PRAGMA page_size");
	var cacheSize = 8192000 / pageSize;
	Zotero.DB.query("PRAGMA cache_size=" + cacheSize);
	
	// Register idle and shutdown handlers to call this.observe() for DB backup
	var idleService = Components.classes["@mozilla.org/widget/idleservice;1"]
			.getService(Components.interfaces.nsIIdleService);
	idleService.addIdleObserver(this, 60);
	idleService = null;
	
	// User-defined functions
	// TODO: move somewhere else?
	
	// Levenshtein distance UDF
	var lev = {
		onFunctionCall: function (arg) {
			var a = arg.getUTF8String(0);
			var b = arg.getUTF8String(1);
			return Zotero.Utilities.levenshtein(a, b);
		}
	};
	this._connection.createFunction('levenshtein', 2, lev);
	
	// Regexp UDF
	var rx = {
		onFunctionCall: function (arg) {
			var re = new RegExp(arg.getUTF8String(0));
			var str = arg.getUTF8String(1);
			return re.test(str);
		}
	};
	this._connection.createFunction('regexp', 2, rx);
	
	// text2html UDF
	var rx = {
		onFunctionCall: function (arg) {
			var str = arg.getUTF8String(0);
			return Zotero.Utilities.text2html(str, true);
		}
	};
	this._connection.createFunction('text2html', 1, rx);
	
	return this._connection;
}


Zotero.DBConnection.prototype._debug = function (str, level) {
	var prefix = this._dbName == 'zotero' ? '' : '[' + this._dbName + '] ';
	Zotero.debug(prefix + str, level);
}


Zotero.DBConnection.prototype._getTypedValue = function (statement, i) {
	var type = statement.getTypeOfIndex(i);
	// For performance, we hard-code these constants
	switch (type) {
		case 1: //VALUE_TYPE_INTEGER
			return statement.getInt64(i);
		case 3: //VALUE_TYPE_TEXT
			return statement.getUTF8String(i);
		case 0: //VALUE_TYPE_NULL
			return null;
		case 2: //VALUE_TYPE_FLOAT
			return statement.getDouble(i);
		case 4: //VALUE_TYPE_BLOB
			return statement.getBlob(i, {});
	}
}


// Initialize main database connection
Zotero.DB = new Zotero.DBConnection('zotero');<|MERGE_RESOLUTION|>--- conflicted
+++ resolved
@@ -1025,12 +1025,7 @@
 
 Zotero.DBConnection.prototype.closeDatabase = function () {
 	if(this._connection) {
-<<<<<<< HEAD
-		this._connection.close();
-=======
-		this.stopDummyStatement();
 		this._connection.asyncClose();
->>>>>>> 8bdac701
 		return true;
 	}
 }
