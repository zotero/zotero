--- conflicted
+++ resolved
@@ -1130,7 +1130,6 @@
 				// only use if word does not already possess some capitalization
 				if(isUpperCase || words[i] == lowerCaseVariant) {
 					if(
-<<<<<<< HEAD
 						alwaysLowerCase.indexOf(lowerCaseVariant.replace(/[^a-zA-Z]+/, "")) != -1
 						|| (
 							// a skip word
@@ -1138,16 +1137,8 @@
 							// not first word, or last word if not #2 forcing for case names
 								&& i != 0 && i != lastWordIndex
 							// does not follow a colon
-								&& (previousWordIndex == -1 || words[previousWordIndex][words[previousWordIndex].length-1] != ":")
+						        && (previousWordIndex == -1 || words[previousWordIndex][words[previousWordIndex].length-1].search(/[:\?!]/)==-1)
 						)
-=======
-						// a skip word
-						skipWords.indexOf(lowerCaseVariant.replace(/[^a-zA-Z]+/, "")) != -1
-						// not first or last word
-						&& i != 0 && i != lastWordIndex
-						// does not follow a colon
-						&& (previousWordIndex == -1 || words[previousWordIndex][words[previousWordIndex].length-1].search(/[:\?!]/)==-1)
->>>>>>> d966166a
 					) {
 						words[i] = lowerCaseVariant;
 					} else {
