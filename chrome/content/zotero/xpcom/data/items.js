/*
    ***** BEGIN LICENSE BLOCK *****
    
    Copyright © 2009 Center for History and New Media
                     George Mason University, Fairfax, Virginia, USA
                     http://zotero.org
    
    This file is part of Zotero.
    
    Zotero is free software: you can redistribute it and/or modify
    it under the terms of the GNU Affero General Public License as published by
    the Free Software Foundation, either version 3 of the License, or
    (at your option) any later version.
    
    Zotero is distributed in the hope that it will be useful,
    but WITHOUT ANY WARRANTY; without even the implied warranty of
    MERCHANTABILITY or FITNESS FOR A PARTICULAR PURPOSE.  See the
    GNU Affero General Public License for more details.
    
    You should have received a copy of the GNU Affero General Public License
    along with Zotero.  If not, see <http://www.gnu.org/licenses/>.
    
    ***** END LICENSE BLOCK *****
*/


/*
 * Primary interface for accessing Zotero items
 */
Zotero.Items = new function() {
	var _primaryFields;
	Zotero.DataObjects.apply(this, ['item']);
	this.constructor.prototype = new Zotero.DataObjects();
	
	// Privileged methods
	this.get = get;
	this.exist = exist;
	this.getAll = getAll;
	this.add = add;
	this.cacheFields = cacheFields;
	this.erase = erase;
	this.getFirstCreatorSQL = getFirstCreatorSQL;
	this.getSortCreatorSQL = getSortCreatorSQL;
	this.getSortTitle = getSortTitle;
	
	this.__defineGetter__('primaryFields', function () {
		if (!_primaryFields.length) {
			_primaryFields = Zotero.DB.getColumns('items');
			_primaryFields.splice(_primaryFields.indexOf('clientDateModified'), 1);
			_primaryFields = _primaryFields.concat(
<<<<<<< HEAD
				['firstCreator', 'numNotes', 'numAttachments', 'sortCreator']
=======
				['firstCreator', 'numNotes', 'numAttachments', 'sourceItemID']
>>>>>>> d60b0221
			);
		}
		
		// Once primary fields have been cached, get rid of getter for speed purposes
		delete this.primaryFields;
		this.primaryFields = _primaryFields;
		
		return _primaryFields;
	});
	
	
	// Private members
	var _cachedFields = [];
	var _firstCreatorSQL = '';
	var _sortCreatorSQL = '';
	var _primaryFields = [];
	
	
	/*
	 * Retrieves (and loads, if necessary) an arbitrary number of items
	 *
	 * Can be passed ids as individual parameters or as an array of ids, or both
	 *
	 * If only one argument and it's an id, return object directly;
	 * otherwise, return array
	 */
	function get() {
		var toLoad = [];
		var loaded = [];
		
		if (!arguments[0]) {
			Zotero.debug('No arguments provided to Items.get()');
			return false;
		}
		
		var ids = Zotero.flattenArguments(arguments);
		
		for (var i=0; i<ids.length; i++) {
			// Check if already loaded
			if (!this._objectCache[ids[i]]) {
				toLoad.push(ids[i]);
			}
		}
		
		// New items to load
		if (toLoad.length) {
			this._load(toLoad);
		}
		
		// If single id, return the object directly
		if (arguments[0] && typeof arguments[0]!='object'
				&& typeof arguments[1]=='undefined') {
			if (!this._objectCache[arguments[0]]) {
				Zotero.debug("Item " + arguments[0] + " doesn't exist", 2);
				return false;
			}
			return this._objectCache[arguments[0]];
		}
		
		// Otherwise, build return array
		for (i=0; i<ids.length; i++) {
			if (!this._objectCache[ids[i]]) {
				Zotero.debug("Item " + ids[i] + " doesn't exist", 2);
				continue;
			}
			loaded.push(this._objectCache[ids[i]]);
		}
		
		return loaded;
	}
	
	
	function exist(itemIDs) {
		var sql = "SELECT itemID FROM items WHERE itemID IN ("
			+ itemIDs.map(function () '?').join() + ")";
		var exist = Zotero.DB.columnQuery(sql, itemIDs);
		return exist ? exist : [];
	}
	
	
	
	/**
	 * Return items marked as deleted
	 *
	 * @param {Number|NULL}  libraryID
	 * @param {Boolean}  asIDs			Return itemIDs instead of
	 *											Zotero.Item objects
	 * @return {Zotero.Item[]|Integer[]}
	 */
	this.getDeleted = function (libraryID, asIDs, days) {
		// Throw warning for pre-3.0b3 arguments
		if (typeof libraryID == 'boolean') {
			throw new Error("libraryID must be a number or null");
		}
		
		var sql = "SELECT itemID FROM items JOIN deletedItems USING (itemID) "
				+ "WHERE libraryID"  + (libraryID ? "=?" : " IS NULL");
		
		if (days) {
			sql += " AND dateDeleted<=DATE('NOW', '-" + parseInt(days) + " DAYS')";
		}
		
		if (libraryID) {
			var ids = Zotero.DB.columnQuery(sql, [libraryID]);
		}
		else {
			var ids = Zotero.DB.columnQuery(sql);
		}
		
		if (!ids) {
			return [];
		}
		if (asIDs) {
			return ids;
		}
		return this.get(ids);
	}
	
	
	/*
	 * Returns all items in the database
	 *
	 * If |onlyTopLevel|, don't include child items
	 */
	function getAll(onlyTopLevel, libraryID, includeDeleted) {
		var sql = 'SELECT A.itemID FROM items A';
		if (onlyTopLevel) {
			sql += ' LEFT JOIN itemNotes B USING (itemID) '
			+ 'LEFT JOIN itemAttachments C ON (C.itemID=A.itemID) '
			+ 'WHERE B.sourceItemID IS NULL AND C.sourceItemID IS NULL';
		}
		else {
			sql += " WHERE 1";
		}
		if (!includeDeleted) {
			sql += " AND A.itemID NOT IN (SELECT itemID FROM deletedItems)";
		}
		if (libraryID) {
			sql += " AND libraryID=?";
			var ids = Zotero.DB.columnQuery(sql, libraryID);
		}
		else {
			sql += " AND libraryID IS NULL";
			var ids = Zotero.DB.columnQuery(sql);
		}
		return this.get(ids);
	}
	
	/*
	 * Create a new item with optional metadata and pass back the primary reference
	 *
	 * Using "var item = new Zotero.Item()" and "item.save()" directly results
	 * in an orphaned reference to the created item. If other code retrieves the
	 * new item with Zotero.Items.get() and modifies it, the original reference
	 * will not reflect the changes.
	 *
	 * Using this method avoids the need to call Zotero.Items.get() after save()
	 * in order to get the primary item reference. Since it accepts metadata
	 * as a JavaScript object, it also offers a simpler syntax than
	 * item.setField() and item.setCreator().
	 *
	 * Callers with no need for an up-to-date reference after save() (or who
	 * don't mind doing an extra Zotero.Items.get()) can use Zotero.Item
	 * directly if they prefer.
	 *
	 * Sample usage:
	 *
	 * var data = {
	 *     title: "Shakespeare: The Invention of the Human",
	 *     publisher: "Riverhead Hardcover",
	 *     date: '1998-10-26',
	 *     ISBN: 1573221201,
	 *     pages: 745,
	 *     creators: [
	 *         ['Harold', 'Bloom', 'author']
	 *     ]
	 * };
	 * var item = Zotero.Items.add('book', data);
	 */
	function add(itemTypeOrID, data) {
		
		var item = new Zotero.Item(itemTypeOrID);
		for (var field in data) {
			if (field == 'creators') {
				var i = 0;
				for each(var creator in data.creators) {
					// TODO: accept format from toArray()
					
					var fields = {
						firstName: creator[0],
						lastName: creator[1],
						fieldMode: creator[3] ? creator[3] : 0
					};
					
					var creatorDataID = Zotero.Creators.getDataID(fields);
					if (creatorDataID) {
						var linkedCreators = Zotero.Creators.getCreatorsWithData(creatorDataID);
						// TODO: identical creators?
						var creatorID = linkedCreators[0];
					}
					else {
						var creatorObj = new Zotero.Creator;
						creatorObj.setFields(fields);
						var creatorID = creatorObj.save();
					}
					
					item.setCreator(i, Zotero.Creators.get(creatorID), creator[2]);
					i++;
				}
			}
			else {
				item.setField(field, data[field]);
			}
		}
		var id = item.save();
		
		return this.get(id);
	}
	
	
	this.isPrimaryField = function (field) {
		return this.primaryFields.indexOf(field) != -1;
	}
	
	
	function cacheFields(fields, items) {
		if (items && items.length == 0) {
			return;
		}
		
		Zotero.debug("Caching fields [" + fields.join() + "]"
			+ (items ? " for " + items.length + " items" : ''));
		if (items && items.length > 0) {
			this._load(items);
		}
		else {
			this._load();
		}
		
		var primaryFields = [];
		var fieldIDs = [];
		for each(var field in fields) {
			// Check if field already cached
			if (_cachedFields.indexOf(field) != -1) {
				continue;
			}
			
			_cachedFields.push(field);
			
			if (this.isPrimaryField(field)) {
				primaryFields.push(field);
			}
			else {
				fieldIDs.push(Zotero.ItemFields.getID(field));
				if (Zotero.ItemFields.isBaseField(field)) {
					fieldIDs = fieldIDs.concat(Zotero.ItemFields.getTypeFieldsFromBase(field));
				}
			}
		}
		
		if (primaryFields.length) {
			var sql = "SELECT itemID, " + primaryFields.join(', ') + " FROM items";
			if (items) {
				sql += " WHERE itemID IN (" + items.join() + ")";
			}
			var rows = Zotero.DB.query(sql);
			for each(var row in rows) {
				//Zotero.debug('Calling loadFromRow for item ' + row.itemID);
				this._objectCache[row.itemID].loadFromRow(row);
			}
		}
		
		// All fields already cached
		if (!fieldIDs.length) {
			return;
		}
		
		var allItemIDs = Zotero.DB.columnQuery("SELECT itemID FROM items");
		var itemFieldsCached = {};
		
		var sql = "SELECT itemID, fieldID, value FROM itemData "
			+ "NATURAL JOIN itemDataValues WHERE ";
		if (items) {
			sql += "itemID IN (" + items.join() + ") AND ";
		}
		sql += "fieldID IN (" + fieldIDs.join() + ")";
		
		var itemDataRows = Zotero.DB.query(sql);
		for each(var row in itemDataRows) {
			//Zotero.debug('Setting field ' + row.fieldID + ' for item ' + row.itemID);
			if (this._objectCache[row.itemID]) {
				this._objectCache[row.itemID].setField(row.fieldID, row.value, true);
			}
			else {
				if (!missingItems) {
					var missingItems = {};
				}
				if (!missingItems[row.itemID]) {
					missingItems[row.itemID] = true;
					Components.utils.reportError("itemData row references nonexistent item " + row.itemID);
				}
			}
			
			if (!itemFieldsCached[row.itemID]) {
				itemFieldsCached[row.itemID] = {};
			}
			itemFieldsCached[row.itemID][row.fieldID] = true;
		}
		
		// If 'title' is one of the fields, load in note titles
		if (fields.indexOf('title') != -1) {
			var titleFieldID = Zotero.ItemFields.getID('title');
			var sql = "SELECT itemID, title FROM itemNotes WHERE itemID"
				+ " NOT IN (SELECT itemID FROM itemAttachments)";
			if (items) {
				sql += " AND itemID IN (" + items.join() + ")";
			}
			var rows = Zotero.DB.query(sql);
			
			for each(var row in rows) {
				//Zotero.debug('Setting title for note ' + row.itemID);
				if (this._objectCache[row.itemID]) {
					this._objectCache[row.itemID].setField(titleFieldID, row.title, true);
				}
				else {
					if (!missingItems) {
						var missingItems = {};
					}
					if (!missingItems[row.itemID]) {
						missingItems[row.itemID] = true;
						Components.utils.reportError("itemData row references nonexistent item " + row.itemID);
					}
				}
			}
		}
		
		// Set nonexistent fields in the cache list to false (instead of null)
		for each(var itemID in allItemIDs) {
			for each(var fieldID in fieldIDs) {
				if (Zotero.ItemFields.isValidForType(fieldID, this._objectCache[itemID].itemTypeID)) {
					if (!itemFieldsCached[itemID] || !itemFieldsCached[itemID][fieldID]) {
						//Zotero.debug('Setting field ' + fieldID + ' to false for item ' + itemID);
						this._objectCache[itemID].setField(fieldID, false, true);
					}
				}
			}
		}
	}
	
	
	this.merge = function (item, otherItems) {
		Zotero.DB.beginTransaction();
		
		var otherItemIDs = [];  
		var itemURI = Zotero.URI.getItemURI(item);
		
		for each(var otherItem in otherItems) {
			// Move child items to master
			var ids = otherItem.getAttachments(true).concat(otherItem.getNotes(true));
			for each(var id in ids) {
				var attachment = Zotero.Items.get(id);
				
				// TODO: Skip identical children?
				
				attachment.setSource(item.id);
				attachment.save();
			}
			
			// All other operations are additive only and do not affect the,
			// old item, which will be put in the trash
			
			// Add multilingual field segments to each field on master when none present
			// true is for a shy merge (merge only if no multilingual data for target language)
			item.multi.merge(otherItem, true);

			// Add multilingual creator segments to each creator on master when none present
			var creators = item.getCreators();
			var otherCreators = otherItem.getCreators();
			if (creators.length === otherCreators.length) {
				for (var i = 0, ilen = creators.length; i < ilen; i += 1) {
					// true is for a shy merge (merge only if no multilingual data for target language)
					creators[i].multi.merge(item, i, otherCreators[i], true);
				}
			}

			// Add collections to master
			var collectionIDs = otherItem.getCollections();
			for each(var collectionID in collectionIDs) {
				var collection = Zotero.Collections.get(collectionID);
				collection.addItem(item.id);
			}
			
			// Add tags to master
			var tags = otherItem.getTags();
			for each(var tag in tags) {
				item.addTagByID(tag.id);
			}
			
			// Related items
			var relatedItems = otherItem.relatedItemsBidirectional;
			Zotero.debug(item._getRelatedItems(true));
			for each(var relatedItemID in relatedItems) {
				item.addRelatedItem(relatedItemID);
			}
			
			// Relations
			Zotero.Relations.copyURIs(
				item.libraryID,
				Zotero.URI.getItemURI(otherItem),
				Zotero.URI.getItemURI(item)
			);
			
			// Add relation to track merge
			var otherItemURI = Zotero.URI.getItemURI(otherItem);
			Zotero.Relations.add(item.libraryID, otherItemURI, Zotero.Relations.deletedItemPredicate, itemURI);
			
			// Trash other item
			otherItem.deleted = true;
			otherItem.save();
		}
		
		item.save();
		
		Zotero.DB.commitTransaction();
	}
	
	
	this.trash = function (ids) {
		ids = Zotero.flattenArguments(ids);
		
		Zotero.UnresponsiveScriptIndicator.disable();
		try {
			Zotero.DB.beginTransaction();
			for each(var id in ids) {
				var item = this.get(id);
				if (!item) {
					Zotero.debug('Item ' + id + ' does not exist in Items.trash()!', 1);
					Zotero.Notifier.trigger('delete', 'item', id);
					continue;
				}
				item.deleted = true;
				item.save();
			}
			Zotero.DB.commitTransaction();
		}
		catch (e) {
			Zotero.DB.rollbackTransaction();
			throw (e);
		}
		finally {
			Zotero.UnresponsiveScriptIndicator.enable();
		}
	}
	
	
	/**
	 * @param	{Integer}	days	Only delete items deleted more than this many days ago
	 */
	this.emptyTrash = function (libraryID, days, limit) {
		var t = new Date();
		
		Zotero.DB.beginTransaction();
		var deletedIDs = this.getDeleted(libraryID, true, days);
		if (deletedIDs.length) {
			if (limit) {
				deletedIDs = deletedIDs.slice(0, limit - 1)
			}
			this.erase(deletedIDs);
			Zotero.Notifier.trigger('refresh', 'trash', libraryID ? libraryID : 0);
		}
		Zotero.DB.commitTransaction();
		
		if (deletedIDs.length) {
			Zotero.debug("Emptied " + deletedIDs.length + " item(s) from trash in " + (new Date() - t) + " ms");
		}
		
		return deletedIDs.length;
	}
	
	
	/**
	 * Start idle observer to delete trashed items older than a certain number of days
	 */
	this.startEmptyTrashTimer = function () {
		_emptyTrashIdleObserver = {
			observe: function (subject, topic, data) {
				if (topic == 'idle' || topic == 'timer-callback') {
					var days = Zotero.Prefs.get('trashAutoEmptyDays');
					if (!days) {
						return;
					}
					
					// TODO: empty group trashes if permissions
					
					// Delete a few items a time
					//
					// TODO: increase number after dealing with slow
					// tag.getLinkedItems() call during deletes
					var num = 10;
					var deleted = Zotero.Items.emptyTrash(null, days, num);
					
					if (!deleted) {
						_emptyTrashTimer = null;
						return;
					}
					
					// Set a timer to do more every few seconds
					if (!_emptyTrashTimer) {
						_emptyTrashTimer = Components.classes["@mozilla.org/timer;1"].
											createInstance(Components.interfaces.nsITimer);
					}
					_emptyTrashTimer.init(
						_emptyTrashIdleObserver.observe,
						5 * 1000,
						Components.interfaces.nsITimer.TYPE_ONE_SHOT
					);
				}
				// When no longer idle, cancel timer
				else if (topic == 'back') {
					if (_emptyTrashTimer) {
						_emptyTrashTimer.cancel();
					}
				}
			}
		};
		
		var idleService = Components.classes["@mozilla.org/widget/idleservice;1"].
							getService(Components.interfaces.nsIIdleService);
		idleService.addIdleObserver(_emptyTrashIdleObserver, 305);
	}
	
	
	/**
	 * Delete item(s) from database and clear from internal array
	 *
	 * @param	{Integer|Integer[]}	ids					Item ids
	 */
	function erase(ids) {
		Zotero.debug("XXX  erase: "+ids);
		ids = Zotero.flattenArguments(ids);
		
		var usiDisabled = Zotero.UnresponsiveScriptIndicator.disable();
		try {
			Zotero.DB.beginTransaction();
			for each(var id in ids) {
				var item = this.get(id);
				if (!item) {
					Zotero.debug('Item ' + id + ' does not exist in Items.erase()!', 1);
					continue;
				}
				item.erase(); // calls unload()
				item = undefined;
			}
			Zotero.DB.commitTransaction();
		}
		catch (e) {
			Zotero.DB.rollbackTransaction();
			throw (e);
		}
		finally {
			if (usiDisabled) {
				Zotero.UnresponsiveScriptIndicator.enable();
			}
		}
	}
	
	
	/**
	 * Purge unused data values
	 */
	this.purge = function () {
		if (!Zotero.Prefs.get('purge.items')) {
			return;
		}
		
		var sql = "DELETE FROM itemDataValues WHERE valueID NOT IN "
					+ "(SELECT valueID FROM itemData UNION SELECT valueID FROM itemDataAlt)";
		Zotero.DB.query(sql);
		
		Zotero.Prefs.set('purge.items', false)
	}
	
	
	/*
	 * Generate SQL to retrieve firstCreator field
	 *
	 * Why do we do this entirely in SQL? Because we're crazy. Crazy like foxes.
	 */
	function getFirstCreatorSQL() {
		if (_firstCreatorSQL) {
			return _firstCreatorSQL;
		}
		
		/* This whole block is to get the firstCreator */
		var localizedAnd = Zotero.getString('general.and');
		var sql = "COALESCE(" +
			// First try for primary creator types
			"CASE (" +
				"SELECT COUNT(*) FROM itemCreators IC " +
				"LEFT JOIN itemTypeCreatorTypes ITCT " +
				"ON (IC.creatorTypeID=ITCT.creatorTypeID AND ITCT.itemTypeID=I.itemTypeID) " +
				"WHERE itemID=I.itemID AND primaryField=1" +
			") " +
			"WHEN 0 THEN NULL " +
			"WHEN 1 THEN (" +
				"SELECT COALESCE(lastNameAlt,lastName) AS lastName FROM itemCreators IC " +
					"NATURAL JOIN (SELECT itemID,orderIndex,lastName " +
						"FROM itemCreators " +
							"NATURAL JOIN creators " +
							"NATURAL JOIN creatorData) C " +
						"LEFT JOIN " + 
					   		"(SELECT itemID,orderIndex,lastName AS lastNameAlt " +
							   	"FROM itemCreatorsAlt " +
						   			"NATURAL JOIN creators " +
				"NATURAL JOIN creatorData " +
								"WHERE languageTag in (SELECT tag FROM zlsPreferences WHERE param='zoteroDisplay')) A " +
				   		"ON A.itemID=C.itemID AND A.orderIndex=C.orderIndex " +
				"LEFT JOIN itemTypeCreatorTypes ITCT " +
				"ON (IC.creatorTypeID=ITCT.creatorTypeID AND ITCT.itemTypeID=I.itemTypeID) " +
				"WHERE IC.itemID=I.itemID AND primaryField=1" +
			") " +
			"WHEN 2 THEN (" +
				"(SELECT COALESCE(lastNameAlt,lastName) AS lastName FROM itemCreators IC " +
					"NATURAL JOIN (SELECT itemID,orderIndex,lastName " +
						"FROM itemCreators " +
							"NATURAL JOIN creators " +
							"NATURAL JOIN creatorData) C " +
							"LEFT JOIN " + 
								"(SELECT itemID,orderIndex,lastName AS lastNameAlt " +
									"FROM itemCreatorsAlt " +
										"NATURAL JOIN creators " +
				"NATURAL JOIN creatorData " +
									"WHERE languageTag in (SELECT tag FROM zlsPreferences WHERE param='zoteroDisplay')) A " +
							"ON A.itemID=C.itemID AND A.orderIndex=C.orderIndex " +
				"LEFT JOIN itemTypeCreatorTypes ITCT " +
				"ON (IC.creatorTypeID=ITCT.creatorTypeID AND ITCT.itemTypeID=I.itemTypeID) " +
				"WHERE IC.itemID=I.itemID AND primaryField=1 ORDER BY IC.orderIndex LIMIT 1) " +
				" || ' " + localizedAnd + " ' || " +
				"(SELECT COALESCE(lastNameAlt,lastName) AS lastName FROM itemCreators IC " +
					"NATURAL JOIN (SELECT itemID,orderIndex,lastName " +
						"FROM itemCreators " +
							"NATURAL JOIN creators " +
							"NATURAL JOIN creatorData) C " +
							"LEFT JOIN " + 
								"(SELECT itemID,orderIndex,lastName AS lastNameAlt " +
									"FROM itemCreatorsAlt " +
										"NATURAL JOIN creators " +
				"NATURAL JOIN creatorData " +
									"WHERE languageTag in (SELECT tag FROM zlsPreferences WHERE param='zoteroDisplay')) A " +
							"ON A.itemID=C.itemID AND A.orderIndex=C.orderIndex " +
				"LEFT JOIN itemTypeCreatorTypes ITCT " +
				"ON (IC.creatorTypeID=ITCT.creatorTypeID AND ITCT.itemTypeID=I.itemTypeID) " +
				"WHERE IC.itemID=I.itemID AND primaryField=1 ORDER BY IC.orderIndex LIMIT 1,1)" +
			") " +
			"ELSE (" +
				"SELECT COALESCE(lastNameAlt,lastName) AS lastName FROM itemCreators IC " +
					"NATURAL JOIN (SELECT itemID,orderIndex,lastName " +
						"FROM itemCreators " +
							"NATURAL JOIN creators " +
							"NATURAL JOIN creatorData) C " +
							"LEFT JOIN " + 
								"(SELECT itemID,orderIndex,lastName AS lastNameAlt " +
									"FROM itemCreatorsAlt " +
										"NATURAL JOIN creators " +
				"NATURAL JOIN creatorData " +
									"WHERE languageTag in (SELECT tag FROM zlsPreferences WHERE param='zoteroDisplay')) A " +
							"ON A.itemID=C.itemID AND A.orderIndex=C.orderIndex " +
				"LEFT JOIN itemTypeCreatorTypes ITCT " +
				"ON (IC.creatorTypeID=ITCT.creatorTypeID AND ITCT.itemTypeID=I.itemTypeID) " +
				"WHERE IC.itemID=I.itemID AND primaryField=1 ORDER BY IC.orderIndex LIMIT 1 " +
				" || ' et al.' " +
			") " +
			"END, " +
			
			// Then try editors
			"CASE (" +
				"SELECT COUNT(*) FROM itemCreators WHERE itemID=I.itemID AND creatorTypeID IN (3)" +
			") " +
			"WHEN 0 THEN NULL " +
			"WHEN 1 THEN (" +
				"SELECT COALESCE(lastNameAlt,lastName) AS lastName FROM itemCreators IC " +
					"NATURAL JOIN (SELECT itemID,orderIndex,lastName " +
						"FROM itemCreators " +
							"NATURAL JOIN creators " +
							"NATURAL JOIN creatorData) C " +
						"LEFT JOIN " + 
					   		"(SELECT itemID,orderIndex,lastName AS lastNameAlt " +
							   	"FROM itemCreatorsAlt " +
						   			"NATURAL JOIN creators " +
				"NATURAL JOIN creatorData " +
								"WHERE languageTag in (SELECT tag FROM zlsPreferences WHERE param='zoteroDisplay')) A " +
				   		"ON A.itemID=C.itemID AND A.orderIndex=C.orderIndex " +
				"WHERE IC.itemID=I.itemID AND creatorTypeID IN (3)" +
			") " +
			"WHEN 2 THEN (" +
				"(SELECT COALESCE(lastNameAlt,lastName) AS lastName FROM itemCreators IC " +
					"NATURAL JOIN (SELECT itemID,orderIndex,lastName " +
						"FROM itemCreators " +
							"NATURAL JOIN creators " +
							"NATURAL JOIN creatorData) C " +
						"LEFT JOIN " + 
					   		"(SELECT itemID,orderIndex,lastName AS lastNameAlt " +
							   	"FROM itemCreatorsAlt " +
						   			"NATURAL JOIN creators " +
					   				"NATURAL JOIN creatorData " +
								"WHERE languageTag in (SELECT tag FROM zlsPreferences WHERE param='zoteroDisplay')) A " +
				   		"ON A.itemID=C.itemID AND A.orderIndex=C.orderIndex " +
				"WHERE IC.itemID=I.itemID AND creatorTypeID IN (3) ORDER BY IC.orderIndex LIMIT 1)" +
				" || ' " + localizedAnd + " ' || " +
				"(SELECT COALESCE(lastNameAlt,lastName) AS lastName FROM itemCreators IC " +
					"NATURAL JOIN (SELECT itemID,orderIndex,lastName " +
						"FROM itemCreators " +
							"NATURAL JOIN creators " +
							"NATURAL JOIN creatorData) C " +
						"LEFT JOIN " + 
					   		"(SELECT itemID,orderIndex,lastName AS lastNameAlt " +
							   	"FROM itemCreatorsAlt " +
						   			"NATURAL JOIN creators " +
					   				"NATURAL JOIN creatorData " +
								"WHERE languageTag in (SELECT tag FROM zlsPreferences WHERE param='zoteroDisplay')) A " +
				   		"ON A.itemID=C.itemID AND A.orderIndex=C.orderIndex " +
				"WHERE IC.itemID=I.itemID AND creatorTypeID IN (3) ORDER BY IC.orderIndex LIMIT 1,1)" +
			") " +
			"ELSE (" +
				"(SELECT COALESCE(lastNameAlt,lastName) AS lastName FROM itemCreators IC " +
					"NATURAL JOIN (SELECT itemID,orderIndex,lastName " +
						"FROM itemCreators " +
							"NATURAL JOIN creators " +
							"NATURAL JOIN creatorData) C " +
						"LEFT JOIN " + 
					   		"(SELECT itemID,orderIndex,lastName AS lastNameAlt " +
							   	"FROM itemCreatorsAlt " +
						   			"NATURAL JOIN creators " +
					   				"NATURAL JOIN creatorData " +
								"WHERE languageTag in (SELECT tag FROM zlsPreferences WHERE param='zoteroDisplay')) A " +
				   		"ON A.itemID=C.itemID AND A.orderIndex=C.orderIndex " +
				"WHERE IC.itemID=I.itemID AND creatorTypeID IN (3) ORDER BY IC.orderIndex LIMIT 1)" +
				" || ' et al.' " +
			") " +
			"END, " +
			
			// Then try contributors
			"CASE (" +
				"SELECT COUNT(*) FROM itemCreators WHERE itemID=I.itemID AND creatorTypeID IN (2)" +
			") " +
			"WHEN 0 THEN NULL " +
			"WHEN 1 THEN (" +
				"SELECT COALESCE(lastNameAlt,lastName) AS lastName FROM itemCreators IC " +
					"NATURAL JOIN (SELECT itemID,orderIndex,lastName " +
						"FROM itemCreators " +
							"NATURAL JOIN creators " +
							"NATURAL JOIN creatorData) C " +
						"LEFT JOIN " + 
					   		"(SELECT itemID,orderIndex,lastName AS lastNameAlt " +
							   	"FROM itemCreatorsAlt " +
						   			"NATURAL JOIN creators " +
				"NATURAL JOIN creatorData " +
								"WHERE languageTag in (SELECT tag FROM zlsPreferences WHERE param='zoteroDisplay')) A " +
				   		"ON A.itemID=C.itemID AND A.orderIndex=C.orderIndex " +
				"WHERE IC.itemID=I.itemID AND creatorTypeID IN (2)" +
			") " +
			"WHEN 2 THEN (" +
				"(SELECT COALESCE(lastNameAlt,lastName) AS lastName FROM itemCreators IC " +
					"NATURAL JOIN (SELECT itemID,orderIndex,lastName " +
						"FROM itemCreators " +
							"NATURAL JOIN creators " +
							"NATURAL JOIN creatorData) C " +
						"LEFT JOIN " + 
					   		"(SELECT itemID,orderIndex,lastName AS lastNameAlt " +
							   	"FROM itemCreatorsAlt " +
						   			"NATURAL JOIN creators " +
					   				"NATURAL JOIN creatorData " +
								"WHERE languageTag in (SELECT tag FROM zlsPreferences WHERE param='zoteroDisplay')) A " +
				   		"ON A.itemID=C.itemID AND A.orderIndex=C.orderIndex " +
				"WHERE IC.itemID=I.itemID AND creatorTypeID IN (2) ORDER BY IC.orderIndex LIMIT 1)" +
				" || ' " + localizedAnd + " ' || " +
				"(SELECT COALESCE(lastNameAlt,lastName) AS lastName FROM itemCreators IC " +
					"NATURAL JOIN (SELECT itemID,orderIndex,lastName " +
						"FROM itemCreators " +
							"NATURAL JOIN creators " +
							"NATURAL JOIN creatorData) C " +
						"LEFT JOIN " + 
					   		"(SELECT itemID,orderIndex,lastName AS lastNameAlt " +
							   	"FROM itemCreatorsAlt " +
						   			"NATURAL JOIN creators " +
					   				"NATURAL JOIN creatorData " +
								"WHERE languageTag in (SELECT tag FROM zlsPreferences WHERE param='zoteroDisplay')) A " +
				   		"ON A.itemID=C.itemID AND A.orderIndex=C.orderIndex " +
				"WHERE IC.itemID=I.itemID AND creatorTypeID IN (2) ORDER BY IC.orderIndex LIMIT 1,1)" +
			") " +
			"ELSE (" +
				"(SELECT COALESCE(lastNameAlt,lastName) AS lastName FROM itemCreators IC " +
					"NATURAL JOIN (SELECT itemID,orderIndex,lastName " +
						"FROM itemCreators " +
							"NATURAL JOIN creators " +
							"NATURAL JOIN creatorData) C " +
						"LEFT JOIN " + 
					   		"(SELECT itemID,orderIndex,lastName AS lastNameAlt " +
							   	"FROM itemCreatorsAlt " +
						   			"NATURAL JOIN creators " +
					   				"NATURAL JOIN creatorData " +
								"WHERE languageTag in (SELECT tag FROM zlsPreferences WHERE param='zoteroDisplay')) A " +
				   		"ON A.itemID=C.itemID AND A.orderIndex=C.orderIndex " +
				"WHERE IC.itemID=I.itemID AND creatorTypeID IN (2) ORDER BY IC.orderIndex LIMIT 1)" +
				" || ' et al.' " +
			") " +
			"END" +
		") AS firstCreator";
		
		_firstCreatorSQL = sql;
		return sql;
	}
	
	
	function getSortCreatorSQL() {
		if (_sortCreatorSQL) {
			return _sortCreatorSQL;
		}

		// OOOOO: This should just get up to three names, and bang them
		// together in a single string, with no spaces.  Last name, first name,
		// last name ...

		// OOOOO: Prefers a specific language from itemCreatorsAlt, falling back to
		// creators if it's not found.
		
		var sql = "COALESCE(" +
			"(SELECT lastName FROM itemCreators IC " +
			  "NATURAL JOIN " +
			    "(SELECT C.creatorID,COALESCE(A.lastName,C.lastName) AS lastName " +
			        "FROM (SELECT creatorID,lastName FROM creators " +
			          "NATURAL JOIN creatorData) C " +
			        "LEFT JOIN (SELECT creatorID,lastName FROM itemCreatorsAlt " +
			          "NATURAL JOIN creators " +
			          "NATURAL JOIN creatorData " +
			          "WHERE languageTag in (SELECT tag FROM zlsPreferences WHERE param='zoteroSort')) A " +
			        "ON C.creatorID=A.creatorID) " +
			  "LEFT JOIN itemTypeCreatorTypes ITCT ON IC.creatorTypeID=ITCT.creatorTypeID " +
			"WHERE ITCT.itemTypeID=I.itemTypeID " +
			  "AND itemID=I.itemID " +
			  "AND itemID=IC.itemID " +
			  "AND ITCT.primaryField=1 " +
			"ORDER BY orderIndex LIMIT 1)," +
			// Then for editors
			"(SELECT lastName FROM itemCreators IC " +
			  "NATURAL JOIN " +
			    "(SELECT C.creatorID,COALESCE(A.lastName,C.lastName) AS lastName " +
			        "FROM (SELECT creatorID,lastName FROM creators " +
			          "NATURAL JOIN creatorData) C " +
			        "LEFT JOIN (SELECT creatorID,lastName FROM itemCreatorsAlt " +
			          "NATURAL JOIN creators " +
			          "NATURAL JOIN creatorData " +
			          "WHERE languageTag in (SELECT tag FROM zlsPreferences WHERE param='zoteroSort')) A " +
			        "ON C.creatorID=A.creatorID) " +
			  "LEFT JOIN itemTypeCreatorTypes ITCT ON IC.creatorTypeID=ITCT.creatorTypeID " +
			"WHERE ITCT.itemTypeID=I.itemTypeID " +
			  "AND itemID=I.itemID " +
			  "AND itemID=IC.itemID " +
			  "AND ITCT.creatorTypeID in (3) " +
			"ORDER BY orderIndex LIMIT 1)," +

			// And finally for contributors
			"(SELECT lastName FROM itemCreators IC " +
			  "NATURAL JOIN " +
			    "(SELECT C.creatorID,COALESCE(A.lastName,C.lastName) AS lastName " +
			        "FROM (SELECT creatorID,lastName FROM creators " +
			          "NATURAL JOIN creatorData) C " +
			        "LEFT JOIN (SELECT creatorID,lastName FROM itemCreatorsAlt " +
			          "NATURAL JOIN creators " +
			          "NATURAL JOIN creatorData " +
			          "WHERE languageTag in (SELECT tag FROM zlsPreferences WHERE param='zoteroSort')) A " +
			        "ON C.creatorID=A.creatorID) " +
			  "LEFT JOIN itemTypeCreatorTypes ITCT ON IC.creatorTypeID=ITCT.creatorTypeID " +
			"WHERE ITCT.itemTypeID=I.itemTypeID " +
			  "AND itemID=I.itemID " +
			  "AND itemID=IC.itemID " +
			  "AND ITCT.creatorTypeID in (2) " +
			"ORDER BY orderIndex LIMIT 1)" +

	
   		") AS sortCreator";
		
		_sortCreatorSQL = sql;
		return sql;
	}


	function getSortTitle(title) {
		if (!title) {
			return '';
		}
		if (typeof title == 'number') {
			return title + '';
		}
		return title.replace(/^[\[\'\"](.*)[\'\"\]]?$/, '$1')
	}
	
	

	this._load = function () {
		if (!arguments[0] && !this._reloadCache) {
			return;
		}
		
		// Should be the same as parts in Zotero.Item.loadPrimaryData
		var sql = 'SELECT I.*, '
			+ getFirstCreatorSQL() + ', '
			+ "(SELECT COUNT(*) FROM itemNotes INo WHERE sourceItemID=I.itemID AND "
			+ "INo.itemID NOT IN (SELECT itemID FROM deletedItems)) AS numNotes, "
			+ "(SELECT COUNT(*) FROM itemAttachments IA WHERE sourceItemID=I.itemID AND "
			+ "IA.itemID NOT IN (SELECT itemID FROM deletedItems)) AS numAttachments, "
<<<<<<< HEAD
			+ getSortCreatorSQL()
			+ ' FROM items I WHERE 1';
=======
			+ "(CASE I.itemTypeID WHEN 14 THEN (SELECT sourceItemID FROM itemAttachments IA WHERE IA.itemID=I.itemID) "
			+ "WHEN 1 THEN (SELECT sourceItemID FROM itemNotes INo WHERE INo.itemID=I.itemID) END) AS sourceItemID "
			+ 'FROM items I WHERE 1';
>>>>>>> d60b0221
		if (arguments[0]) {
			sql += ' AND I.itemID IN (' + Zotero.join(arguments[0], ',') + ')';
		}
		var itemsRows = Zotero.DB.query(sql),
			itemIDs = {};
		for(var i=0, n=itemsRows.length; i<n; i++) {
			var row = itemsRows[i],
				itemID = row.itemID;
			itemIDs[itemID] = true;
			
			// Item doesn't exist -- create new object and stuff in array
			if (!this._objectCache[itemID]) {
				var item = new Zotero.Item();
				item.loadFromRow(row, true);
				this._objectCache[itemID] = item;
			}
			// Existing item -- reload in place
			else {
				this._objectCache[itemID].loadFromRow(row, true);
			}
		}
		
		// If loading all items, remove old items that no longer exist
		if (!arguments[0]) {
			for each(var c in this._objectCache) {
				if (!itemIDs[c.id]) {
					this.unload(c.id);
				}
			}
			
			_cachedFields = ['itemID', 'itemTypeID', 'dateAdded', 'dateModified',
<<<<<<< HEAD
							 'firstCreator', 'numNotes', 'numAttachments', 'numChildren',
							 'sortCreator'];
=======
				'firstCreator', 'numNotes', 'numAttachments', 'sourceItemID', 'numChildren'];
>>>>>>> d60b0221
			this._reloadCache = false;
		}
	}
}
<|MERGE_RESOLUTION|>--- conflicted
+++ resolved
@@ -48,11 +48,7 @@
 			_primaryFields = Zotero.DB.getColumns('items');
 			_primaryFields.splice(_primaryFields.indexOf('clientDateModified'), 1);
 			_primaryFields = _primaryFields.concat(
-<<<<<<< HEAD
-				['firstCreator', 'numNotes', 'numAttachments', 'sortCreator']
-=======
-				['firstCreator', 'numNotes', 'numAttachments', 'sourceItemID']
->>>>>>> d60b0221
+				['firstCreator', 'numNotes', 'numAttachments', 'sortCreator', 'sourceItemID']
 			);
 		}
 		
@@ -964,14 +960,10 @@
 			+ "INo.itemID NOT IN (SELECT itemID FROM deletedItems)) AS numNotes, "
 			+ "(SELECT COUNT(*) FROM itemAttachments IA WHERE sourceItemID=I.itemID AND "
 			+ "IA.itemID NOT IN (SELECT itemID FROM deletedItems)) AS numAttachments, "
-<<<<<<< HEAD
-			+ getSortCreatorSQL()
-			+ ' FROM items I WHERE 1';
-=======
 			+ "(CASE I.itemTypeID WHEN 14 THEN (SELECT sourceItemID FROM itemAttachments IA WHERE IA.itemID=I.itemID) "
 			+ "WHEN 1 THEN (SELECT sourceItemID FROM itemNotes INo WHERE INo.itemID=I.itemID) END) AS sourceItemID "
+			+ getSortCreatorSQL()
 			+ 'FROM items I WHERE 1';
->>>>>>> d60b0221
 		if (arguments[0]) {
 			sql += ' AND I.itemID IN (' + Zotero.join(arguments[0], ',') + ')';
 		}
@@ -1003,12 +995,7 @@
 			}
 			
 			_cachedFields = ['itemID', 'itemTypeID', 'dateAdded', 'dateModified',
-<<<<<<< HEAD
-							 'firstCreator', 'numNotes', 'numAttachments', 'numChildren',
-							 'sortCreator'];
-=======
-				'firstCreator', 'numNotes', 'numAttachments', 'sourceItemID', 'numChildren'];
->>>>>>> d60b0221
+				'firstCreator', 'numNotes', 'numAttachments', 'sourceItemID', 'numChildren', 'sortCreator'];
 			this._reloadCache = false;
 		}
 	}
