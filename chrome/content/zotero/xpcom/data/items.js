--- conflicted
+++ resolved
@@ -812,6 +812,9 @@
 			for (let i in toSave) {
 				yield toSave[i].save();
 			}
+			
+			// Hack to remove master item from duplicates view without recalculating duplicates
+			Zotero.Notifier.trigger('removeDuplicatesMaster', 'item', item.id);
 		}.bind(this));
 	};
 	
@@ -843,18 +846,7 @@
 				skipDateModifiedUpdate: true
 			});
 		}
-<<<<<<< HEAD
 	});
-=======
-		
-		item.save();
-		
-		// Hack to remove master item from duplicates view without recalculating duplicates
-		Zotero.Notifier.trigger('removeDuplicatesMaster', 'item', item.id);
-		
-		Zotero.DB.commitTransaction();
-	}
->>>>>>> b4ac43fd
 	
 	
 	this.trashTx = function (ids) {
