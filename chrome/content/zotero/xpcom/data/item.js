--- conflicted
+++ resolved
@@ -4596,9 +4596,6 @@
 		Zotero.debug("Items " + this.key + " and " + item.key + " are already linked");
 		return false;
 	}
-<<<<<<< HEAD
-	Zotero.Relations.add(null, url1, predicate, url2);
-=======
 	
 	// If one of the items is a personal library, store relation with that.
 	// Otherwise, use current item's library (which in calling code is the
@@ -4606,7 +4603,6 @@
 	var libraryID = (!this.libraryID || !item.libraryID) ? null : this.libraryID;
 	
 	Zotero.Relations.add(libraryID, url1, predicate, url2);
->>>>>>> 05fef08a
 }
 
 
