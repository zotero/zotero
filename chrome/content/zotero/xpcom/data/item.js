--- conflicted
+++ resolved
@@ -1571,17 +1571,12 @@
  *                      to check when identifying duplicates
  *                      of this entry.
  */
-<<<<<<< HEAD
-
-Zotero.Item.prototype.save = function(checkFields) {
+Zotero.Item.prototype.save = function(options) {
 	var itemID, valueID;
-=======
-Zotero.Item.prototype.save = function(options) {
 	if (!options) {
 		options = {};
 	}
 	
->>>>>>> e3193526
 	Zotero.Items.editCheck(this);
 	
 	if (!this.hasChanged()) {
@@ -1589,11 +1584,6 @@
 		return false;
 	}
 	
-	// Assure a reasonable value for checkFields
-	if (checkFields && "string" === typeof checkFields) {
-		checkFields = checkFields.slice(0, 150);
-	}
-
 	// Make sure there are no gaps in the creator indexes
 	var creators = this.getCreators();
 	var lastPos = -1;
@@ -1681,19 +1671,6 @@
 			if (!itemID) {
 				itemID = insertID;
 			}
-			
-			
-			// Record in duplicates registry if appropriate
-			// begin duplicates
-			if (checkFields) {
-				Zotero.DB.query("DELETE FROM duplicateCheckList WHERE itemID=?", [itemID]);
-				Zotero.DB.query("INSERT INTO duplicateCheckList (itemID, checkFields) VALUES (?, ?)", [itemID, checkFields]);
-			}
-			// end duplicates
-
-
-			//Zotero.History.setAssociatedID(itemID);
-			//Zotero.History.add('items', 'itemID', itemID);
 			
 			var stmt = {};
 
