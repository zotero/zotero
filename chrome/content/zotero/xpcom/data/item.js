--- conflicted
+++ resolved
@@ -868,7 +868,6 @@
 		}
 		
 		// If existing value, make sure it's actually changing
-<<<<<<< HEAD
 
 		// Do nothing if:
 		// (1) The field is empty and so is the value; or
@@ -893,7 +892,7 @@
 			|| (
 				value
 				&& (!lang || lang === this.multi.main[fieldID])
-				&& this._itemData[fieldID] == value
+				    && (this._itemData[fieldID] + "") === (value + "")
 				)
 			|| (
 				value
@@ -902,9 +901,6 @@
 				&& this.multi._keys[fieldID][lang] === value
 				)
 			) {
-=======
-		if ((this._itemData[fieldID] + "") === (value + "")) {
->>>>>>> 9665e670
 			return false;
 		}
 		
