//  Identity management and indexing for RDF
//
// This file provides  IndexedFormula a formula (set of triples) which
// indexed by predicate, subject and object.
//
// It "smushes"  (merges into a single node) things which are identical 
// according to owl:sameAs or an owl:InverseFunctionalProperty
// or an owl:FunctionalProperty
//
//
//  2005-10 Written Tim Berners-Lee
//  2007    Changed so as not to munge statements from documents when smushing
//
// 
/*jsl:option explicit*/
// Turn on JavaScriptLint variable declaration checking
$rdf.IndexedFormula = function () {

  var owl_ns = "http://www.w3.org/2002/07/owl#";
  // var link_ns = "http://www.w3.org/2007/ont/link#";
  /* hashString functions are used as array indeces. This is done to avoid
   ** conflict with existing properties of arrays such as length and map.
   ** See issue 139.
   */
  $rdf.Literal.prototype.hashString = $rdf.Literal.prototype.toNT;
  $rdf.Symbol.prototype.hashString = $rdf.Symbol.prototype.toNT;
  $rdf.BlankNode.prototype.hashString = $rdf.BlankNode.prototype.toNT;
  $rdf.Collection.prototype.hashString = $rdf.Collection.prototype.toNT;


  //Stores an associative array that maps URIs to functions
  $rdf.IndexedFormula = function (features) {
    this.statements = []; // As in Formula
    this.optional = [];
    this.propertyActions = []; // Array of functions to call when getting statement with {s X o}
    //maps <uri> to [f(F,s,p,o),...]
    this.classActions = []; // Array of functions to call when adding { s type X }
    this.redirections = []; // redirect to lexically smaller equivalent symbol
    this.aliases = []; // reverse mapping to redirection: aliases for this
    this.HTTPRedirects = []; // redirections we got from HTTP
    this.subjectIndex = []; // Array of statements with this X as subject
    this.predicateIndex = []; // Array of statements with this X as subject
    this.objectIndex = []; // Array of statements with this X as object
    this.whyIndex = []; // Array of statements with X as provenance
    this.index = [this.subjectIndex, this.predicateIndex, this.objectIndex, this.whyIndex];
    this.namespaces = {} // Dictionary of namespace prefixes
    if(features === undefined) features = ["sameAs",
                                "InverseFunctionalProperty", "FunctionalProperty"];
    //    this.features = features
    // Callbackify?
    function handleRDFType(formula, subj, pred, obj, why) {
      if(formula.typeCallback != undefined)
        formula.typeCallback(formula, obj, why);

      var x = formula.classActions[obj.hashString()];
      var done = false;
      if(x) {
        for(var i = 0; i < x.length; i++) {
          done = done || x[i](formula, subj, pred, obj, why);
        }
      }
      return done; // statement given is not needed if true
    } //handleRDFType
    //If the predicate is #type, use handleRDFType to create a typeCallback on the object
    this.propertyActions['<http://www.w3.org/1999/02/22-rdf-syntax-ns#type>'] = [handleRDFType];

    // Assumption: these terms are not redirected @@fixme
    if($rdf.Util.ArrayIndexOf(features, "sameAs") >= 0)
      this.propertyActions['<http://www.w3.org/2002/07/owl#sameAs>'] = [
      function (formula, subj, pred, obj, why) {
      // tabulator.log.warn("Equating "+subj.uri+" sameAs "+obj.uri);  //@@
      formula.equate(subj, obj);
      return true; // true if statement given is NOT needed in the store
    }]; //sameAs -> equate & don't add to index
    if($rdf.Util.ArrayIndexOf(features, "InverseFunctionalProperty") >= 0)
      this.classActions["<" + owl_ns + "InverseFunctionalProperty>"] = [
      function (formula, subj, pred, obj, addFn) {
      return formula.newPropertyAction(subj, handle_IFP); // yes subj not pred!
    }]; //IFP -> handle_IFP, do add to index
    if($rdf.Util.ArrayIndexOf(features, "FunctionalProperty") >= 0)
      this.classActions["<" + owl_ns + "FunctionalProperty>"] = [
        function (formula, subj, proj, obj, addFn) {
         return formula.newPropertyAction(subj, handle_FP);
        }
      ]; //FP => handleFP, do add to index
    function handle_IFP(formula, subj, pred, obj) {
      var s1 = formula.any(undefined, pred, obj);
      if(s1 == undefined) return false; // First time with this value
      // tabulator.log.warn("Equating "+s1.uri+" and "+subj.uri + " because IFP "+pred.uri);  //@@
      formula.equate(s1, subj);
      return true;
    } //handle_IFP
    function handle_FP(formula, subj, pred, obj) {
      var o1 = formula.any(subj, pred, undefined);
      if(o1 == undefined) return false; // First time with this value
      // tabulator.log.warn("Equating "+o1.uri+" and "+obj.uri + " because FP "+pred.uri);  //@@
      formula.equate(o1, obj);
      return true;
    } //handle_FP
  } /* end IndexedFormula */

  $rdf.IndexedFormula.prototype = new $rdf.Formula();
  $rdf.IndexedFormula.prototype.constructor = $rdf.IndexedFormula;
  $rdf.IndexedFormula.SuperClass = $rdf.Formula;

  $rdf.IndexedFormula.prototype.newPropertyAction = function newPropertyAction(pred, action) {
    //$rdf.log.debug("newPropertyAction:  "+pred);
    var hash = pred.hashString();
    if(this.propertyActions[hash] == undefined)
      this.propertyActions[hash] = [];
    this.propertyActions[hash].push(action);
    // Now apply the function to to statements already in the store
    var toBeFixed = this.statementsMatching(undefined, pred, undefined);
    var done = false;
    for(var i = 0; i < toBeFixed.length; i++) { // NOT optimized - sort toBeFixed etc
      done = done || action(this, toBeFixed[i].subject, pred, toBeFixed[i].object);
    }
    return done;
  }

  $rdf.IndexedFormula.prototype.setPrefixForURI = function (prefix, nsuri) {
    //TODO:This is a hack for our own issues, which ought to be fixed post-release
    //See http://dig.csail.mit.edu/cgi-bin/roundup.cgi/$rdf/issue227
    if(prefix == "tab" && this.namespaces["tab"]) {
      return;
    }
    this.namespaces[prefix] = nsuri
  }

  // Deprocated ... name too generic
  $rdf.IndexedFormula.prototype.register = function (prefix, nsuri) {
    this.namespaces[prefix] = nsuri
  }


  /** simplify graph in store when we realize two identifiers are equivalent

We replace the bigger with the smaller.

*/
  $rdf.IndexedFormula.prototype.equate = function (u1, u2) {
    // tabulator.log.warn("Equating "+u1+" and "+u2); // @@
    //@@JAMBO Must canonicalize the uris to prevent errors from a=b=c
    //03-21-2010
    u1 = this.canon(u1);
    u2 = this.canon(u2);
    var d = u1.compareTerm(u2);
    if(!d) return true; // No information in {a = a}
    var big, small;
    if(d < 0) { // u1 less than u2
      return this.replaceWith(u2, u1);
    } else {
      return this.replaceWith(u1, u2);
    }
  }

  // Replace big with small, obsoleted with obsoleting.
  //
  $rdf.IndexedFormula.prototype.replaceWith = function (big, small) {
    //$rdf.log.debug("Replacing "+big+" with "+small) // @@
    var oldhash = big.hashString();
    var newhash = small.hashString();

    var moveIndex = function (ix) {
        var oldlist = ix[oldhash];
        if(oldlist == undefined) return; // none to move
        var newlist = ix[newhash];
        if(newlist == undefined) {
          ix[newhash] = oldlist;
        } else {
          ix[newhash] = oldlist.concat(newlist);
        }
        delete ix[oldhash];
      }

      // the canonical one carries all the indexes
    for(var i = 0; i < 4; i++) {
      moveIndex(this.index[i]);
    }

    this.redirections[oldhash] = small;
    if(big.uri) {
      //@@JAMBO: must update redirections,aliases from sub-items, too.
      if(this.aliases[newhash] == undefined)
        this.aliases[newhash] = [];
      this.aliases[newhash].push(big); // Back link
      if(this.aliases[oldhash]) {
        for(var i = 0; i < this.aliases[oldhash].length; i++) {
          this.redirections[this.aliases[oldhash][i].hashString()] = small;
          this.aliases[newhash].push(this.aliases[oldhash][i]);
        }
      }

      //this.add(small, this.sym('http://www.w3.org/2007/ont/link#uri'), big.uri)

      // If two things are equal, and one is requested, we should request the other.
      if(this.sf) {
        this.sf.nowKnownAs(big, small)
      }
    }

    moveIndex(this.classActions);
    moveIndex(this.propertyActions);

    $rdf.log.debug("Equate done. "+big+" now links to "+small)    
    return true; // true means the statement does not need to be put in
  };

  // Return the symbol with canonical URI as smushed
  $rdf.IndexedFormula.prototype.canon = function (term) {
    if(term == undefined) return term;
    var y = this.redirections[term.hashString()];
    if(y == undefined) return term;
    return y;
  }

  // Compare by canonical URI as smushed
  $rdf.IndexedFormula.prototype.sameThings = function (x, y) {
    if(x.sameTerm(y)) return true;
    var x1 = this.canon(x);
    //    alert('x1='+x1);
    if(x1 == undefined) return false;
    var y1 = this.canon(y);
    //    alert('y1='+y1); //@@
    if(y1 == undefined) return false;
    return(x1.uri == y1.uri);
  }

  // A list of all the URIs by which this thing is known
  $rdf.IndexedFormula.prototype.uris = function (term) {
    var cterm = this.canon(term)
    var terms = this.aliases[cterm.hashString()];
    if(!cterm.uri) return []
    var res = [cterm.uri]
    if(terms != undefined) {
      for(var i = 0; i < terms.length; i++) {
        res.push(terms[i].uri)
      }
    }
    return res
<<<<<<< HEAD
}

// On input parameters, convert constants to terms
// 
function RDFMakeTerm(formula,val, canonicalize, lang) {
    if (typeof val != 'object') {
	if (typeof val == 'string')
	    return new RDFLiteral(val, lang);
        if (typeof val == 'number')
            return new RDFLiteral(val); // @@ differet types
        if (typeof val == 'boolean')
            return new RDFLiteral(val?"1":"0", undefined, 
                                            RDFSymbol.prototype.XSDboolean);
	else if (typeof val == 'number')
	    return new RDFLiteral(''+val);   // @@ datatypes
	else if (typeof val == 'undefined')
	    return undefined;
	else    // @@ add converting of dates and numbers
	    throw "Can't make Term from " + val + " of type " + typeof val; 
    }
    return val;
}

// add a triple to the store
RDFIndexedFormula.prototype.add = function(subj, pred, obj, why, lang) {
=======
  }

  // On input parameters, convert constants to terms
  // 
  function RDFMakeTerm(formula, val, canonicalize) {
    if(typeof val != 'object') {
      if(typeof val == 'string')
        return new $rdf.Literal(val);
      if(typeof val == 'number')
        return new $rdf.Literal(val); // @@ differet types
      if(typeof val == 'boolean')
        return new $rdf.Literal(val ? "1" : "0", undefined, $rdf.Symbol.prototype.XSDboolean);
      if(typeof val == 'undefined')
        return undefined;
      else // @@ add converting of dates and numbers
      throw "Can't make Term from " + val + " of type " + typeof val;
    }
    return val;
  }

  // Add a triple to the store
  //
  //  Returns the statement added
  // (would it be better to return the original formula for chaining?)
  //
  $rdf.IndexedFormula.prototype.add = function (subj, pred, obj, why) {
>>>>>>> 3769fc5a
    var actions, st;
    if(why == undefined) why = this.fetcher ? this.fetcher.appNode : this.sym("chrome:theSession"); //system generated
    //defined in source.js, is this OK with identity.js only user?
    subj = RDFMakeTerm(this, subj);
    pred = RDFMakeTerm(this, pred);
	obj = RDFMakeTerm(this, obj, true, lang);
    why = RDFMakeTerm(this, why);

    if(this.predicateCallback != undefined)
      this.predicateCallback(this, pred, why);

    // Action return true if the statement does not need to be added
    var actions = this.propertyActions[this.canon(pred).hashString()];
    var done = false;
    if(actions) {
      // alert('type: '+typeof actions +' @@ actions='+actions);
      for(var i = 0; i < actions.length; i++) {
        done = done || actions[i](this, subj, pred, obj, why);
      }
    }

    //If we are tracking provenanance, every thing should be loaded into the store
    //if (done) return new Statement(subj, pred, obj, why); // Don't put it in the store
    // still return this statement for owl:sameAs input
    var hash = [this.canon(subj).hashString(), this.canon(pred).hashString(),
                   this.canon(obj).hashString(), this.canon(why).hashString()];
    var st = new $rdf.Statement(subj, pred, obj, why);
    for(var i = 0; i < 4; i++) {
      var ix = this.index[i];
      var h = hash[i];
      if(ix[h] == undefined) ix[h] = [];
      ix[h].push(st); // Set of things with this as subject, etc
    }

    //tabulator.log.debug("ADDING    {"+subj+" "+pred+" "+obj+"} "+why);
    this.statements.push(st);
    return st;
  }; //add
  // Find out whether a given URI is used as symbol in the formula
  $rdf.IndexedFormula.prototype.mentionsURI = function (uri) {
    var hash = '<' + uri + '>';
    return (!!this.subjectIndex[hash]
      || !!this.objectIndex[hash]
      || !!this.predicateIndex[hash]);
  }

  // Find an unused id for a file being edited: return a symbol
  // (Note: Slow iff a lot of them -- could be O(log(k)) )
  $rdf.IndexedFormula.prototype.nextSymbol = function (doc) {
    for(var i = 0;; i++) {
      var uri = doc.uri + '#n' + i;
      if(!this.mentionsURI(uri)) return this.sym(uri);
    }
  }


  $rdf.IndexedFormula.prototype.anyStatementMatching = function (subj, pred, obj, why) {
    var x = this.statementsMatching(subj, pred, obj, why, true);
    if(!x || x == []) return undefined;
    return x[0];
  };


  // Return statements matching a pattern
  // ALL CONVENIENCE LOOKUP FUNCTIONS RELY ON THIS!
  $rdf.IndexedFormula.prototype.statementsMatching = function (subj, pred, obj, why, justOne) {
    //$rdf.log.debug("Matching {"+subj+" "+pred+" "+obj+"}");
    var pat = [subj, pred, obj, why];
    var pattern = [];
    var hash = [];
    var wild = []; // wildcards
    var given = []; // Not wild
    for(var p = 0; p < 4; p++) {
      pattern[p] = this.canon(RDFMakeTerm(this, pat[p]));
      if(pattern[p] == undefined) {
        wild.push(p);
      } else {
        given.push(p);
        hash[p] = pattern[p].hashString();
      }
    }
    if(given.length == 0) {
      return this.statements;
    }
    if(given.length == 1) { // Easy too, we have an index for that
      var p = given[0];
      var list = this.index[p][hash[p]];
      if(list && justOne) {
        if(list.length > 1)
          list = list.slice(0, 1);
      }
      return list == undefined ? [] : list;
    }

    // Now given.length is 2, 3 or 4.
    // We hope that the scale-free nature of the data will mean we tend to get
    // a short index in there somewhere!
    var best = 1e10; // really bad
    var best_i;
    for(var i = 0; i < given.length; i++) {
      var p = given[i]; // Which part we are dealing with
      var list = this.index[p][hash[p]];
      if(list == undefined) return []; // No occurrences
      if(list.length < best) {
        best = list.length;
        best_i = i; // (not p!)
      }
    }

    // Ok, we have picked the shortest index but now we have to filter it
    var best_p = given[best_i];
    var possibles = this.index[best_p][hash[best_p]];
    var check = given.slice(0, best_i).concat(given.slice(best_i + 1)) // remove best_i
    var results = [];
    var parts = ['subject', 'predicate', 'object', 'why'];
    for(var j = 0; j < possibles.length; j++) {
      var st = possibles[j];
      for(var i = 0; i < check.length; i++) { // for each position to be checked
        var p = check[i];
        if(!this.canon(st[parts[p]]).sameTerm(pattern[p])) {
          st = null;
          break;
        }
      }
      if(st != null) {
        results.push(st);
        if(justOne)
          break;
      }
    }
    return results;
  }; // statementsMatching
  /** remove a particular statement from the bank **/
  $rdf.IndexedFormula.prototype.remove = function (st) {
    //$rdf.log.debug("entering remove w/ st=" + st);
    var term = [st.subject, st.predicate, st.object, st.why];
    for(var p = 0; p < 4; p++) {
      var c = this.canon(term[p]);
      var h = c.hashString();
      if(this.index[p][h] == undefined) {
        //$rdf.log.warn ("Statement removal: no index '+p+': "+st);
      } else {
        $rdf.Util.RDFArrayRemove(this.index[p][h], st);
      }
    }
    $rdf.Util.RDFArrayRemove(this.statements, st);
  }; //remove
  /** remove all statements matching args (within limit) **/
  $rdf.IndexedFormula.prototype.removeMany = function (subj, pred, obj, why, limit) {
    //$rdf.log.debug("entering removeMany w/ subj,pred,obj,why,limit = " + subj +", "+ pred+", " + obj+", " + why+", " + limit);
    var sts = this.statementsMatching(subj, pred, obj, why, false);
    //This is a subtle bug that occcured in updateCenter.js too.
    //The fact is, this.statementsMatching returns this.whyIndex instead of a copy of it
    //but for perfromance consideration, it's better to just do that
    //so make a copy here.
    var statements = [];
    for(var i = 0; i < sts.length; i++) statements.push(sts[i]);
    if(limit) statements = statements.slice(0, limit);
    for(var i = 0; i < statements.length; i++) this.remove(statements[i]);
  }; //removeMany
  /** Utility**/

  /*  @method: copyTo
    @description: replace @template with @target and add appropriate triples (no triple removed)
                  one-direction replication 
*/
  $rdf.IndexedFormula.prototype.copyTo = function (template, target, flags) {
    if(!flags) flags = [];
    var statList = this.statementsMatching(template);
    if($rdf.Util.ArrayIndexOf(flags, 'two-direction') != -1)
      statList.concat(this.statementsMatching(undefined, undefined, template));
    for(var i = 0; i < statList.length; i++) {
      var st = statList[i];
      switch(st.object.termType) {
      case 'symbol':
        this.add(target, st.predicate, st.object);
        break;
      case 'literal':
      case 'bnode':
      case 'collection':
        this.add(target, st.predicate, st.object.copy(this));
      }
      if($rdf.Util.ArrayIndexOf(flags, 'delete') != -1) this.remove(st);
    }
  };
  //for the case when you alter this.value (text modified in userinput.js)
  $rdf.Literal.prototype.copy = function () {
    return new $rdf.Literal(this.value, this.lang, this.datatype);
  };
  $rdf.BlankNode.prototype.copy = function (formula) { //depends on the formula
    var bnodeNew = new $rdf.BlankNode();
    formula.copyTo(this, bnodeNew);
    return bnodeNew;
  }
  /**  Full N3 bits  -- placeholders only to allow parsing, no functionality! **/

  $rdf.IndexedFormula.prototype.newUniversal = function (uri) {
    var x = this.sym(uri);
    if(!this._universalVariables) this._universalVariables = [];
    this._universalVariables.push(x);
    return x;
  }

  $rdf.IndexedFormula.prototype.newExistential = function (uri) {
    if(!uri) return this.bnode();
    var x = this.sym(uri);
    return this.declareExistential(x);
  }

  $rdf.IndexedFormula.prototype.declareExistential = function (x) {
    if(!this._existentialVariables) this._existentialVariables = [];
    this._existentialVariables.push(x);
    return x;
  }

  $rdf.IndexedFormula.prototype.formula = function (features) {
    return new $rdf.IndexedFormula(features);
  }

  $rdf.IndexedFormula.prototype.close = function () {
    return this;
  }

  $rdf.IndexedFormula.prototype.hashString = $rdf.IndexedFormula.prototype.toNT;

  return $rdf.IndexedFormula;

}();
// ends<|MERGE_RESOLUTION|>--- conflicted
+++ resolved
@@ -238,41 +238,14 @@
       }
     }
     return res
-<<<<<<< HEAD
-}
-
-// On input parameters, convert constants to terms
-// 
-function RDFMakeTerm(formula,val, canonicalize, lang) {
-    if (typeof val != 'object') {
-	if (typeof val == 'string')
-	    return new RDFLiteral(val, lang);
-        if (typeof val == 'number')
-            return new RDFLiteral(val); // @@ differet types
-        if (typeof val == 'boolean')
-            return new RDFLiteral(val?"1":"0", undefined, 
-                                            RDFSymbol.prototype.XSDboolean);
-	else if (typeof val == 'number')
-	    return new RDFLiteral(''+val);   // @@ datatypes
-	else if (typeof val == 'undefined')
-	    return undefined;
-	else    // @@ add converting of dates and numbers
-	    throw "Can't make Term from " + val + " of type " + typeof val; 
-    }
-    return val;
-}
-
-// add a triple to the store
-RDFIndexedFormula.prototype.add = function(subj, pred, obj, why, lang) {
-=======
   }
 
   // On input parameters, convert constants to terms
   // 
-  function RDFMakeTerm(formula, val, canonicalize) {
+  function RDFMakeTerm(formula, val, canonicalize, lang) {
     if(typeof val != 'object') {
       if(typeof val == 'string')
-        return new $rdf.Literal(val);
+          return new $rdf.Literal(val, lang);
       if(typeof val == 'number')
         return new $rdf.Literal(val); // @@ differet types
       if(typeof val == 'boolean')
@@ -290,8 +263,7 @@
   //  Returns the statement added
   // (would it be better to return the original formula for chaining?)
   //
-  $rdf.IndexedFormula.prototype.add = function (subj, pred, obj, why) {
->>>>>>> 3769fc5a
+  $rdf.IndexedFormula.prototype.add = function (subj, pred, obj, why, lang) {
     var actions, st;
     if(why == undefined) why = this.fetcher ? this.fetcher.appNode : this.sym("chrome:theSession"); //system generated
     //defined in source.js, is this OK with identity.js only user?
