--- conflicted
+++ resolved
@@ -50,13 +50,10 @@
 			var me = this;
 			Zotero.MIMETypeHandler.addObserver(function(ch) { me.observe(ch) });
 			
-<<<<<<< HEAD
 			var rows = yield Zotero.DB.queryAsync("SELECT * FROM proxies");
-			Zotero.Proxies.proxies = [(yield this.newProxyFromRow(row)) for each(row in rows)];
-=======
-			var rows = Zotero.DB.query("SELECT * FROM proxies") || [];
-			Zotero.Proxies.proxies = rows.map(row => new Zotero.Proxy(row));
->>>>>>> 0a5e31a4
+			Zotero.Proxies.proxies = yield Zotero.Promise.all(
+				rows.map(row => this.newProxyFromRow(row))
+			);
 			
 			for each(var proxy in Zotero.Proxies.proxies) {
 				for each(var host in proxy.hosts) {
@@ -746,7 +743,9 @@
 	this.multiHost = !!row.multiHost;
 	this.autoAssociate = !!row.autoAssociate;
 	this.scheme = row.scheme;
-	this.hosts = Zotero.DB.columnQueryAsync("SELECT hostname FROM proxyHosts WHERE proxyID = ? ORDER BY hostname", row.proxyID);
+	this.hosts = yield Zotero.DB.columnQueryAsync(
+		"SELECT hostname FROM proxyHosts WHERE proxyID = ? ORDER BY hostname", row.proxyID
+	);
 	this.compileRegexp();
 });
 
