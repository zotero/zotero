Zotero.Cite = function(){}
Zotero.Cite.System = function(){};

Zotero.Cite.System._quotedRegexp = /^".+"$/;

// TODO: Clear this cache from time to time
Zotero.Cite.System._cache = new Object();

Zotero.Cite.System.retrieveItem = function(item) {
	var zoteroItem, slashIndex;
	if(item instanceof Zotero.Item) {
		//if(this._cache[item.id]) return this._cache[item.id];
		zoteroItem = item;
	} else {
		var type = typeof item;
		if(type === "string" && (slashIndex = item.indexOf("/")) !== -1) {
			// is an embedded item
			var sessionID = item.substr(0, slashIndex);
			var session = Zotero.Integration.sessions[sessionID]
			if(session) {
				var embeddedCitation = session.embeddedItems[item.substr(slashIndex+1)];
				if(embeddedCitation) {
					embeddedCitation.id = item;
					return embeddedCitation;
				}
			}
		} else {
			// is an item ID
			//if(this._cache[item]) return this._cache[item];
			zoteroItem = Zotero.Items.get(item);
		}
	}

	if(!zoteroItem) {
		throw "Zotero.Cite.getCSLItem called to wrap a non-item "+item;
	}

	// don't return URL or accessed information for journal articles if a
	// pages field exists
	var itemType = Zotero.ItemTypes.getName(zoteroItem.itemTypeID);
	var cslType = CSL_TYPE_MAPPINGS[itemType];
	if(!cslType) cslType = "article";
	var ignoreURL = ((zoteroItem.getField("accessDate", true, true) || zoteroItem.getField("url", true, true)) &&
			["journalArticle", "newspaperArticle", "magazineArticle"].indexOf(itemType) !== -1
			&& zoteroItem.getField("pages")
			&& !Zotero.Prefs.get("export.citePaperJournalArticleURL"));

	var cslItem = {
		'id':zoteroItem.id,
		'type':cslType,
		'multi':{
			'_keys':{}
		}
	};

	if (!zoteroItem.libraryID) {
		cslItem.system_id = "0_" + zoteroItem.key;
	} else {
		cslItem.system_id = zoteroItem.libraryID + "_" + zoteroItem.key;
	}

	// get all text variables (there must be a better way)
	for(var variable in CSL_TEXT_MAPPINGS) {
		var fields = CSL_TEXT_MAPPINGS[variable];
		if(variable == "URL" && ignoreURL) continue;
		for each(var field in fields) {
			var value = zoteroItem.getField(field, false, true).toString();
			var fieldID = Zotero.ItemFields.getFieldIDFromTypeAndBase(zoteroItem.itemTypeID, field);
			if (!fieldID) {
				var fieldID = Zotero.ItemFields.getID(field);
			}
			if(value != "") {
				// Strip enclosing quotes
				if(value.match(Zotero.Cite.System._quotedRegexp)) {
					value = value.substr(1, value.length-2);
				}
				cslItem[variable] = value;
				if (zoteroItem.multi._keys[fieldID]) {
					cslItem.multi._keys[variable] = {};
					for (var langTag in zoteroItem.multi._keys[fieldID]) {
						cslItem.multi._keys[variable][langTag] = zoteroItem.multi._keys[fieldID][langTag];
					}
				}
				break;
			}
		}
	}

	// separate name variables
	var authorID = Zotero.CreatorTypes.getPrimaryIDForType(zoteroItem.itemTypeID);
	var creators = zoteroItem.getCreators();
	for each(var creator in creators) {
		if(creator.creatorTypeID == authorID) {
			var creatorType = "author";
		} else {
			var creatorType = Zotero.CreatorTypes.getName(creator.creatorTypeID);
		}

		var creatorType = CSL_NAMES_MAPPINGS[creatorType];
		if(!creatorType) continue;

		if (Zotero.Prefs.get('csl.enableInstitutionFormatting')) {
			var nameObj = {
				'family':creator.ref.lastName, 
				'given':creator.ref.firstName,
				'isInstitution': creator.ref.fieldMode
			}
		} else {
			var nameObj = {
				'family':creator.ref.lastName, 
				'given':creator.ref.firstName
			}
		}
		
		if (!nameObj.multi) {
			nameObj.multi = {};
			nameObj.multi._key = {};
			nameObj.multi.main = creator.multi.main;
		}
		for (var langTag in creator.multi._key) {
			if (Zotero.Prefs.get('csl.enableInstitutionFormatting')) {
				nameObj.multi._key[langTag] = {
					'family':creator.multi.get('lastName', langTag),
					'given':creator.multi.get('firstName', langTag),
					'isInstitution': creator.ref.fieldMode
				};
			} else {
				nameObj.multi._key[langTag] = {
					'family':creator.multi.get('lastName', langTag),
					'given':creator.multi.get('firstName', langTag)
				};
			}
			
		}

		if(cslItem[creatorType]) {
			cslItem[creatorType].push(nameObj);
		} else {
			cslItem[creatorType] = [nameObj];
		}
	}

	// get date variables
	var CSL_DATE_MAPPINGS;
	if (["legal_case","legislation"].indexOf(cslType) > -1) {
		CSL_DATE_MAPPINGS = CSL_DATE_MAPPINGS_LAW;
	} else if ("patent" === cslType) {
		CSL_DATE_MAPPINGS = CSL_DATE_MAPPINGS_PATENT;
	} else {
		CSL_DATE_MAPPINGS = CSL_DATE_MAPPINGS_VANILLA;
	}
	for(var variable in CSL_DATE_MAPPINGS) {
		var date = zoteroItem.getField(CSL_DATE_MAPPINGS[variable], false, true);
		if(date) {
			if (Zotero.Prefs.get('hackUseCiteprocJsDateParser')) {
				var raw = Zotero.Date.multipartToStr(date);
				cslItem[variable] = {raw: raw, "date-parts":[dateParts]};
			} else {
				var dateObj = Zotero.Date.strToDate(date);
				// otherwise, use date-parts
				var dateParts = [];
				if(dateObj.year) {
					// add year, month, and day, if they exist
					dateParts.push(dateObj.year);
					if("number" === typeof dateObj.month) {
						dateParts.push(dateObj.month+1);
						if(dateObj.day) {
							dateParts.push(dateObj.day);
						}
					}
					cslItem[variable] = {"date-parts":[dateParts]};
				
					// if no month, use season as month
					if(dateObj.part && !dateObj.month) {
						cslItem[variable].season = dateObj.part;
					}
				} else {
					// if no year, pass date literally
					cslItem[variable] = {"literal":date};
				}
			}
		}
	}

	//this._cache[zoteroItem.id] = cslItem;
	return cslItem;
};

Zotero.Cite.System.retrieveLocale = function(lang) {
	var protHandler = Components.classes["@mozilla.org/network/protocol;1?name=chrome"]
		.createInstance(Components.interfaces.nsIProtocolHandler);
	try {
		var channel = protHandler.newChannel(protHandler.newURI("chrome://zotero/content/locale/csl/locales-"+lang+".xml", "UTF-8", null));
		var rawStream = channel.open();
	} catch(e) {
		return false;
	}
	var converterStream = Components.classes["@mozilla.org/intl/converter-input-stream;1"]
						   .createInstance(Components.interfaces.nsIConverterInputStream);
	converterStream.init(rawStream, "UTF-8", 65535,
		Components.interfaces.nsIConverterInputStream.DEFAULT_REPLACEMENT_CHARACTER);
	var str = {};
	converterStream.readString(channel.contentLength, str);
	converterStream.close();
	return str.value;
};

Zotero.Cite.System.wrapCitationEntryHtml = function (str, item_id, locator_txt, suffix_txt) {
	if (!locator_txt) {
		locator_txt = "";
	}
	if (!suffix_txt) {
		suffix_txt = "";
	}
	return Zotero.Prefs.get("export.quickCopy.citationWrapperHtml")
		.replace("%%STRING%%", str)
		.replace("%%LOCATOR%%", locator_txt)
		.replace("%%SUFFIX%%", suffix_txt)
		.replace("%%ITEM_ID%%", item_id);
}

Zotero.Cite.System.wrapCitationEntryText = function (str, item_id, locator_txt, suffix_txt) {
	if (!locator_txt) {
		locator_txt = "";
	}
	if (!suffix_txt) {
		suffix_txt = "";
	}
	return Zotero.Prefs.get("export.quickCopy.citationWrapperText")
		.replace("%%STRING%%", str)
		.replace("%%LOCATOR%%", locator_txt)
		.replace("%%SUFFIX%%", suffix_txt)
		.replace("%%ITEM_ID%%", item_id);
}

Zotero.Cite.System.getAbbreviations = function() {
	return {};
}

Zotero.Cite.removeFromBibliography = function(bib, itemsToRemove) {
	var removeItems = [];
	for(let i in bib[0].entry_ids) {
		for(let j in bib[0].entry_ids[i]) {
			if(itemsToRemove[bib[0].entry_ids[i][j]]) {
				removeItems.push(i);
				break;
			}
		}
	}
	for(let i=removeItems.length-1; i>=0; i--) {
		bib[0].entry_ids.splice(removeItems[i], 1);
		bib[1].splice(removeItems[i], 1);
	}
}

Zotero.Cite.getBibliographyFormatParameters = function(bib) {
	var bibStyle = {"tabStops":[], "indent":0, "firstLineIndent":0,
	                "lineSpacing":(240*bib[0].linespacing),
	                "entrySpacing":(240*bib[0].entryspacing)};
	if(bib[0].hangingindent) {
		bibStyle.indent = 720;				// 720 twips = 0.5 in
		bibStyle.firstLineIndent = -720;	// -720 twips = -0.5 in
	} else if(bib[0]["second-field-align"]) {
		// this is a really sticky issue. the below works for first fields that look like "[1]"
		// and "1." otherwise, i have no idea. luckily, this will be good enough 99% of the time.
		var alignAt = 24+bib[0].maxoffset*120;
		bibStyle.firstLineIndent = -alignAt;
		if(bib[0]["second-field-align"] == "margin") {
			bibStyle.tabStops = [0];
		} else {
			bibStyle.indent = alignAt;
			bibStyle.tabStops = [alignAt];
		}
	}

	return bibStyle;
}

/**
 * Makes a formatted bibliography, if the style defines one; otherwise makes a formatted list of
 * items
 * @param {Zotero.Style} style The style to use
 * @param {Zotero.Item[]} items An array of items
 * @param {String} format The format of the output
 * @param {Boolean} asCitationList Whether to return a list of formatted citations even if
 *    the style defines a bibliography
 */
Zotero.Cite.makeFormattedBibliographyOrCitationList = function(style, items, format, asCitationList) {
	var cslEngine = style.csl;
	cslEngine.setOutputFormat(format);
	cslEngine.updateItems([item.id for each(item in items)]);
	
	if(!asCitationList) {
		var bibliography = Zotero.Cite.makeFormattedBibliography(cslEngine, format);
		if(bibliography) return bibliography;
	}
	
	var styleClass = style.class;
	var citations = [cslEngine.appendCitationCluster({"citationItems":[{"id":item.id}], "properties":{}}, true)[0][1]
		for each(item in items)];
	
	if(styleClass == "note") {
		if(format == "html") {
			return "<ol>\n\t<li>"+citations.join("</li>\n\t<li>")+"</li>\n</ol>";
		} else if(format == "text") {
			var output = [];
			for(var i=0; i<citations.length; i++) {
				output.push((i+1)+". "+citations[i]+"\r\n");
			}
			return output.join("");
		} else if(format == "rtf") {
			var output = ["{\\rtf \n{\\*\\listtable{\\list\\listtemplateid1\\listhybrid{\\listlevel"+
				"\\levelnfc0\\levelnfcn0\\leveljc0\\leveljcn0\\levelfollow0\\levelstartat1"+
				"\\levelspace360\\levelindent0{\\*\\levelmarker \\{decimal\\}.}{\\leveltext"+
				"\\leveltemplateid1\\'02\\'00.;}{\\levelnumbers\\'01;}\\fi-360\\li720\\lin720 }"+
				"{\\listname ;}\\listid1}}\n{\\*\\listoverridetable{\\listoverride\\listid1"+
				"\\listoverridecount0\\ls1}}\n\\tx720\\li720\\fi-480\\ls1\\ilvl0\n"];
			for(var i=0; i<citations.length; i++) {
				output.push("{\\listtext "+(i+1)+".	}"+citations[i]+"\\\n");
			}
			output.push("}");
			return output.join("");
		} else {
			throw "Unimplemented bibliography format "+format;
		}
	} else {
		if(format == "html") {
			return citations.join("<br />");
		} else if(format == "text") {
			return citations.join("\r\n");
		} else if(format == "rtf") {
			return "<\\rtf \n"+citations.join("\\\n")+"\n}";
		}
	}
}

/**
 * Makes a formatted bibliography
 * @param {Zotero.Style} style The style
 * @param {Zotero.Item[]} items An array of items
 */
Zotero.Cite.makeFormattedBibliography = function(cslEngine, format) {
	cslEngine.setOutputFormat(format);
	var bib = cslEngine.makeBibliography();
	if(!bib) return false;

	if(format == "html") {
		var output = [bib[0].bibstart];
		for(var i in bib[1]) {
			output.push(bib[1][i]);
			
			// add COinS
			for each(var itemID in bib[0].entry_ids[i]) {
				try {
					var co = Zotero.OpenURL.createContextObject(Zotero.Items.get(itemID), "1.0");
					if(!co) continue;
					output.push('  <div class="forget-me-not" style="hidden:true;"><span class="Z3988" title="'+
						co.replace("&", "&amp;", "g").replace("<", "&lt;", "g").replace(">", "&gt;", "g")+
<<<<<<< HEAD
						'"/></div>\n');
=======
						'"/><spanclosetaghack/>\n');
>>>>>>> 11a83e5d
				} catch(e) {
					Zotero.logError(e);
				}
			}
		}
		output.push(bib[0].bibend);
		var html = output.join("");

		
		var inlineCSS = true;
		if (!inlineCSS) {
			return html;
		}
		
		//Zotero.debug("maxoffset: " + bib[0].maxoffset);
		//Zotero.debug("entryspacing: " + bib[0].entryspacing);
		//Zotero.debug("linespacing: " + bib[0].linespacing);
		//Zotero.debug("hangingindent: " + bib[0].hangingindent);
		//Zotero.debug("second-field-align: " + bib[0]["second-field-align"]);
		
		var maxOffset = parseInt(bib[0].maxoffset);
		var entrySpacing = parseInt(bib[0].entryspacing);
		var lineSpacing = parseInt(bib[0].linespacing);
		var hangingIndent = parseInt(bib[0].hangingindent);
		var secondFieldAlign = bib[0]["second-field-align"];
		
		// Validate input
		if(maxOffset == NaN) throw "Invalid maxoffset";
		if(entrySpacing == NaN) throw "Invalid entryspacing";
		if(lineSpacing == NaN) throw "Invalid linespacing";
		
		var str;
		default xml namespace = ''; with({});
		try {			
			XML.prettyPrinting = false;
			XML.ignoreWhitespace = false;
			var xml = new XML(html);
			
			var multiField = !!xml..div.(@class == "csl-left-margin").length();
			
			// One of the characters is usually a period, so we can adjust this down a bit
			maxOffset = Math.max(1, maxOffset - 2);
			
			// Force a minimum line height
			if(lineSpacing <= 1.35) lineSpacing = 1.35;
			
			xml.@style += "line-height: " + lineSpacing + "; ";
			
			if(hangingIndent) {
				if (multiField && !secondFieldAlign) {
					throw ("second-field-align=false and hangingindent=true combination is not currently supported");
				}
				// If only one field, apply hanging indent on root
				else if (!multiField) {
					xml.@style += "padding-left: " + hangingIndent + "em; text-indent:-" + hangingIndent + "em;";
				}
			}
			
			var leftMarginDivs = xml..div.(@class == "csl-left-margin");
			var clearEntries = leftMarginDivs.length() > 0;
			
			// csl-entry
			var divs = xml..div.(@class == "csl-entry");
			var num = divs.length();
			var i = 0;
			for each(var div in divs) {
				var first = i == 0;
				var last = i == num - 1;
				
				if (clearEntries) {
					div.@style += "clear: left; ";
				}
				
				if(entrySpacing) {
					if(!last) {
						div.@style += "margin-bottom: " + entrySpacing + "em;";
					}
				}
				
				i++;
			}
			
			// Padding on the label column, which we need to include when
			// calculating offset of right column
			var rightPadding = .5;
			
			// div.csl-left-margin
			for each(var div in leftMarginDivs) {
				div.@style = "float: left; padding-right: " + rightPadding + "em;";
				
				// Right-align the labels if aligning second line, since it looks
				// better and we don't need the second line of text to align with
				// the left edge of the label
				if (secondFieldAlign) {
					div.@style += "text-align: right; width: " + maxOffset + "em;";
				}
			}
			
			// div.csl-right-inline
			for each(var div in xml..div.(@class == "csl-right-inline")) {
				div.@style = "margin: 0 .4em 0 " + (secondFieldAlign ? maxOffset + rightPadding : "0") + "em;";
				
				if (hangingIndent) {
					div.@style += "padding-left: " + hangingIndent + "em; text-indent:-" + hangingIndent + "em;";
				}
			}
			
			// div.csl-indent
			for each(var div in xml..div.(@class == "csl-indent")) {
				div.@style = "margin: .5em 0 0 2em; padding: 0 0 .2em .5em; border-left: 5px solid #ccc;";
			}
			
			//Zotero.debug(xml);
			str = xml.toXMLString().replace("/><spanclosetaghack/>", "></span>", "g");
		} finally {
			XML.prettyPrinting = true;
			XML.ignoreWhitespace = true;
		}
		
		return str;
	} else if(format == "text") {
		return bib[0].bibstart+bib[1].join("")+bib[0].bibend;
	} else if(format == "rtf") {
		var bibStyle = Zotero.Cite.getBibliographyFormatParameters(bib);

		var preamble = (bibStyle.tabStops.length ? "\\tx"+bibStyle.tabStops.join(" \\tx")+" " : "");
		preamble += "\\li"+bibStyle.indent+" \\fi"+bibStyle.firstLineIndent+" "
		           +"\\sl"+bibStyle.lineSpacing+" \\slmult1 "
		           +"\\sa"+bibStyle.entrySpacing+" ";

		return bib[0].bibstart+preamble+bib[1].join("\\\r\n")+"\\\r\n"+bib[0].bibend;
	} else {
		throw "Unimplemented bibliography format "+format;
	}
}

/**
 * Get an item by ID, either by retrieving it from the library or looking for the document it
 * belongs to.
 * @param {String|Number|Array} id
 */
Zotero.Cite.getItem = function(id) {
	var slashIndex;
	
	if(id instanceof Array) {
		return [Zotero.Cite.getItem(anId) for each(anId in id)];
	} else if(typeof id === "string" && (slashIndex = id.indexOf("/")) !== -1) {		
		var sessionID = id.substr(0, slashIndex),
			session = Zotero.Integration.sessions[sessionID],
			item;
		if(session) {
			item = session.embeddedZoteroItems[id.substr(slashIndex+1)];
		}
		
		if(!item) {
			item = new Zotero.Item("document");
			item.setField("title", "Missing Item");
			Zotero.log("CSL item "+id+" not found");
		}
		return item;
	} else {
		return Zotero.Items.get(id);
	}
}

Zotero.Cite.labels = ["page", "book", "chapter", "column", "figure", "folio",
		"issue", "line", "note", "opus", "paragraph", "part", "section", "sub verbo",
		"volume", "verse"];

Zotero.Cite._monthStrings = false;
Zotero.Cite.getMonthStrings = function(form, locale) {
	if(Zotero.Cite._monthStrings){
		return Zotero.Cite._monthStrings[form];
	} else {
		Zotero.Cite._monthStrings = {"long":[], "short":[]};

		var sys = {'xml':new Zotero.CiteProc.CSL.System.Xml.Parsing()};
		if(!locale) locale = Zotero.locale;

		var cslLocale = Zotero.CiteProc.CSL.localeResolve(Zotero.locale);
		if(!Zotero.CiteProc.CSL.locale[cslLocale.best]) {
			let localexml = sys.xml.makeXml(Zotero.Cite.System.retrieveLocale(cslLocale.best));
			if(!localexml) {
				if(localexml == "en-US") {
					throw "No locales.xml file could be found for the preferred locale or for en-US. "+
					      "Please ensure that the locales directory exists and is properly populated";
				} else {
					let localexml = sys.xml.makeXml(Zotero.Cite.System.retrieveLocale(cslLocale.bare));
					if(!localexml) {
						Zotero.log("No locale "+cslLocale.best+"; using en-US", "warning");
						return Zotero.Cite.getMonthStrings(form, "en-US");
					}
				}
			}
			Zotero.CiteProc.CSL.localeSet.call(Zotero.CiteProc.CSL, sys, localexml, cslLocale.best, cslLocale.best);
		}

		var locale = Zotero.CiteProc.CSL.locale[cslLocale.best];
		if(!locale) {
			Zotero.log("No locale "+cslLocale.best+"; using en-US", "warning");
			return Zotero.Cite.getMonthStrings(form, "en-US");
		}

		for(let i=1; i<=12; i++) {
			let term = locale.terms["month-"+(i<10 ? "0" : "")+i];
			if(term) {
				Zotero.Cite._monthStrings["long"][i-1] = term["long"];
				Zotero.Cite._monthStrings["short"][i-1] = (term["short"] ? term["short"].replace(".", "", "g") : term["long"]);
			} else {
				Zotero.log("No month "+i+" specified for locale "+cslLocale.best, "warning");
			}
		}
		return Zotero.Cite._monthStrings[form];
	}
}
<|MERGE_RESOLUTION|>--- conflicted
+++ resolved
@@ -356,11 +356,7 @@
 					if(!co) continue;
 					output.push('  <div class="forget-me-not" style="hidden:true;"><span class="Z3988" title="'+
 						co.replace("&", "&amp;", "g").replace("<", "&lt;", "g").replace(">", "&gt;", "g")+
-<<<<<<< HEAD
-						'"/></div>\n');
-=======
-						'"/><spanclosetaghack/>\n');
->>>>>>> 11a83e5d
+						'"/><spanclosetaghack/></div>\n');
 				} catch(e) {
 					Zotero.logError(e);
 				}
