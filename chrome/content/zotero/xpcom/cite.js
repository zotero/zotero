"use strict";

/**
 * Utility functions for dealing with citations
 * @namespace
 */
Zotero.Cite = {
	/**
	 * Locator labels
	 */
	"labels":["page", "book", "chapter", "column", "figure", "folio",
		"issue", "line", "note", "opus", "paragraph", "part", "section", "sub verbo",
		"volume", "verse"],
	
	/**
	 * Remove specified item IDs in-place from a citeproc-js bibliography object returned
	 * by makeBibliography()
	 * @param {bib} citeproc-js bibliography object
	 * @param {Array} itemsToRemove Array of items to remove
	 */
	"removeFromBibliography":function(bib, itemsToRemove) {
		var removeItems = [];
		for(let i in bib[0].entry_ids) {
			for(let j in bib[0].entry_ids[i]) {
				if(itemsToRemove[bib[0].entry_ids[i][j]]) {
					removeItems.push(i);
					break;
				}
			}
		}
		for(let i=removeItems.length-1; i>=0; i--) {
			bib[0].entry_ids.splice(removeItems[i], 1);
			bib[1].splice(removeItems[i], 1);
		}
	},

	/**
	 * Convert formatting data from citeproc-js bibliography object into explicit format
	 * parameters for RTF or word processors
	 * @param {bib} citeproc-js bibliography object
	 * @return {Object} Bibliography style parameters.
	 */
	"getBibliographyFormatParameters":function getBibliographyFormatParameters(bib) {
		var bibStyle = {"tabStops":[], "indent":0, "firstLineIndent":0,
						"lineSpacing":(240*bib[0].linespacing),
						"entrySpacing":(240*bib[0].entryspacing)};
		if(bib[0].hangingindent) {
			bibStyle.indent = 720;				// 720 twips = 0.5 in
			bibStyle.firstLineIndent = -720;	// -720 twips = -0.5 in
		} else if(bib[0]["second-field-align"]) {
			// this is a really sticky issue. the below works for first fields that look like "[1]"
			// and "1." otherwise, i have no idea. luckily, this will be good enough 99% of the time.
			var alignAt = 24+bib[0].maxoffset*120;
			bibStyle.firstLineIndent = -alignAt;
			if(bib[0]["second-field-align"] == "margin") {
				bibStyle.tabStops = [0];
			} else {
				bibStyle.indent = alignAt;
				bibStyle.tabStops = [alignAt];
			}
		}
		
		return bibStyle;
	},

	/**
	 * Makes a formatted bibliography, if the style defines one; otherwise makes a 
	 * formatted list of items
	 * @param {Zotero.Style} style The style to use
	 * @param {Zotero.Item[]} items An array of items
	 * @param {String} format The format of the output (html, text, or rtf)
	 * @return {String} Bibliography or item list in specified format
	 */
	"makeFormattedBibliographyOrCitationList":function(style, items, format, asCitationList) {
		var cslEngine = style.getCiteProc();
		cslEngine.setOutputFormat(format);
		cslEngine.updateItems([item.id for each(item in items)]);
				
		if(!asCitationList) {
			var bibliography = Zotero.Cite.makeFormattedBibliography(cslEngine, format);
			if(bibliography) return bibliography;
		}
		
		var styleClass = style.class;
		var citations = [cslEngine.appendCitationCluster({"citationItems":[{"id":item.id}], "properties":{}}, true)[0][1]
			for each(item in items)];
		
		if(styleClass == "note") {
			if(format == "html") {
				return "<ol>\n\t<li>"+citations.join("</li>\n\t<li>")+"</li>\n</ol>";
			} else if(format == "text") {
				var output = [];
				for(var i=0; i<citations.length; i++) {
					output.push((i+1)+". "+citations[i]+"\r\n");
				}
				return output.join("");
			} else if(format == "rtf") {
				var output = ["{\\rtf \n{\\*\\listtable{\\list\\listtemplateid1\\listhybrid{\\listlevel"+
					"\\levelnfc0\\levelnfcn0\\leveljc0\\leveljcn0\\levelfollow0\\levelstartat1"+
					"\\levelspace360\\levelindent0{\\*\\levelmarker \\{decimal\\}.}{\\leveltext"+
					"\\leveltemplateid1\\'02\\'00.;}{\\levelnumbers\\'01;}\\fi-360\\li720\\lin720 }"+
					"{\\listname ;}\\listid1}}\n{\\*\\listoverridetable{\\listoverride\\listid1"+
					"\\listoverridecount0\\ls1}}\n\\tx720\\li720\\fi-480\\ls1\\ilvl0\n"];
				for(var i=0; i<citations.length; i++) {
					output.push("{\\listtext "+(i+1)+".	}"+citations[i]+"\\\n");
				}
				output.push("}");
				return output.join("");
			} else {
				throw "Unimplemented bibliography format "+format;
			}
		} else {
			if(format == "html") {
				return citations.join("<br />");
			} else if(format == "text") {
				return citations.join("\r\n");
			} else if(format == "rtf") {
				return "<\\rtf \n"+citations.join("\\\n")+"\n}";
			}
		}
	},
	
	/**
	 * Makes a formatted bibliography
	 * @param {Zotero.Style} style The style
	 * @param {String} format The format of the output (html, text, or rtf)
	 * @return {String} Bibliography in specified format
	 */
	"makeFormattedBibliography":function makeFormattedBibliography(cslEngine, format) {
		cslEngine.setOutputFormat(format);
		var bib = cslEngine.makeBibliography();
		if(!bib) return false;
		
		if(format == "html") {
			var output = [bib[0].bibstart];
			for(var i in bib[1]) {
				output.push(bib[1][i]);
				
				// add COinS
				for each(var itemID in bib[0].entry_ids[i]) {
					try {
						var co = Zotero.OpenURL.createContextObject(Zotero.Items.get(itemID), "1.0");
						if(!co) continue;
						output.push('  <span class="Z3988" title="'+
							co.replace("&", "&amp;", "g").replace("<", "&lt;", "g").replace(">", "&gt;", "g")+
							'"></span>\n');
					} catch(e) {
						Zotero.logError(e);
					}
				}
			}
			output.push(bib[0].bibend);
			var html = output.join("");
			
			var inlineCSS = true;
			if (!inlineCSS) {
				return html;
			}
			
			//Zotero.debug("maxoffset: " + bib[0].maxoffset);
			//Zotero.debug("entryspacing: " + bib[0].entryspacing);
			//Zotero.debug("linespacing: " + bib[0].linespacing);
			//Zotero.debug("hangingindent: " + bib[0].hangingindent);
			//Zotero.debug("second-field-align: " + bib[0]["second-field-align"]);
			
			var maxOffset = parseInt(bib[0].maxoffset);
			var entrySpacing = parseInt(bib[0].entryspacing);
			var lineSpacing = parseInt(bib[0].linespacing);
			var hangingIndent = parseInt(bib[0].hangingindent);
			var secondFieldAlign = bib[0]["second-field-align"];
			
			// Validate input
			if(maxOffset == NaN) throw "Invalid maxoffset";
			if(entrySpacing == NaN) throw "Invalid entryspacing";
			if(lineSpacing == NaN) throw "Invalid linespacing";
			
			var str;
			var parser = Components.classes["@mozilla.org/xmlextras/domparser;1"]
					.createInstance(Components.interfaces.nsIDOMParser),
				doc = parser.parseFromString(html, "text/html");
			
			var leftMarginDivs = Zotero.Utilities.xpath(doc, '//div[@class="csl-left-margin"]'),
				multiField = !!leftMarginDivs.length,
				clearEntries = multiField;
			
			// One of the characters is usually a period, so we can adjust this down a bit
			maxOffset = Math.max(1, maxOffset - 2);
			
			// Force a minimum line height
			if(lineSpacing <= 1.35) lineSpacing = 1.35;
			
			var style = doc.documentElement.getAttribute("style");
			if(!style) style = "";
			style += "line-height: " + lineSpacing + "; ";
			
			if(hangingIndent) {
				if (multiField && !secondFieldAlign) {
					throw ("second-field-align=false and hangingindent=true combination is not currently supported");
				}
				// If only one field, apply hanging indent on root
				else if (!multiField) {
					style += "padding-left: " + hangingIndent + "em; text-indent:-" + hangingIndent + "em;";
				}
			}
			
			if(style) doc.documentElement.setAttribute("style", style);
			
			// csl-entry
			var divs = Zotero.Utilities.xpath(doc, '//div[@class="csl-entry"]');
			for(var i=0, n=divs.length; i<n; i++) {
				var div = divs[i],
					divStyle = div.getAttribute("style");
				if(!divStyle) divStyle = "";
				
				if (clearEntries) {
					divStyle += "clear: left; ";
				}
				
				if(entrySpacing && i !== n - 1) {
					divStyle += "margin-bottom: " + entrySpacing + "em;";
				}
				
				if(divStyle) div.setAttribute("style", divStyle);
			}
			
			// Padding on the label column, which we need to include when
			// calculating offset of right column
			var rightPadding = .5;
			
			// div.csl-left-margin
			for each(var div in leftMarginDivs) {
				var divStyle = div.getAttribute("style");
				if(!divStyle) divStyle = "";
				
				divStyle = "float: left; padding-right: " + rightPadding + "em;";
				
				// Right-align the labels if aligning second line, since it looks
				// better and we don't need the second line of text to align with
				// the left edge of the label
				if (secondFieldAlign) {
					divStyle += "text-align: right; width: " + maxOffset + "em;";
				}
				
				div.setAttribute("style", divStyle);
			}
			
			// div.csl-right-inline
			for each(var div in Zotero.Utilities.xpath(doc, '//div[@class="csl-right-inline"]')) {
				var divStyle = div.getAttribute("style");
				if(!divStyle) divStyle = "";
				
				divStyle = "margin: 0 .4em 0 " + (secondFieldAlign ? maxOffset + rightPadding : "0") + "em;";
				
				if (hangingIndent) {
					divStyle += "padding-left: " + hangingIndent + "em; text-indent:-" + hangingIndent + "em;";
				}
				
				div.setAttribute("style", divStyle);
			}
			
			// div.csl-indent
			for each(var div in Zotero.Utilities.xpath(doc, '//div[@class="csl-indent"]')) {
				div.setAttribute("style", "margin: .5em 0 0 2em; padding: 0 0 .2em .5em; border-left: 5px solid #ccc;");
			}
			
			return doc.documentElement.outerHTML;
		} else if(format == "text") {
			return bib[0].bibstart+bib[1].join("")+bib[0].bibend;
		} else if(format == "rtf") {
			var bibStyle = Zotero.Cite.getBibliographyFormatParameters(bib);
			
			var preamble = (bibStyle.tabStops.length ? "\\tx"+bibStyle.tabStops.join(" \\tx")+" " : "");
			preamble += "\\li"+bibStyle.indent+" \\fi"+bibStyle.firstLineIndent+" "
					   +"\\sl"+bibStyle.lineSpacing+" \\slmult1 "
					   +"\\sa"+bibStyle.entrySpacing+" ";
			
			return bib[0].bibstart+preamble+bib[1].join("\\\r\n")+"\\\r\n"+bib[0].bibend;
		} else {
			throw "Unimplemented bibliography format "+format;
		}
	},

	/**
	 * Get an item by ID, either by retrieving it from the library or looking for the document it
	 * belongs to.
	 * @param {String|Number|Array} id
	 * @return {Zotero.Item} item
	 */
	"getItem":function getItem(id) {
		var slashIndex;
		
		if(id instanceof Array) {
			return [Zotero.Cite.getItem(anId) for each(anId in id)];
		} else if(typeof id === "string" && (slashIndex = id.indexOf("/")) !== -1) {		
			var sessionID = id.substr(0, slashIndex),
				session = Zotero.Integration.sessions[sessionID],
				item;
			if(session) {
				item = session.embeddedZoteroItems[id.substr(slashIndex+1)];
			}
			
			if(!item) {
				item = new Zotero.Item("document");
				item.setField("title", "Missing Item");
				Zotero.log("CSL item "+id+" not found");
			}
			return item;
		} else {
			return Zotero.Items.get(id);
		}
	}
};

/**
 * Get a CSL abbreviation in the format expected by citeproc-js
 */
Zotero.Cite.getAbbreviation = new function() {
	var abbreviations,
		abbreviationCategories;

	/**
	 * Initialize abbreviations database.
	 */
	function init() {
		if(!abbreviations) loadAbbreviations();
	}

	function loadAbbreviations() {
		var file = Zotero.getZoteroDirectory();
		file.append("abbreviations.json");

		var json, origin;
		if(file.exists()) {
			json = Zotero.File.getContents(file);
			origin = file.path;
		} else {
			json = Zotero.File.getContentsFromURL("resource://zotero/schema/abbreviations.json");
			origin = "resource://zotero/schema/abbreviations.json";
		}

		try {
			abbreviations = JSON.parse(json);
		} catch(e) {
			throw new Zotero.Exception.Alert("styles.abbreviations.parseError", origin,
				"styles.abbreviations.title", e);
		}

		if(!abbreviations.info || !abbreviations.info.name || !abbreviations.info.URI) {
			throw new Zotero.Exception.Alert("styles.abbreviations.missingInfo", origin,
				"styles.abbreviations.title");
		}

		abbreviationCategories = {};
		for(var jurisdiction in abbreviations) {
			for(var category in abbreviations[jurisdiction]) {
				abbreviationCategories[category] = true;
			}
		}
	}
	
	/**
	 * Normalizes a key
	 */
	function normalizeKey(key) {
		// Strip periods, normalize spacing, and convert to lowercase
		return key.toString().toLowerCase().
			replace(/(?:\b|^)(?:and|et|y|und|l[ae]|the|[ld]')(?:\b|$)|[\x21-\x2C.\/\x3A-\x40\x5B-\x60\\\x7B-\x7E]/g, "").
			replace(/\s+/g, " ").trim();
	}

	function lookupKey(key) {
		return key.toLowerCase().replace(/\s*\./g, "." );
	}
	
	/**
	 * Replace getAbbreviation on citeproc-js with our own handler.
	 */
	return function getAbbreviation(listname, obj, jurisdiction, category, key) {
		if(!Zotero.Prefs.get("cite.automaticTitleAbbreviation")) return;

		init();

		// Short circuit if we know we don't handle this kind of abbreviation
		if(!abbreviationCategories[category] && !abbreviationCategories[category+"-word"]) return;

		var normalizedKey = normalizeKey(key),
			lcNormalizedKey = lookupKey(normalizedKey),
			abbreviation;
		if(!normalizedKey) return;
		
		var jurisdictions = ["default"];
		if(jurisdiction !== "default" && abbreviations[jurisdiction]) {
			jurisdictions.unshift(jurisdiction);
		}

		// Look for full abbreviation
		var jur, cat;
		for(var i=0; i<jurisdictions.length && !abbreviation; i++) {
			if((jur = abbreviations[jurisdictions[i]]) && (cat = jur[category])) {
				abbreviation = cat[lcNormalizedKey];
			}
		}

		if(!abbreviation) {
			// Abbreviate words individually
			var words = normalizedKey.split(/([ \-])/);

			if(words.length > 1) {
				for(var j=0; j<words.length; j+=2) {
					var word = words[j],
						lcWord = lookupKey(word),
						newWord = undefined;

					for(var i=0; i<jurisdictions.length && newWord === undefined; i++) {
						if(!(jur = abbreviations[jurisdictions[i]])) continue;
						if(!(cat = jur[category+"-word"])) continue;
						
						// Complete match
						if(cat.hasOwnProperty(lcWord)) {
							newWord = cat[lcWord];
						} else {
							// Partial match
							for(var k=1; k<=word.length && newWord === undefined; k++) {
								newWord = cat[lcWord.substr(0, k)+"-"];
								if(newWord && word.length - newWord.length < 1) {
									newWord = undefined;
								}
							}
						}
					}

					// Fall back to full word
					if(newWord === undefined ) newWord = word;

					words[j] = newWord.substr(0, 1).toUpperCase() + newWord.substr(1);
				}
			}
			abbreviation = words.join("").replace(/\s+/g, " ").trim();
		}

		if(!abbreviation || abbreviation === key) {
			Zotero.debug("No abbreviation found for "+key);
			return;
		}
		Zotero.debug("Abbreviated "+key+" as "+abbreviation);
		
		// Add to jurisdiction object
		if(!obj[jurisdiction]) {
			obj[jurisdiction] = new Zotero.CiteProc.CSL.AbbreviationSegments();
		}
		obj[jurisdiction][category][key] = abbreviation;
	}
};

/**
 * citeproc-js system object
 * @class
 */
Zotero.Cite.System = function(automaticJournalAbbreviations) {
	if(automaticJournalAbbreviations) {
		this.getAbbreviation = Zotero.Cite.getAbbreviation;
	}
}

Zotero.Cite.System.prototype = {
	/**
	 * citeproc-js system function for getting items
	 * See http://gsl-nagoya-u.net/http/pub/citeproc-doc.html#retrieveitem
	 * @param {String|Integer} Item ID, or string item for embedded citations
	 * @return {Object} citeproc-js item
	 */
	"retrieveItem":function retrieveItem(item) {
		var zoteroItem, slashIndex;
		if(item instanceof Zotero.Item) {
			//if(this._cache[item.id]) return this._cache[item.id];
			zoteroItem = item;
		} else {
			var type = typeof item;
			if(type === "string" && (slashIndex = item.indexOf("/")) !== -1) {
				// is an embedded item
				var sessionID = item.substr(0, slashIndex);
				var session = Zotero.Integration.sessions[sessionID]
				if(session) {
					var embeddedCitation = session.embeddedItems[item.substr(slashIndex+1)];
					if(embeddedCitation) {
						embeddedCitation.id = item;
						return embeddedCitation;
					}
				}
			} else {
				// is an item ID
				//if(this._cache[item]) return this._cache[item];
				zoteroItem = Zotero.Items.get(item);
			}
		}

		if(!zoteroItem) {
			throw "Zotero.Cite.getCSLItem called to wrap a non-item "+item;
		}
		
		// don't return URL or accessed information for journal articles if a
		// pages field exists
		var itemType = Zotero.ItemTypes.getName(zoteroItem.itemTypeID);
		var cslType = CSL_TYPE_MAPPINGS[itemType];
		if(!cslType) cslType = "article";
		var ignoreURL = ((zoteroItem.getField("accessDate", true, true) || zoteroItem.getField("url", true, true)) &&
				["journalArticle", "newspaperArticle", "magazineArticle"].indexOf(itemType) !== -1
				&& zoteroItem.getField("pages")
				&& !Zotero.Prefs.get("export.citePaperJournalArticleURL"));
		
		var cslItem = {
			'id':zoteroItem.id,
			'type':cslType,
		    'multi':{
			    'main':{},
			    '_keys':{}
		    }
		};
		
	    if (!zoteroItem.libraryID) {
		    cslItem.system_id = "0_" + zoteroItem.key;
	    } else {
		    cslItem.system_id = zoteroItem.libraryID + "_" + zoteroItem.key;
	    }






		// get all text variables (there must be a better way)
		// TODO: does citeproc-js permit short forms?
		for(var variable in CSL_TEXT_MAPPINGS) {
			var fields = CSL_TEXT_MAPPINGS[variable];
			if(variable == "URL" && ignoreURL) continue;
			for each(var field in fields) {
				var value = zoteroItem.getField(field, false, true).toString();
			    var fieldID = Zotero.ItemFields.getFieldIDFromTypeAndBase(zoteroItem.itemTypeID, field);
			    if (!fieldID) {
				    var fieldID = Zotero.ItemFields.getID(field);
			    }
				if(value != "") {
					// Strip enclosing quotes
					if(value.match(/^".+"$/)) {
						value = value.substr(1, value.length-2);
					}
					cslItem[variable] = value;
				    if (zoteroItem.multi.main[fieldID]) {
					    cslItem.multi.main[variable] = zoteroItem.multi.main[fieldID]
				    }
				    if (zoteroItem.multi._keys[fieldID]) {
					    cslItem.multi._keys[variable] = {};
					    for (var langTag in zoteroItem.multi._keys[fieldID]) {
						    cslItem.multi._keys[variable][langTag] = zoteroItem.multi._keys[fieldID][langTag];
					    }
				    }
					break;
				}
			}
		}
		
	    // Clean up committee/legislativeBody
	    if (cslItem.committee && cslItem.authority) {
		    cslItem.authority = [cslItem.authority,cslItem.committee].join("|");
		    delete cslItem.committee;
	    }

		// separate name variables
		var authorID = Zotero.CreatorTypes.getPrimaryIDForType(zoteroItem.itemTypeID);
		var creators = zoteroItem.getCreators();
		for each(var creator in creators) {
			if(creator.creatorTypeID == authorID) {
				var creatorType = "author";
			} else {
				var creatorType = Zotero.CreatorTypes.getName(creator.creatorTypeID);
			}
			
			var creatorType = CSL_NAMES_MAPPINGS[creatorType];
			if(!creatorType) continue;
			
		    if (Zotero.Prefs.get('csl.enableInstitutionFormatting')) {
			    var nameObj = {
				    'family':creator.ref.lastName, 
				    'given':creator.ref.firstName,
				    'isInstitution': creator.ref.fieldMode
			    }
		    } else {
			    var nameObj = {
				    'family':creator.ref.lastName, 
				    'given':creator.ref.firstName
			    }
		    }
		
		    if (!nameObj.multi) {
			    nameObj.multi = {};
			    nameObj.multi._key = {};
			    nameObj.multi.main = creator.multi.main;
		    }
		    for (var langTag in creator.multi._key) {
			    if (Zotero.Prefs.get('csl.enableInstitutionFormatting')) {
				    nameObj.multi._key[langTag] = {
					    'family':creator.multi.get('lastName', langTag),
					    'given':creator.multi.get('firstName', langTag),
					    'isInstitution': creator.ref.fieldMode
				    };
			    } else {
				    nameObj.multi._key[langTag] = {
					    'family':creator.multi.get('lastName', langTag),
					    'given':creator.multi.get('firstName', langTag)
				    };
			    }
		    }

			if(cslItem[creatorType]) {
				cslItem[creatorType].push(nameObj);
			} else {
				cslItem[creatorType] = [nameObj];
			}
		}
		
		// get date variables
		for(var variable in CSL_DATE_MAPPINGS) {
		    var date;
		    for each(var zVar in CSL_DATE_MAPPINGS[variable]) {
			    date = zoteroItem.getField(zVar, false, true);
			    break;
		    }
			if(date) {
			    if (Zotero.Prefs.get('hackUseCiteprocJsDateParser')) {
				    var raw = Zotero.Date.multipartToStr(date);
				    cslItem[variable] = {raw: raw, "date-parts":[dateParts]};
			    } else {
				    var dateObj = Zotero.Date.strToDate(date);
				    // otherwise, use date-parts
				    var dateParts = [];
				    if(dateObj.year) {
					    // add year, month, and day, if they exist
					    dateParts.push(dateObj.year);
					    if("number" === typeof dateObj.month) {
						    dateParts.push(dateObj.month+1);
						    if(dateObj.day) {
							    dateParts.push(dateObj.day);
						    }
					    }
					    cslItem[variable] = {"date-parts":[dateParts]};
					
					    // if no month, use season as month
					    if(dateObj.part && !dateObj.month) {
						    cslItem[variable].season = dateObj.part;
					    }
				    } else {
					    // if no year, pass date literally
					    cslItem[variable] = {"literal":date};
				    }
			    }
		    }
        }

	    // Force Fields
	    if (CSL_FORCE_FIELD_CONTENT[itemType]) {
		    for (var variable in CSL_FORCE_FIELD_CONTENT[itemType]) {
			    cslItem[variable] = CSL_FORCE_FIELD_CONTENT[itemType][variable];
		    }
	    }
        
	    // Force remap
	    if (CSL_FORCE_REMAP[itemType]) {
		    for (var variable in CSL_FORCE_REMAP[itemType]) {
			    cslItem[CSL_FORCE_REMAP[itemType][variable]] = cslItem[variable];
			    delete cslItem[variable];
		    }
	    }

		// extract PMID
		var extra = zoteroItem.getField("extra", false, true);
		if(typeof extra === "string") {
			var m = /(?:^|\n)PMID:\s*([0-9]+)/.exec(extra);
			if(m) cslItem.PMID = m[1];
			m = /(?:^|\n)PMCID:\s*([0-9]+)/.exec(extra);
			if(m) cslItem.PMCID = m[1];
		}
		
		//this._cache[zoteroItem.id] = cslItem;
		return cslItem;
	},

	/**
	 * citeproc-js system function for getting locale
	 * See http://gsl-nagoya-u.net/http/pub/citeproc-doc.html#retrieveLocale
	 * @param {String} lang Language to look for a locale for
	 * @return {String|Boolean} The locale as a string if it exists, or false if it doesn't
	 */
	"retrieveLocale":function retrieveLocale(lang) {
		var protHandler = Components.classes["@mozilla.org/network/protocol;1?name=chrome"]
			.createInstance(Components.interfaces.nsIProtocolHandler);
		try {
			var channel = protHandler.newChannel(protHandler.newURI("chrome://zotero/content/locale/csl/locales-"+lang+".xml", "UTF-8", null));
			var rawStream = channel.open();
		} catch(e) {
			return false;
		}
		var converterStream = Components.classes["@mozilla.org/intl/converter-input-stream;1"]
							   .createInstance(Components.interfaces.nsIConverterInputStream);
		converterStream.init(rawStream, "UTF-8", 65535,
			Components.interfaces.nsIConverterInputStream.DEFAULT_REPLACEMENT_CHARACTER);
		var str = {};
		converterStream.readString(channel.contentLength, str);
		converterStream.close();
		return str.value;
<<<<<<< HEAD
	},

    "wrapCitationEntryHtml":function (str, item_id, locator_txt, suffix_txt) {
	    if (!locator_txt) {
		    locator_txt = "";
	    }
	    if (!suffix_txt) {
		    suffix_txt = "";
	    }
	    return Zotero.Prefs.get("export.quickCopy.citationWrapperHtml")
		    .replace("%%STRING%%", str)
		    .replace("%%LOCATOR%%", locator_txt)
		    .replace("%%SUFFIX%%", suffix_txt)
		    .replace("%%ITEM_ID%%", item_id);
    },

    "wrapCitationEntryText":function (str, item_id, locator_txt, suffix_txt) {
	    if (!locator_txt) {
		    locator_txt = "";
	    }
	    if (!suffix_txt) {
		    suffix_txt = "";
	    }
	    return Zotero.Prefs.get("export.quickCopy.citationWrapperText")
		    .replace("%%STRING%%", str)
		    .replace("%%LOCATOR%%", locator_txt)
		    .replace("%%SUFFIX%%", suffix_txt)
		    .replace("%%ITEM_ID%%", item_id);
    },

	/**
	 * citeproc-js system function for getting abbreviations
	 * See http://gsl-nagoya-u.net/http/pub/citeproc-doc.html#getabbreviations
	 * Not currently used because it doesn't scale well to large lists
	 */
	"getAbbreviations":function getAbbreviations() {
		return {};
	}
};

/**
 * Functions for creating and manipulating field abbreviations
 * @namespace
 */
Zotero.Cite.Abbreviations = new function() {
	var abbreviations,
		abbreviationCategories;

	/**
	 * Initialize abbreviations database.
	 */
	function init() {
		if(!abbreviations) Zotero.Cite.Abbreviations.loadAbbreviations();
	}

	this.loadAbbreviations = function() {
		var file = Zotero.getZoteroDirectory();
		file.append("abbreviations.json");

		var json, origin;
		if(file.exists()) {
			json = Zotero.File.getContents(file);
			origin = file.path;
		} else {
			json = Zotero.File.getContentsFromURL("resource://zotero/schema/abbreviations.json");
			origin = "resource://zotero/schema/abbreviations.json";
		}

		try {
			abbreviations = JSON.parse(json);
		} catch(e) {
			throw new Zotero.Exception.Alert("styles.abbreviations.parseError", origin,
				"styles.abbreviations.title", e);
		}

		if(!abbreviations.info || !abbreviations.info.name || !abbreviations.info.URI) {
			throw new Zotero.Exception.Alert("styles.abbreviations.missingInfo", origin,
				"styles.abbreviations.title");
		}

		abbreviationCategories = {};
		for(var jurisdiction in abbreviations) {
			for(var category in abbreviations[jurisdiction]) {
				abbreviationCategories[category] = true;
			}
		}
	}
	
	/**
	 * Normalizes a key
	 */
	function normalizeKey(key) {
		// Strip periods, normalize spacing, and convert to lowercase
		return key.toString().toLowerCase().
			replace(/(?:\b|^)(?:and|et|y|und|l[ae]|the|[ld]')(?:\b|$)|[\x21-\x2C.\/\x3A-\x40\x5B-\x60\\\x7B-\x7E]/g, "").
			replace(/\s+/g, " ").trim();
	}

	function lookupKey(key) {
		return key.toLowerCase().replace(/\s*\./g, "." );
	}
	
	/**
	 * Replace getAbbreviation on citeproc-js with our own handler.
	 */
	Zotero.CiteProc.CSL.getAbbreviation = function getAbbreviation(listname, obj, jurisdiction, category, key) {
		if(!Zotero.Prefs.get("cite.automaticTitleAbbreviation")) return;

		init();

		// Short circuit if we know we don't handle this kind of abbreviation
		if(!abbreviationCategories[category] && !abbreviationCategories[category+"-word"]) return;

		var normalizedKey = normalizeKey(key),
			lcNormalizedKey = lookupKey(normalizedKey),
			abbreviation;
		if(!normalizedKey) return;
		
		var jurisdictions = ["default"];
		if(jurisdiction !== "default" && abbreviations[jurisdiction]) {
			jurisdictions.unshift(jurisdiction);
		}

		// Look for full abbreviation
		var jur, cat;
		for(var i=0; i<jurisdictions.length && !abbreviation; i++) {
			if((jur = abbreviations[jurisdictions[i]]) && (cat = jur[category])) {
				abbreviation = cat[lcNormalizedKey];
			}
		}

		if(!abbreviation) {
			// Abbreviate words individually
			var words = normalizedKey.split(/([ \-])/);

			if(words.length > 1) {
				for(var j=0; j<words.length; j+=2) {
					var word = words[j],
						lcWord = lookupKey(word),
						newWord = undefined;

					for(var i=0; i<jurisdictions.length && newWord === undefined; i++) {
						if(!(jur = abbreviations[jurisdictions[i]])) continue;
						if(!(cat = jur[category+"-word"])) continue;
						
						// Complete match
						if(cat.hasOwnProperty(lcWord)) {
							newWord = cat[lcWord];
						} else {
							// Partial match
							for(var k=1; k<=word.length && newWord === undefined; k++) {
								newWord = cat[lcWord.substr(0, k)+"-"];
								if(newWord && word.length - newWord.length < 1) {
									newWord = undefined;
								}
							}
						}
					}

					// Fall back to full word
					if(newWord === undefined ) newWord = word;

					words[j] = newWord.substr(0, 1).toUpperCase() + newWord.substr(1);
				}
			}
			abbreviation = words.join("").replace(/\s+/g, " ").trim();
		}

		if(!abbreviation || abbreviation === key) {
			Zotero.debug("No abbreviation found for "+key);
			return;
		}
		Zotero.debug("Abbreviated "+key+" as "+abbreviation);
		
		// Add to jurisdiction object
		if(!obj[jurisdiction]) {
			obj[jurisdiction] = new Zotero.CiteProc.CSL.AbbreviationSegments();
		}
		obj[jurisdiction][category][key] = abbreviation;
=======
>>>>>>> bb563570
	}
}

Zotero.Cite._monthStrings = false;
Zotero.Cite.getMonthStrings = function(form, locale) {
	if(Zotero.Cite._monthStrings){
		return Zotero.Cite._monthStrings[form];
	} else {
		Zotero.Cite._monthStrings = {"long":[], "short":[]};

		var sys = {'xml':new Zotero.CiteProc.CSL.System.Xml.Parsing()};
		if(!locale) locale = Zotero.locale;

		var cslLocale = Zotero.CiteProc.CSL.localeResolve(Zotero.locale);
		if(!Zotero.CiteProc.CSL.locale[cslLocale.best]) {
			let localexml = sys.xml.makeXml(Zotero.Cite.System.retrieveLocale(cslLocale.best));
			if(!localexml) {
				if(localexml == "en-US") {
					throw "No locales.xml file could be found for the preferred locale or for en-US. "+
					      "Please ensure that the locales directory exists and is properly populated";
				} else {
					let localexml = sys.xml.makeXml(Zotero.Cite.System.retrieveLocale(cslLocale.bare));
					if(!localexml) {
						Zotero.log("No locale "+cslLocale.best+"; using en-US", "warning");
						return Zotero.Cite.getMonthStrings(form, "en-US");
					}
				}
			}
			Zotero.CiteProc.CSL.localeSet.call(Zotero.CiteProc.CSL, sys, localexml, cslLocale.best, cslLocale.best);
		}

		var locale = Zotero.CiteProc.CSL.locale[cslLocale.best];
		if(!locale) {
			Zotero.log("No locale "+cslLocale.best+"; using en-US", "warning");
			return Zotero.Cite.getMonthStrings(form, "en-US");
		}

		for(let i=1; i<=12; i++) {
			let term = locale.terms["month-"+(i<10 ? "0" : "")+i];
			if(term) {
				Zotero.Cite._monthStrings["long"][i-1] = term["long"];
				Zotero.Cite._monthStrings["short"][i-1] = (term["short"] ? term["short"].replace(".", "", "g") : term["long"]);
			} else {
				Zotero.log("No month "+i+" specified for locale "+cslLocale.best, "warning");
			}
		}
		return Zotero.Cite._monthStrings[form];
	}
};<|MERGE_RESOLUTION|>--- conflicted
+++ resolved
@@ -707,7 +707,6 @@
 		converterStream.readString(channel.contentLength, str);
 		converterStream.close();
 		return str.value;
-<<<<<<< HEAD
 	},
 
     "wrapCitationEntryHtml":function (str, item_id, locator_txt, suffix_txt) {
@@ -746,150 +745,6 @@
 	"getAbbreviations":function getAbbreviations() {
 		return {};
 	}
-};
-
-/**
- * Functions for creating and manipulating field abbreviations
- * @namespace
- */
-Zotero.Cite.Abbreviations = new function() {
-	var abbreviations,
-		abbreviationCategories;
-
-	/**
-	 * Initialize abbreviations database.
-	 */
-	function init() {
-		if(!abbreviations) Zotero.Cite.Abbreviations.loadAbbreviations();
-	}
-
-	this.loadAbbreviations = function() {
-		var file = Zotero.getZoteroDirectory();
-		file.append("abbreviations.json");
-
-		var json, origin;
-		if(file.exists()) {
-			json = Zotero.File.getContents(file);
-			origin = file.path;
-		} else {
-			json = Zotero.File.getContentsFromURL("resource://zotero/schema/abbreviations.json");
-			origin = "resource://zotero/schema/abbreviations.json";
-		}
-
-		try {
-			abbreviations = JSON.parse(json);
-		} catch(e) {
-			throw new Zotero.Exception.Alert("styles.abbreviations.parseError", origin,
-				"styles.abbreviations.title", e);
-		}
-
-		if(!abbreviations.info || !abbreviations.info.name || !abbreviations.info.URI) {
-			throw new Zotero.Exception.Alert("styles.abbreviations.missingInfo", origin,
-				"styles.abbreviations.title");
-		}
-
-		abbreviationCategories = {};
-		for(var jurisdiction in abbreviations) {
-			for(var category in abbreviations[jurisdiction]) {
-				abbreviationCategories[category] = true;
-			}
-		}
-	}
-	
-	/**
-	 * Normalizes a key
-	 */
-	function normalizeKey(key) {
-		// Strip periods, normalize spacing, and convert to lowercase
-		return key.toString().toLowerCase().
-			replace(/(?:\b|^)(?:and|et|y|und|l[ae]|the|[ld]')(?:\b|$)|[\x21-\x2C.\/\x3A-\x40\x5B-\x60\\\x7B-\x7E]/g, "").
-			replace(/\s+/g, " ").trim();
-	}
-
-	function lookupKey(key) {
-		return key.toLowerCase().replace(/\s*\./g, "." );
-	}
-	
-	/**
-	 * Replace getAbbreviation on citeproc-js with our own handler.
-	 */
-	Zotero.CiteProc.CSL.getAbbreviation = function getAbbreviation(listname, obj, jurisdiction, category, key) {
-		if(!Zotero.Prefs.get("cite.automaticTitleAbbreviation")) return;
-
-		init();
-
-		// Short circuit if we know we don't handle this kind of abbreviation
-		if(!abbreviationCategories[category] && !abbreviationCategories[category+"-word"]) return;
-
-		var normalizedKey = normalizeKey(key),
-			lcNormalizedKey = lookupKey(normalizedKey),
-			abbreviation;
-		if(!normalizedKey) return;
-		
-		var jurisdictions = ["default"];
-		if(jurisdiction !== "default" && abbreviations[jurisdiction]) {
-			jurisdictions.unshift(jurisdiction);
-		}
-
-		// Look for full abbreviation
-		var jur, cat;
-		for(var i=0; i<jurisdictions.length && !abbreviation; i++) {
-			if((jur = abbreviations[jurisdictions[i]]) && (cat = jur[category])) {
-				abbreviation = cat[lcNormalizedKey];
-			}
-		}
-
-		if(!abbreviation) {
-			// Abbreviate words individually
-			var words = normalizedKey.split(/([ \-])/);
-
-			if(words.length > 1) {
-				for(var j=0; j<words.length; j+=2) {
-					var word = words[j],
-						lcWord = lookupKey(word),
-						newWord = undefined;
-
-					for(var i=0; i<jurisdictions.length && newWord === undefined; i++) {
-						if(!(jur = abbreviations[jurisdictions[i]])) continue;
-						if(!(cat = jur[category+"-word"])) continue;
-						
-						// Complete match
-						if(cat.hasOwnProperty(lcWord)) {
-							newWord = cat[lcWord];
-						} else {
-							// Partial match
-							for(var k=1; k<=word.length && newWord === undefined; k++) {
-								newWord = cat[lcWord.substr(0, k)+"-"];
-								if(newWord && word.length - newWord.length < 1) {
-									newWord = undefined;
-								}
-							}
-						}
-					}
-
-					// Fall back to full word
-					if(newWord === undefined ) newWord = word;
-
-					words[j] = newWord.substr(0, 1).toUpperCase() + newWord.substr(1);
-				}
-			}
-			abbreviation = words.join("").replace(/\s+/g, " ").trim();
-		}
-
-		if(!abbreviation || abbreviation === key) {
-			Zotero.debug("No abbreviation found for "+key);
-			return;
-		}
-		Zotero.debug("Abbreviated "+key+" as "+abbreviation);
-		
-		// Add to jurisdiction object
-		if(!obj[jurisdiction]) {
-			obj[jurisdiction] = new Zotero.CiteProc.CSL.AbbreviationSegments();
-		}
-		obj[jurisdiction][category][key] = abbreviation;
-=======
->>>>>>> bb563570
-	}
 }
 
 Zotero.Cite._monthStrings = false;
