--- conflicted
+++ resolved
@@ -436,6 +436,7 @@
 			delete Zotero.Server.Connector.Data[data.url];
 			
 			try {
+				// TODO: Async
 				Zotero.Attachments.importFromURL(
 					data.url,
 					null,
@@ -460,15 +461,6 @@
 				function(doc) {
 					delete Zotero.Server.Connector.Data[data["url"]];
 					
-<<<<<<< HEAD
-					// save snapshot
-					if (filesEditable && !data.skipSnapshot) {
-						// TODO: async
-						Zotero.Attachments.importFromDocument({
-							document: doc,
-							parentItemID: itemID
-						});
-=======
 					try {
 						// create new webpage item
 						var item = new Zotero.Item("webpage");
@@ -481,14 +473,17 @@
 						
 						// save snapshot
 						if (filesEditable && !data.skipSnapshot) {
-							Zotero.Attachments.importFromDocument(doc, itemID);
+							// TODO: async
+							Zotero.Attachments.importFromDocument({
+								document: doc,
+								parentItemID: itemID
+							});
 						}
 						
 						sendResponseCallback(201);
 					} catch(e) {
 						sendResponseCallback(500);
 						throw e;
->>>>>>> cdac94f8
 					}
 				},
 				null, null, false, cookieSandbox);
