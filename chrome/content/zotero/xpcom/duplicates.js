/*
    ***** BEGIN LICENSE BLOCK *****
    
    Copyright © 2009 Center for History and New Media
                     George Mason University, Fairfax, Virginia, USA
                     http://zotero.org
    
    This file is part of Zotero.
    
    Zotero is free software: you can redistribute it and/or modify
    it under the terms of the GNU Affero General Public License as published by
    the Free Software Foundation, either version 3 of the License, or
    (at your option) any later version.
    
    Zotero is distributed in the hope that it will be useful,
    but WITHOUT ANY WARRANTY; without even the implied warranty of
    MERCHANTABILITY or FITNESS FOR A PARTICULAR PURPOSE.  See the
    GNU Affero General Public License for more details.
    
    You should have received a copy of the GNU Affero General Public License
    along with Zotero.  If not, see <http://www.gnu.org/licenses/>.
    
    ***** END LICENSE BLOCK *****
*/

Zotero.Duplicates = function (libraryID) {
	if (typeof libraryID == 'undefined') {
		throw ("libraryID not provided in Zotero.Duplicates constructor");
	}
	
	if (!libraryID) {
		libraryID = Zotero.Libraries.userLibraryID;
	}
	
	this._libraryID = libraryID;
}


Zotero.Duplicates.prototype.__defineGetter__('name', function () Zotero.getString('pane.collections.duplicate'));
Zotero.Duplicates.prototype.__defineGetter__('libraryID', function () this._libraryID);

/**
 * Get duplicates, populate a temporary table, and return a search based
 * on that table
 *
 * @return {Zotero.Search}
 */
Zotero.Duplicates.prototype.getSearchObject = Zotero.Promise.coroutine(function* () {
	yield Zotero.DB.executeTransaction(function* () {
		var sql = "DROP TABLE IF EXISTS tmpDuplicates";
		yield Zotero.DB.queryAsync(sql);
		
		var sql = "CREATE TEMPORARY TABLE tmpDuplicates "
					+ "(id INTEGER PRIMARY KEY)";
		yield Zotero.DB.queryAsync(sql);
		
		yield this._findDuplicates();
		var ids = this._sets.findAll(true);
		
		Zotero.debug("Inserting rows into temp table");
		sql = "INSERT INTO tmpDuplicates VALUES (?)";
		for (let i=0; i<ids.length; i++) {
			yield Zotero.DB.queryAsync(sql, [ids[i]], { debug: false })
		}
		Zotero.debug("Done");
	}.bind(this));
	
	var s = new Zotero.Search;
	s.libraryID = this._libraryID;
	yield s.addCondition('tempTable', 'is', 'tmpDuplicates');
	return s;
});


/**
 * Finds all items in the same set as a given item
 *
 * @param {Integer} itemID
 * @return {Integer[]}  Array of itemIDs
 */
Zotero.Duplicates.prototype.getSetItemsByItemID = function (itemID) {
	return this._sets.findAllInSet(this._getObjectFromID(itemID), true);
}


Zotero.Duplicates.prototype._getObjectFromID = function (id) {
	return {
		get id() { return id; }
	}
}


Zotero.Duplicates.prototype._findDuplicates = Zotero.Promise.coroutine(function* () {
	var start = Date.now();
	
	var self = this;
	
	this._sets = new Zotero.DisjointSetForest;
	var sets = this._sets;
	
	function normalizeString(str) {
		// Make sure we have a string and not an integer
		str = str + "";
		
		if (str === "") {
			return "";
		}
		
		str = Zotero.Utilities.removeDiacritics(str)
			.replace(/[ !-/:-@[-`{-~]+/g, ' ') // Convert (ASCII) punctuation to spaces
			.trim()
			.toLowerCase();
		
		return str;
	}
	
	function sortByValue(a, b) {
		if((a.value === null && b.value !== null)
			|| (a.value === undefined && b.value !== undefined)
			|| a.value < b.value) {
			return -1;
		}
		
		if(a.value === b.value) return 0;
		
		return 1;
	}
	
	/**
	 * @param {Function} compareRows  Comparison function, if not exact match
	 * @param {Boolean} reprocessMatches  Compare every row against every other,
	 *                                    without skipping ahead to the last match.
	 *                                    This is necessary for multi-dimensional
	 *                                    matches such as title + at least one creator.
	 *                                    Without it, only one set of matches would be
	 *                                    found per matching title, since items with
	 *                                    different creators wouldn't match the first
	 *                                    set and the next start row would be a
	 *                                    different title.
	 */
	function processRows(rows, compareRows, reprocessMatches) {
		if (!rows.length) {
			return;
		}
		
		for (var i = 0, len = rows.length; i < len; i++) {
			var j = i + 1, lastMatch = false;
			while (j < len) {
				if (compareRows) {
					var match = compareRows(rows[i], rows[j]);
					// Not a match, and don't try any more with this i value
					if (match == -1) {
						break;
					}
					// Not a match, but keep looking
					if (match == 0) {
						j++;
						continue;
					}
				}
				// If no comparison function, check for exact match
				else {
					if (!rows[i].value || !rows[j].value
						|| (rows[i].value !== rows[j].value)
					) {
						break;
					}
				}
				
				sets.union(
					self._getObjectFromID(rows[i].itemID),
					self._getObjectFromID(rows[j].itemID)
				);
				
				lastMatch = j;
				j++;
			}
			if (!reprocessMatches && lastMatch) {
				i = lastMatch;
			}
		}
	}
	
	// Match books by ISBN
	var sql = "SELECT itemID, value FROM items JOIN itemData USING (itemID) "
				+ "JOIN itemDataValues USING (valueID) "
				+ "WHERE libraryID=? AND itemTypeID=? AND fieldID=? "
				+ "AND itemID NOT IN (SELECT itemID FROM deletedItems)";
	var rows = yield Zotero.DB.queryAsync(
		sql,
		[
			this._libraryID,
			Zotero.ItemTypes.getID('book'),
			Zotero.ItemFields.getID('ISBN')
		]
	);
	var isbnCache = {};
<<<<<<< HEAD
	if (rows.length) {
		let newRows = [];
		for (let i = 0; i < rows.length; i++) {
			let row = rows[i];
			// Ignore formatting
			let newVal = (row.value + '').replace(/[^\dX]+/ig, '').toUpperCase();
			isbnCache[row.itemID] = newVal;
			newRows.push({
				itemID: row.itemID,
				value: newVal
			});
=======
	if (rows) {
		for each(var row in rows) {
			row.value = Zotero.Utilities.cleanISBN('' + row.value);
			if (row.value) isbnCache[row.itemID] = row.value;
>>>>>>> b0e37a38
		}
		newRows.sort(sortByValue);
		processRows(newRows);
	}
	
	// DOI
	var sql = "SELECT itemID, value FROM items JOIN itemData USING (itemID) "
				+ "JOIN itemDataValues USING (valueID) "
				+ "WHERE libraryID=? AND fieldID=? AND value LIKE '10\\.%' "
				+ "AND itemID NOT IN (SELECT itemID FROM deletedItems)";
	var rows = yield Zotero.DB.queryAsync(sql, [this._libraryID, Zotero.ItemFields.getID('DOI')]);
	var doiCache = {};
	if (rows.length) {
		let newRows = [];
		for (let i = 0; i < rows.length; i++) {
			let row = rows[i];
			// DOIs are case insensitive
			let newVal = (row.value + '').trim().toUpperCase();
			doiCache[row.itemID] = newVal;
			newRows.push({
				itemID: row.itemID,
				value: newVal
			});
		}
		newRows.sort(sortByValue);
		processRows(newRows);
	}
	
	// Get years
	var dateFields = [Zotero.ItemFields.getID('date')].concat(
		Zotero.ItemFields.getTypeFieldsFromBase('date')
	);
	var sql = "SELECT itemID, SUBSTR(value, 1, 4) AS year FROM items "
				+ "JOIN itemData USING (itemID) "
				+ "JOIN itemDataValues USING (valueID) "
				+ "WHERE libraryID=? AND fieldID IN ("
				+ dateFields.map(function () '?').join() + ") "
				+ "AND SUBSTR(value, 1, 4) != '0000' "
				+ "AND itemID NOT IN (SELECT itemID FROM deletedItems) "
				+ "ORDER BY value";
	var rows = yield Zotero.DB.queryAsync(sql, [this._libraryID].concat(dateFields));
	var yearCache = {};
	for (let i = 0; i < rows.length; i++) {
		let row = rows[i];
		yearCache[row.itemID] = row.year;
	}
	
	// Match on normalized title
	var titleIDs = Zotero.ItemFields.getTypeFieldsFromBase('title');
	titleIDs.push(Zotero.ItemFields.getID('title'));
	var sql = "SELECT itemID, value FROM items JOIN itemData USING (itemID) "
				+ "JOIN itemDataValues USING (valueID) "
				+ "WHERE libraryID=? AND fieldID IN "
				+ "(" + titleIDs.join(', ') + ") "
				+ "AND itemTypeID NOT IN (1, 14) "
				+ "AND itemID NOT IN (SELECT itemID FROM deletedItems)";
	var rows = yield Zotero.DB.queryAsync(sql, [this._libraryID]);
	if (rows.length) {
		//normalize all values ahead of time
		rows = rows.map(function(row) {
			return {
				itemID: row.itemID,
				value: normalizeString(row.value)
			};
		});
		//sort rows by normalized values
		rows.sort(sortByValue);
		
		// Get all creators and separate by itemID
		//
		// We won't need all of these, but otherwise we would have to make processRows()
		// asynchronous, which would be too slow
		let creatorRowsCache = {};
		let sql = "SELECT itemID, lastName, firstName, fieldMode FROM items "
			+ "JOIN itemCreators USING (itemID) "
			+ "JOIN creators USING (creatorID) "
			+ "WHERE libraryID=? AND itemTypeID NOT IN (1, 14) AND "
			+ "itemID NOT IN (SELECT itemID FROM deletedItems)"
			+ "ORDER BY itemID, orderIndex";
		let creatorRows = yield Zotero.DB.queryAsync(sql, this._libraryID);
		let lastItemID;
		let itemCreators = [];
		for (let i = 0; i < creatorRows.length; i++) {
			let row = creatorRows[i];
			if (lastItemID && row.itemID != lastItemID) {
				if (itemCreators.length) {
					creatorRowsCache[lastItemID] = itemCreators;
					itemCreators = [];
				}
			}
			else {
				itemCreators.push({
					lastName: normalizeString(row.lastName),
					firstInitial: row.fieldMode == 0 ? normalizeString(row.firstName).charAt(0) : false
				});
			}
			lastItemID = row.itemID;
		}
		// Add final item creators
		if (itemCreators.length) {
			creatorRowsCache[lastItemID] = itemCreators;
		}
		
		processRows(rows, function (a, b) {
			var aTitle = a.value;
			var bTitle = b.value;
			
			// If we stripped one of the strings completely, we can't compare them
			if(!aTitle || !bTitle) {
				return -1;
			}
			
			if (aTitle !== bTitle) {
				return -1;	//everything is sorted by title, so if this mismatches, everything following will too
			}
			
			// If both items have a DOI and they don't match, it's not a dupe
			if (typeof doiCache[a.itemID] != 'undefined'
					&& typeof doiCache[b.itemID] != 'undefined'
					&& doiCache[a.itemID] != doiCache[b.itemID]) {
				return 0;
			}
			
			// If both items have an ISBN and they don't match, it's not a dupe
			if (typeof isbnCache[a.itemID] != 'undefined'
					&& typeof isbnCache[b.itemID] != 'undefined'
					&& isbnCache[a.itemID] != isbnCache[b.itemID]) {
				return 0;
			}
			
			// If both items have a year and they're off by more than one, it's not a dupe
			if (typeof yearCache[a.itemID] != 'undefined'
					&& typeof yearCache[b.itemID] != 'undefined'
					&& Math.abs(yearCache[a.itemID] - yearCache[b.itemID]) > 1) {
				return 0;
			}
			
			// Check for at least one match on last name + first initial of first name
			var aCreatorRows, bCreatorRows;
			if (typeof creatorRowsCache[a.itemID] != 'undefined') {
				aCreatorRows = creatorRowsCache[a.itemID];
			}
			if (typeof creatorRowsCache[b.itemID] != 'undefined') {
				bCreatorRows = creatorRowsCache[b.itemID];
			}
			
			// Match if no creators
			if (!aCreatorRows && !bCreatorRows) {
				return 1;
			}
			
			if (!aCreatorRows || !bCreatorRows) {
				return 0;
			}
			
			for (let i = 0; i < aCreatorRows.length; i++) {
				let aCreatorRow = aCreatorRows[i];
				let aLastName = aCreatorRow.lastName;
				let aFirstInitial = aCreatorRow.firstInitial;
				
				for (let j = 0; j < bCreatorRows.length; j++) {
					let bCreatorRow = bCreatorRows[j];
					let bLastName = bCreatorRow.lastName;
					let bFirstInitial = bCreatorRow.firstInitial;
					
					if (aLastName === bLastName && aFirstInitial === bFirstInitial) {
						return 1;
					}
				}
			}
			
			return 0;
		}, true);
	}
	
	// Match on exact fields
	/*var fields = [''];
	for each(var field in fields) {
		var sql = "SELECT itemID, value FROM items JOIN itemData USING (itemID) "
					+ "JOIN itemDataValues USING (valueID) "
					+ "WHERE libraryID=? AND fieldID=? "
					+ "AND itemID NOT IN (SELECT itemID FROM deletedItems) "
					+ "ORDER BY value";
		var rows = yield Zotero.DB.queryAsync(sql, [this._libraryID, Zotero.ItemFields.getID(field)]);
		processRows(rows);
	}*/
	
	Zotero.debug("Found duplicates in " + (Date.now() - start) + " ms");
});



/**
 * Implements the Disjoint Set data structure
 *
 *  Based on pseudo-code from http://en.wikipedia.org/wiki/Disjoint-set_data_structure
 *
 * Objects passed should have .id properties that uniquely identify them
 */

Zotero.DisjointSetForest = function () {
	this._objects = {};
}

Zotero.DisjointSetForest.prototype.find = function (x) {
	var id = x.id;
	
	// If we've seen this object before, use the existing copy,
	// which will have .parent and .rank properties
	if (this._objects[id]) {
		var obj = this._objects[id];
	}
	// Otherwise initialize it as a new set
	else {
		this._makeSet(x);
		this._objects[id] = x;
		var obj = x;
	}
	
	if (obj.parent.id == obj.id) {
		return obj;
	}
	else {
		obj.parent = this.find(obj.parent);
		return obj.parent;
	}
}


Zotero.DisjointSetForest.prototype.union = function (x, y) {
	var xRoot = this.find(x);
	var yRoot = this.find(y);
	
	// Already in same set
	if (xRoot.id == yRoot.id) {
		return;
	}
	
	if (xRoot.rank < yRoot.rank) {
		xRoot.parent = yRoot;
	}
	else if (xRoot.rank > yRoot.rank) {
		yRoot.parent = xRoot;
	}
	else {
		yRoot.parent = xRoot;
		xRoot.rank = xRoot.rank + 1;
	}
}


Zotero.DisjointSetForest.prototype.sameSet = function (x, y) {
    return this.find(x) == this.find(y);
}


Zotero.DisjointSetForest.prototype.findAll = function (asIDs) {
	var objects = [];
	for each(var obj in this._objects) {
		objects.push(asIDs ? obj.id : obj);
	}
	return objects;
}


Zotero.DisjointSetForest.prototype.findAllInSet = function (x, asIDs) {
	var xRoot = this.find(x);
	var objects = [];
	for each(var obj in this._objects) {
		if (this.find(obj) == xRoot) {
			objects.push(asIDs ? obj.id : obj);
		}
	}
	return objects;
}


Zotero.DisjointSetForest.prototype._makeSet = function (x) {
	x.parent = x;
	x.rank = 0;
}<|MERGE_RESOLUTION|>--- conflicted
+++ resolved
@@ -195,24 +195,17 @@
 		]
 	);
 	var isbnCache = {};
-<<<<<<< HEAD
 	if (rows.length) {
 		let newRows = [];
 		for (let i = 0; i < rows.length; i++) {
 			let row = rows[i];
-			// Ignore formatting
-			let newVal = (row.value + '').replace(/[^\dX]+/ig, '').toUpperCase();
+			let newVal = Zotero.Utilities.cleanISBN('' + row.value);
+			if (!newVal) continue;
 			isbnCache[row.itemID] = newVal;
 			newRows.push({
 				itemID: row.itemID,
 				value: newVal
 			});
-=======
-	if (rows) {
-		for each(var row in rows) {
-			row.value = Zotero.Utilities.cleanISBN('' + row.value);
-			if (row.value) isbnCache[row.itemID] = row.value;
->>>>>>> b0e37a38
 		}
 		newRows.sort(sortByValue);
 		processRows(newRows);
