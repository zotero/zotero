--- conflicted
+++ resolved
@@ -214,7 +214,6 @@
 	}
 	processRows();
 	
-<<<<<<< HEAD
 	// For legal types we ignore the title but we're fussy about other stuff
 	//
 	// 15 = section
@@ -240,7 +239,6 @@
 	var rows = Zotero.DB.query(sql, [this._libraryID]);
 	processRows();
 
-=======
 	// Get years
 	var dateFields = [Zotero.ItemFields.getID('date')].concat(
 		Zotero.ItemFields.getTypeFieldsFromBase('date')
@@ -261,7 +259,6 @@
 		}
 	}
 	
->>>>>>> 11a83e5d
 	var creatorRowsCache = {};
 	// Match on normalized title
 	// Return NULL if no title, otherwise catenate title and edition
