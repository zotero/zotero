--- conflicted
+++ resolved
@@ -292,28 +292,6 @@
 				+ "GROUP BY itemID) "
 			+ "ORDER BY checkvalue COLLATE locale";
 	var rows = Zotero.DB.query(sql, [this._libraryID]);
-<<<<<<< HEAD
-
-	//normalize all values ahead of time
-	rows = rows.map(function(row) {
-							row.value = normalizeString(row.value);
-							return row;
-						});
-	//sort rows by normalized values
-	rows = rows.sort(function(a, b) {
-							if(a.value === b.value) return 0;
-							if(a.value < b.value) return -1;
-							return 1;
-						});
-	processRows(function (a, b) {
-		var aTitle = a.value;
-		var bTitle = b.value;
-		
-		// If we stripped one of the strings completely, we can't compare them
-		if (aTitle.length == 0 || bTitle.length == 0) {
-			return -1;
-		}
-=======
 	if(rows) {
 		//normalize all values ahead of time
 		rows = rows.map(function(row) {
@@ -322,7 +300,6 @@
 		});
 		//sort rows by normalized values
 		rows.sort(sortByValue);
->>>>>>> d60b0221
 		
 		processRows(function (a, b) {
 			var aTitle = a.value;
