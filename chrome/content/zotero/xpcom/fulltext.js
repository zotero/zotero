--- conflicted
+++ resolved
@@ -468,11 +468,7 @@
 		yield Zotero.DB.queryAsync("DELETE FROM indexing.fulltextWords");
 		while (words.length > 0) {
 			chunk = words.splice(0, 100);
-<<<<<<< HEAD
-			Zotero.DB.queryAsync('INSERT INTO indexing.fulltextWords (word) ' + ['SELECT ?' for (word of chunk)].join(' UNION '), chunk);
-=======
-			Zotero.DB.query('INSERT INTO indexing.fulltextWords (word) ' + chunk.map(x => 'SELECT ?').join(' UNION '), chunk);
->>>>>>> 0a5e31a4
+			yield Zotero.DB.queryAsync('INSERT INTO indexing.fulltextWords (word) ' + chunk.map(x => 'SELECT ?').join(' UNION '), chunk);
 		}
 		yield Zotero.DB.queryAsync('INSERT OR IGNORE INTO fulltextWords (word) SELECT word FROM indexing.fulltextWords');
 		yield Zotero.DB.queryAsync('DELETE FROM fulltextItemWords WHERE itemID = ?', [itemID]);
