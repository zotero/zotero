/*
    ***** BEGIN LICENSE BLOCK *****
    
    Copyright © 2009 Center for History and New Media
                     George Mason University, Fairfax, Virginia, USA
                     http://zotero.org
    
    This file is part of Zotero.
    
    Zotero is free software: you can redistribute it and/or modify
    it under the terms of the GNU Affero General Public License as published by
    the Free Software Foundation, either version 3 of the License, or
    (at your option) any later version.
    
    Zotero is distributed in the hope that it will be useful,
    but WITHOUT ANY WARRANTY; without even the implied warranty of
    MERCHANTABILITY or FITNESS FOR A PARTICULAR PURPOSE.  See the
    GNU Affero General Public License for more details.
    
    You should have received a copy of the GNU Affero General Public License
    along with Zotero.  If not, see <http://www.gnu.org/licenses/>.
    
    ***** END LICENSE BLOCK *****
*/


Zotero.Sync.Storage.Module.ZFS = (function () {
	var _rootURI;
	var _userURI;
	var _cachedCredentials = false;
	var _lastSyncTime = null;
	
<<<<<<< HEAD
	/**
	 * Get file metadata on storage server
	 *
	 * @param	{Zotero.Item}	item
	 * @param	{Function}		callback		Callback f(item, etag)
	 */
	function getStorageFileInfo(item, callback) {
		var uri = getItemInfoURI(item);
=======
	this._rootURI;
	this._userURI;
	this._cachedCredentials = false;
	this._lastSyncTime = null;
}

Zotero.Sync.Storage.Session.ZFS.prototype.name = "ZFS";

Zotero.Sync.Storage.Session.ZFS.prototype.__defineGetter__('includeUserFiles', function () {
	return Zotero.Prefs.get("sync.storage.enabled") && Zotero.Prefs.get("sync.storage.protocol") == 'zotero';
});

Zotero.Sync.Storage.Session.ZFS.prototype.__defineGetter__('includeGroupFiles', function () {
	return Zotero.Prefs.get("sync.storage.groups.enabled");
});

Zotero.Sync.Storage.Session.ZFS.prototype.__defineGetter__('enabled', function () {
	return this.includeUserFiles || this.includeGroupFiles;
});

Zotero.Sync.Storage.Session.ZFS.prototype.__defineGetter__('active', function () {
	return this.enabled;
});


Zotero.Sync.Storage.Session.ZFS.prototype.__defineGetter__('rootURI', function () {
	if (!this._rootURI) {
		throw ("Root URI not initialized in Zotero.Sync.Storage.Session.ZFS.rootURI");
	}
	return this._rootURI.clone();
});

Zotero.Sync.Storage.Session.ZFS.prototype.__defineGetter__('userURI', function () {
	if (!this._userURI) {
		throw ("User URI not initialized in Zotero.Sync.Storage.Session.ZFS.userURI");
	}
	return this._userURI.clone();
});

Zotero.Sync.Storage.Session.ZFS.prototype.init = function (url, username, password) {
	var ios = Components.classes["@mozilla.org/network/io-service;1"].
				getService(Components.interfaces.nsIIOService);
	try {
		var uri = ios.newURI(url, null, null);
		if (username) {
			uri.username = username;
			uri.password = password;
		}
	}
	catch (e) {
		Zotero.debug(e);
		Components.utils.reportError(e);
		return false;
	}
	this._rootURI = uri;
	
	uri = uri.clone();
	uri.spec += 'users/' + Zotero.userID + '/';
	this._userURI = uri;
	
	return true;
}


Zotero.Sync.Storage.Session.ZFS.prototype.initFromPrefs = function () {
	var url = ZOTERO_CONFIG.API_URL;
	var username = Zotero.Sync.Server.username;
	var password = Zotero.Sync.Server.password;
	return this.init(url, username, password);
}


/**
 * Get file metadata on storage server
 *
 * @param	{Zotero.Item}	item
 * @param	{Function}		callback		Callback f(item, etag)
 */
Zotero.Sync.Storage.Session.ZFS.prototype._getStorageFileInfo = function (item, callback) {
	var uri = this._getItemInfoURI(item);
	
	var self = this;
	
	Zotero.HTTP.doGet(uri, function (req) {
		var funcName = "Zotero.Sync.Storage.Session.ZFS._getStorageFileInfo()";
		
		if (req.status == 404) {
			callback(item, false);
			return;
		}
		else if (req.status != 200) {
			var msg = "Unexpected status code " + req.status + " in " + funcName
				 		+ " (" + Zotero.Items.getLibraryKeyHash(item) + ")";
			Zotero.debug(msg, 1);
			Zotero.debug(req.responseText);
			Components.utils.reportError(msg);
			self.onError();
			return;
		}
		
		var info = {};
		info.hash = req.getResponseHeader('ETag');
		if (!info.hash) {
			var msg = "Hash not found in info response in " + funcName
						+ " (" + Zotero.Items.getLibraryKeyHash(item) + ")";
			Zotero.debug(msg, 1);
			Zotero.debug(req.responseText);
			Components.utils.reportError(msg);
			try {
				Zotero.debug(req.getAllResponseHeaders());
			}
			catch (e) {
				Zotero.debug("Response headers unavailable");
			}
			// TODO: localize?
			var msg = "A file sync error occurred. Please restart " + Zotero.appName + " and/or your computer and try syncing again.\n\n"
				+ "If the error persists, there may be a problem with either your computer or your network: security software, proxy server, VPN, etc. "
				+ "Try disabling any security/firewall software you're using or, if this is a laptop, try from a different network.";
			self.onError(msg);
			return;
		}
		info.filename = req.getResponseHeader('X-Zotero-Filename');
		var mtime = req.getResponseHeader('X-Zotero-Modification-Time');
		info.mtime = parseInt(mtime);
		info.compressed = req.getResponseHeader('X-Zotero-Compressed') == 'Yes';
		Zotero.debug(info);
		
		callback(item, info);
	});
}


/**
 * Begin download process for individual file
 *
 * @param	{Zotero.Sync.Storage.Request}	[request]
 */
Zotero.Sync.Storage.Session.ZFS.prototype.downloadFile = function (request) {
	var item = Zotero.Sync.Storage.getItemFromRequestName(request.name);
	if (!item) {
		throw ("Item '" + request.name + "' not found in Zotero.Sync.Storage.Session.ZFS.downloadFile()");
	}
	
	var self = this;
	
	// Retrieve file info from server to store locally afterwards
	this._getStorageFileInfo(item, function (item, info) {
		if (!request.isRunning()) {
			Zotero.debug("Download request '" + request.name
				+ "' is no longer running after getting remote file info");
			return;
		}
		
		if (!info) {
			Zotero.debug("Remote file not found for item " + item.libraryID + "/" + item.key);
			request.finish();
			return;
		}
>>>>>>> 5f5bc956
		
		Zotero.HTTP.doGet(uri, function (req) {
			var funcName = "Zotero.Sync.Storage.Module.ZFS.getStorageFileInfo()";
			
			if (req.status == 404) {
				callback(item, false);
				return;
			}
			else if (req.status != 200) {
				var msg = "Unexpected status code " + req.status + " in " + funcName
							+ " (" + Zotero.Items.getLibraryKeyHash(item) + ")";
				Zotero.debug(msg, 1);
				Zotero.debug(req.responseText);
				Components.utils.reportError(msg);
				Zotero.Sync.Storage.EventManager.error(Zotero.Sync.Storage.defaultError);
			}
			
			var info = {};
			info.hash = req.getResponseHeader('ETag');
			if (!info.hash) {
				var msg = "Hash not found in info response in " + funcName
							+ " (" + Zotero.Items.getLibraryKeyHash(item) + ")";
				Zotero.debug(msg, 1);
				Zotero.debug(req.responseText);
				Components.utils.reportError(msg);
				try {
					Zotero.debug(req.getAllResponseHeaders());
				}
				catch (e) {
					Zotero.debug("Response headers unavailable");
				}
				// TODO: localize?
				var msg = "A file sync error occurred. Please restart Firefox and/or your computer and try syncing again.\n\n"
					+ "If the error persists, there may be a problem with either your computer or your network: security software, proxy server, VPN, etc. "
					+ "Try disabling any security/firewall software you're using or, if this is a laptop, try from a different network.";
				Zotero.Sync.Storage.EventManager.error(msg);
			}
			info.filename = req.getResponseHeader('X-Zotero-Filename');
			var mtime = req.getResponseHeader('X-Zotero-Modification-Time');
			info.mtime = parseInt(mtime);
			info.compressed = req.getResponseHeader('X-Zotero-Compressed') == 'Yes';
			Zotero.debug(info);
			
			callback(item, info);
		});
	}
	
	
	/**
	 * Upload the file to the server
	 *
	 * @param	{Object}		Object with 'request' property
	 * @return	{void}
	 */
	function processUploadFile(data) {
		/*
		updateSizeMultiplier(
			(100 - Zotero.Sync.Storage.compressionTracker.ratio) / 100
		);
		*/
		
		var request = data.request;
		var item = Zotero.Sync.Storage.getItemFromRequestName(request.name);
		getStorageFileInfo(item, function (item, info) {
			if (request.isFinished()) {
				Zotero.debug("Upload request '" + request.name
					+ "' is no longer running after getting file info");
				return;
			}
			
			try {
				// Check for conflict
				if (Zotero.Sync.Storage.getSyncState(item.id)
						!= Zotero.Sync.Storage.SYNC_STATE_FORCE_UPLOAD) {
					if (info) {
						// Remote mod time
						var mtime = info.mtime;
						// Local file time
						var fmtime = item.attachmentModificationTime;
						
						var same = false;
						var useLocal = false;
						if (fmtime == mtime) {
							same = true;
							Zotero.debug("File mod time matches remote file -- skipping upload");
						}
						// Allow floored timestamps for filesystems that don't support
						// millisecond precision (e.g., HFS+)
						else if (Math.floor(mtime / 1000) * 1000 == fmtime || Math.floor(fmtime / 1000) * 1000 == mtime) {
							same = true;
							Zotero.debug("File mod times are within one-second precision (" + fmtime + " ≅ " + mtime + ") "
								+ "-- skipping upload");
						}
						// Allow timestamp to be exactly one hour off to get around
						// time zone issues -- there may be a proper way to fix this
						else if (Math.abs(fmtime - mtime) == 3600000
								// And check with one-second precision as well
								|| Math.abs(fmtime - Math.floor(mtime / 1000) * 1000) == 3600000
								|| Math.abs(Math.floor(fmtime / 1000) * 1000 - mtime) == 3600000) {
							same = true;
							Zotero.debug("File mod time (" + fmtime + ") is exactly one hour off remote file (" + mtime + ") "
								+ "-- assuming time zone issue and skipping upload");
						}
						// Ignore maxed-out 32-bit ints, from brief problem after switch to 32-bit servers
						else if (mtime == 2147483647) {
							Zotero.debug("Remote mod time is invalid -- uploading local file version");
							useLocal = true;
						}
						
						if (same) {
							Zotero.debug(Zotero.Sync.Storage.getSyncedModificationTime(item.id));
							
							Zotero.DB.beginTransaction();
							var syncState = Zotero.Sync.Storage.getSyncState(item.id);
							//Zotero.Sync.Storage.setSyncedModificationTime(item.id, fmtime, true);
							Zotero.Sync.Storage.setSyncedModificationTime(item.id, fmtime);
							Zotero.Sync.Storage.setSyncState(item.id, Zotero.Sync.Storage.SYNC_STATE_IN_SYNC);
							Zotero.DB.commitTransaction();
							Zotero.Sync.Storage.EventManager.changesMade();
							request.finish();
							return;
						}
						
						var smtime = Zotero.Sync.Storage.getSyncedModificationTime(item.id);
						if (!useLocal && smtime != mtime) {
							var localData = { modTime: fmtime };
							var remoteData = { modTime: mtime };
							Zotero.Sync.Storage.QueueManager.addConflict(
								request.name, localData, remoteData
							);
							Zotero.debug("Conflict -- last synced file mod time "
								+ "does not match time on storage server"
								+ " (" + smtime + " != " + mtime + ")");
							request.finish();
							return;
						}
					}
					else {
						Zotero.debug("Remote file not found for item " + item.libraryID + "/" + item.key);
					}
				}
				
				getFileUploadParameters(
					item,
					function (item, target, uploadKey, params) {
						try {
							postFile(request, item, target, uploadKey, params);
						}
						catch (e) {
							Zotero.Sync.Storage.EventManager.error(e);
						}
					},
					function () {
						updateItemFileInfo(item);
						request.finish();
					}
				);
			}
			catch (e) {
				Zotero.Sync.Storage.EventManager.error(e);
			}
		});
	}
	
	
	/**
	 * Get mod time of file on storage server
	 *
	 * @param	{Zotero.Item}					item
	 * @param	{Function}		uploadCallback					Callback f(request, item, target, params)
	 * @param	{Function}		existsCallback					Callback f() to call when file already exists
	 *																on server and uploading isn't necessary
	 */
	function getFileUploadParameters(item, uploadCallback, existsCallback) {
		var uri = getItemURI(item);
		
		if (Zotero.Attachments.getNumFiles(item) > 1) {
			var file = Zotero.getTempDirectory();
			var filename = item.key + '.zip';
			file.append(filename);
			uri.spec = uri.spec;
			var zip = true;
		}
		else {
			var file = item.getFile();
			var filename = file.leafName;
			var zip = false;
		}
		
		var mtime = item.attachmentModificationTime;
		var hash = Zotero.Utilities.Internal.md5(file);
		
		var body = "md5=" + hash + "&filename=" + encodeURIComponent(filename)
					+ "&filesize=" + file.fileSize + "&mtime=" + mtime;
		if (zip) {
			body += "&zip=1";
		}
		
		Zotero.HTTP.doPost(uri, body, function (req) {
			var funcName = "Zotero.Sync.Storage.Module.ZFS.getFileUploadParameters()";
			
			if (req.status == 413) {
				var retry = req.getResponseHeader('Retry-After');
				if (retry) {
					var minutes = Math.round(retry / 60);
					// TODO: localize
					var e = new Zotero.Error(
						"You have too many queued uploads. "
							+ "Please try again in " + minutes + " minutes.",
						"ZFS_UPLOAD_QUEUE_LIMIT"
					);
					Zotero.Sync.Storage.EventManager.error(e);
				}
				
				var text, buttonText = null, buttonCallback;
				
				// Group file
				if (item.libraryID) {
					var group = Zotero.Groups.getByLibraryID(item.libraryID);
					text = Zotero.getString('sync.storage.error.zfs.groupQuotaReached1', group.name) + "\n\n"
							+ Zotero.getString('sync.storage.error.zfs.groupQuotaReached2');
				}
				// Personal file
				else {
					text = Zotero.getString('sync.storage.error.zfs.personalQuotaReached1') + "\n\n"
							+ Zotero.getString('sync.storage.error.zfs.personalQuotaReached2');
					buttonText = Zotero.getString('sync.storage.openAccountSettings');
					buttonCallback = function () {
						var url = "https://www.zotero.org/settings/storage";
						
						var wm = Components.classes["@mozilla.org/appshell/window-mediator;1"]
									.getService(Components.interfaces.nsIWindowMediator);
						var win = wm.getMostRecentWindow("navigator:browser");
						var browser = win.getBrowser();
						browser.selectedTab = browser.addTab(url);
					}
				}
				
				// TODO: localize
				text += "\n\n" + filename + " (" + Math.round(file.fileSize / 1024) + "KB)";
				
				Zotero.debug(req.responseText);
				
				var e = new Zotero.Error(
					"The file '" + filename + "' would exceed your Zotero File Storage quota",
					"ZFS_OVER_QUOTA",
					{
						dialogText: text,
						dialogButtonText: buttonText,
						dialogButtonCallback: buttonCallback
					}
				);
				Zotero.debug(e, 2);
				Components.utils.reportError(e);
				// Stop uploads, log warning, and continue
				Zotero.Sync.Storage.QueueManager.get('upload').stop();
				Zotero.Sync.Storage.EventManager.warning(e);
				Zotero.Sync.Storage.EventManager.success();
				return;
			}
			else if (req.status == 403) {
				Zotero.debug(req.responseText);
				
				var groupID = Zotero.Groups.getGroupIDFromLibraryID(item.libraryID);
				var e = new Zotero.Error(
					"File editing denied for group",
					"ZFS_FILE_EDITING_DENIED",
					{
						groupID: groupID
					}
				);
				Zotero.Sync.Storage.EventManager.error(e);
			}
			else if (req.status == 404) {
				Components.utils.reportError("Unexpected status code 404 in " + funcName
							 + " (" + Zotero.Items.getLibraryKeyHash(item) + ")");
				if (Zotero.Prefs.get('sync.debugNoAutoResetClient')) {
					Components.utils.reportError("Skipping automatic client reset due to debug pref");
					return;
				}
				if (!Zotero.Sync.Server.canAutoResetClient) {
					Components.utils.reportError("Client has already been auto-reset -- manual sync required");
					return;
				}
				Zotero.Sync.Server.resetClient();
				Zotero.Sync.Server.canAutoResetClient = false;
				Zotero.Sync.Storage.EventManager.error(Zotero.Sync.Storage.defaultError);
			}
			else if (req.status != 200) {
				var msg = "Unexpected status code " + req.status + " in " + funcName
							 + " (" + Zotero.Items.getLibraryKeyHash(item) + ")";
				Zotero.debug(msg, 1);
				Zotero.debug(req.responseText);
				Zotero.debug(req.getAllResponseHeaders());
				Components.utils.reportError(msg);
				Zotero.Sync.Storage.EventManager.error(Zotero.Sync.Storage.defaultError);
			}
			
			Zotero.debug(req.responseText);
			
			try {
				// Strip XML declaration and convert to E4X
				var xml = new XML(Zotero.Utilities.trim(req.responseText.replace(/<\?xml.*\?>/, '')));
			}
			catch (e) {
				Zotero.Sync.Storage.EventManager.error(
					"Invalid response retrieving file upload parameters"
				);
			}
			
			if (xml.name() != 'upload' && xml.name() != 'exists') {
				Zotero.Sync.Storage.EventManager.error(
					"Invalid response retrieving file upload parameters"
				);
			}
			// File was already available, so uploading isn't required
			if (xml.name() == 'exists') {
				existsCallback();
				return;
			}
			
			var url = xml.url.toString();
			var uploadKey = xml.key.toString();
			var params = {}, p = '';
			for each(var param in xml.params.children()) {
				params[param.name()] = param.toString();
			}
			Zotero.debug(params);
			uploadCallback(item, url, uploadKey, params);
		});
	}
	
	
	function postFile(request, item, url, uploadKey, params) {
		if (request.isFinished()) {
			Zotero.debug("Upload request " + request.name + " is no longer running after getting upload parameters");
			return;
		}
		
		var file = getUploadFile(item);
		
		// TODO: make sure this doesn't appear in file
		var boundary = "---------------------------" + Math.random().toString().substr(2);
		
		var mis = Components.classes["@mozilla.org/io/multiplex-input-stream;1"]
					.createInstance(Components.interfaces.nsIMultiplexInputStream);
		
		// Add parameters
		for (var key in params) {
			var storage = Components.classes["@mozilla.org/storagestream;1"]
							.createInstance(Components.interfaces.nsIStorageStream);
			storage.init(4096, 4294967295, null); // PR_UINT32_MAX
			var out = storage.getOutputStream(0);
			
			var conv = Components.classes["@mozilla.org/intl/converter-output-stream;1"]
							.createInstance(Components.interfaces.nsIConverterOutputStream);
			conv.init(out, null, 4096, "?");
			
			var str = "--" + boundary + '\r\nContent-Disposition: form-data; name="' + key + '"'
						+ '\r\n\r\n' + params[key] + '\r\n';
			conv.writeString(str);
			conv.close();
			
			var instr = storage.newInputStream(0);
			mis.appendStream(instr);
		}
		
		// Add file
		var sis = Components.classes["@mozilla.org/io/string-input-stream;1"]
					.createInstance(Components.interfaces.nsIStringInputStream);
		var str = "--" + boundary + '\r\nContent-Disposition: form-data; name="file"\r\n\r\n';
		sis.setData(str, -1);
		mis.appendStream(sis);
		
		var fis = Components.classes["@mozilla.org/network/file-input-stream;1"]
					.createInstance(Components.interfaces.nsIFileInputStream);
		fis.init(file, 0x01, 0, Components.interfaces.nsIFileInputStream.CLOSE_ON_EOF);
		
		var bis = Components.classes["@mozilla.org/network/buffered-input-stream;1"]
					.createInstance(Components.interfaces.nsIBufferedInputStream)
		bis.init(fis, 64 * 1024);
		mis.appendStream(bis);
		
		// End request
		var sis = Components.classes["@mozilla.org/io/string-input-stream;1"]
					.createInstance(Components.interfaces.nsIStringInputStream);
		var str = "\r\n--" + boundary + "--";
		sis.setData(str, -1);
		mis.appendStream(sis);
		
		
	/*	var cstream = Components.classes["@mozilla.org/intl/converter-input-stream;1"].
		createInstance(Components.interfaces.nsIConverterInputStream);
		cstream.init(mis, "UTF-8", 0, 0); // you can use another encoding here if you wish
		
		let (str = {}) {
			cstream.readString(-1, str); // read the whole file and put it in str.value
			data = str.value;
		}
		cstream.close(); // this closes fstream
		alert(data);
	*/	
		
		var ios = Components.classes["@mozilla.org/network/io-service;1"].
					getService(Components.interfaces.nsIIOService);
		var uri = ios.newURI(url, null, null);
		var channel = ios.newChannelFromURI(uri);
		
		channel.QueryInterface(Components.interfaces.nsIUploadChannel);
		channel.setUploadStream(mis, "multipart/form-data", -1);
		channel.QueryInterface(Components.interfaces.nsIHttpChannel);
		channel.requestMethod = 'POST';
		channel.allowPipelining = false;
		channel.setRequestHeader('Keep-Alive', '', false);
		channel.setRequestHeader('Connection', '', false);
		channel.setRequestHeader("Content-Type", "multipart/form-data; boundary=" + boundary, false);
		//channel.setRequestHeader('Date', date, false);
		
		request.setChannel(channel);
		
		var listener = new Zotero.Sync.Storage.StreamListener(
			{
				onProgress: function (a, b, c) {
					request.onProgress(a, b, c);
				},
				onStop: function (httpRequest, status, response, data) { onUploadComplete(httpRequest, status, response, data); },
				onCancel: function (httpRequest, status, data) { onUploadCancel(httpRequest, status, data); },
				request: request,
				item: item,
				uploadKey: uploadKey,
				streams: [mis]
			}
		);
		channel.notificationCallbacks = listener;
		
		var dispURI = uri.clone();
		if (dispURI.password) {
			dispURI.password = '********';
		}
		Zotero.debug("HTTP POST of " + file.leafName + " to " + dispURI.spec);
		
		channel.asyncOpen(listener, null);
	}
	
	
	function onUploadComplete(httpRequest, status, response, data) {
		var request = data.request;
		var item = data.item;
		var uploadKey = data.uploadKey;
		
		Zotero.debug("Upload of attachment " + item.key
			+ " finished with status code " + status);
		
		Zotero.debug(response);
		
		switch (status) {
			case 201:
				break;
			
			case 500:
				Zotero.Sync.Storage.EventManager.error(
					"File upload failed. Please try again."
				);
			
			default:
				var msg = "Unexpected file upload status " + status
					+ " in Zotero.Sync.Storage.ZFS.onUploadComplete()"
					+ " (" + Zotero.Items.getLibraryKeyHash(item) + ")";
				Zotero.debug(msg, 1);
				Components.utils.reportError(msg);
				Zotero.Sync.Storage.EventManager.error(Zotero.Sync.Storage.defaultError);
		}
		
		var uri = getItemURI(item);
		var body = "update=" + uploadKey + "&mtime=" + item.attachmentModificationTime;
		
		// Register upload on server
		Zotero.HTTP.doPost(uri, body, function (req) {
			if (req.status != 204) {
				var msg = "Unexpected file registration status " + req.status
					+ " in Zotero.Sync.Storage.ZFS.onUploadComplete()"
					+ " (" + Zotero.Items.getLibraryKeyHash(item) + ")";
				Zotero.debug(msg, 1);
				Zotero.debug(req.responseText);
				Zotero.debug(req.getAllResponseHeaders());
				Components.utils.reportError(msg);
				Zotero.Sync.Storage.EventManager.error(Zotero.Sync.Storage.defaultError);
			}
			
			updateItemFileInfo(item);
			request.finish();
		});
	}
	
	
	function updateItemFileInfo(item) {
		// Mark as changed locally
		Zotero.DB.beginTransaction();
		Zotero.Sync.Storage.setSyncState(item.id, Zotero.Sync.Storage.SYNC_STATE_IN_SYNC);
		
		// Store file mod time
		var mtime = item.attachmentModificationTime;
		Zotero.Sync.Storage.setSyncedModificationTime(item.id, mtime, true);
		
<<<<<<< HEAD
		// Store file hash of individual files
		if (Zotero.Attachments.getNumFiles(item) == 1) {
			var hash = item.attachmentHash;
			Zotero.Sync.Storage.setSyncedHash(item.id, hash);
		}
		
		Zotero.DB.commitTransaction();
		
		try {
			if (Zotero.Attachments.getNumFiles(item) > 1) {
				var file = Zotero.getTempDirectory();
				file.append(item.key + '.zip');
				file.remove(false);
			}
		}
		catch (e) {
			Components.utils.reportError(e);
		}
		
		Zotero.Sync.Storage.EventManager.changesMade();
=======
		default:
			var msg = "Unexpected file upload status " + status
				+ " in Zotero.Sync.Storage._onUploadComplete()"
				+ " (" + Zotero.Items.getLibraryKeyHash(item) + ")";
			Zotero.debug(msg, 1);
			Components.utils.reportError(msg);
			Components.utils.reportError(response);
			this.onError();
			return;
>>>>>>> 5f5bc956
	}
	
	
<<<<<<< HEAD
	function onUploadCancel(httpRequest, status, data) {
		var request = data.request;
		var item = data.item;
		
		Zotero.debug("Upload of attachment " + item.key + " cancelled with status code " + status);
		
		try {
			if (Zotero.Attachments.getNumFiles(item) > 1) {
				var file = Zotero.getTempDirectory();
				file.append(item.key + '.zip');
				file.remove(false);
			}
		}
		catch (e) {
			Components.utils.reportError(e);
=======
	// Register upload on server
	Zotero.HTTP.doPost(uri, body, function (req) {
		if (req.status != 204) {
			var msg = "Unexpected file registration status " + req.status
				+ " in Zotero.Sync.Storage._onUploadComplete()"
				+ " (" + Zotero.Items.getLibraryKeyHash(item) + ")";
			Zotero.debug(msg, 1);
			Zotero.debug(req.responseText);
			Zotero.debug(req.getAllResponseHeaders());
			Components.utils.reportError(msg);
			Components.utils.reportError(req.responseText);
			self.onError();
			return;
>>>>>>> 5f5bc956
		}
		
		request.finish();
	}
	
	
	/**
	 * Get the storage URI for an item
	 *
	 * @inner
	 * @param	{Zotero.Item}
	 * @return	{nsIURI}					URI of file on storage server
	 */
	function getItemURI(item) {
		var uri = Zotero.Sync.Storage.Module.ZFS.rootURI;
		// Be sure to mirror parameter changes to getItemInfoURI() below
		uri.spec += Zotero.URI.getItemPath(item) + '/file?auth=1&iskey=1&version=1';
		return uri;
	}
	
	
	/**
	 * Get the storage info URI for an item
	 *
	 * @inner
	 * @param	{Zotero.Item}
	 * @return	{nsIURI}					URI of file on storage server with info flag
	 */
	function getItemInfoURI(item) {
		var uri = Zotero.Sync.Storage.Module.ZFS.rootURI;
		uri.spec += Zotero.URI.getItemPath(item) + '/file?auth=1&iskey=1&version=1&info=1';
		return uri;
	}
	
	
	function getUploadFile(item) {
		if (Zotero.Attachments.getNumFiles(item) > 1) {
			var file = Zotero.getTempDirectory();
			var filename = item.key + '.zip';
			file.append(filename);
		}
		else {
			var file = item.getFile();
		}
		return file;
	}
	
	
	return {
		name: "ZFS",
		
		get includeUserFiles() {
			return Zotero.Prefs.get("sync.storage.enabled") && Zotero.Prefs.get("sync.storage.protocol") == 'zotero';
		},
		
		get includeGroupFiles() {
			return Zotero.Prefs.get("sync.storage.groups.enabled");
		},
		
		get enabled() {
			return this.includeUserFiles || this.includeGroupFiles;
		},
		
		get verified() {
			return true;
		},
		
		get rootURI() {
			if (!_rootURI) {
				throw ("Root URI not initialized in Zotero.Sync.Storage.ZFS.rootURI");
			}
			return _rootURI.clone();
		},
		
		get userURI() {
			if (!_userURI) {
				throw ("User URI not initialized in Zotero.Sync.Storage.ZFS.userURI");
			}
			return _userURI.clone();
		},
		
		
		init: function (url, username, password) {
			var ios = Components.classes["@mozilla.org/network/io-service;1"].
						getService(Components.interfaces.nsIIOService);
			try {
				var uri = ios.newURI(url, null, null);
				if (username) {
					uri.username = username;
					uri.password = password;
				}
			}
			catch (e) {
				Zotero.debug(e, 1);
				Components.utils.reportError(e);
				return false;
			}
			_rootURI = uri;
			
			uri = uri.clone();
			uri.spec += 'users/' + Zotero.userID + '/';
			_userURI = uri;
			
			return true;
		},
		
		
		initFromPrefs: function () {
			var url = ZOTERO_CONFIG.API_URL;
			var username = Zotero.Sync.Server.username;
			var password = Zotero.Sync.Server.password;
			return this.init(url, username, password);
		},
		
		
		/**
		 * Begin download process for individual file
		 *
		 * @param	{Zotero.Sync.Storage.Request}	[request]
		 */
		downloadFile: function (request) {
			var item = Zotero.Sync.Storage.getItemFromRequestName(request.name);
			if (!item) {
				throw new Error("Item '" + request.name + "' not found");
			}
			
			// Retrieve file info from server to store locally afterwards
			getStorageFileInfo(item, function (item, info) {
				if (!request.isRunning()) {
					Zotero.debug("Download request '" + request.name
						+ "' is no longer running after getting remote file info");
					return;
				}
				
				if (!info) {
					Zotero.debug("Remote file not found for item " + item.libraryID + "/" + item.key);
					request.finish();
					return;
				}
				
				try {
					var syncModTime = info.mtime;
					var syncHash = info.hash;
					
					var file = item.getFile();
					// Skip download if local file exists and matches mod time
					if (file && file.exists()) {
						if (syncModTime == file.lastModifiedTime) {
							Zotero.debug("File mod time matches remote file -- skipping download");
							
							Zotero.DB.beginTransaction();
							var syncState = Zotero.Sync.Storage.getSyncState(item.id);
							//var updateItem = syncState != 1;
							var updateItem = false;
							Zotero.Sync.Storage.setSyncedModificationTime(item.id, syncModTime, updateItem);
							Zotero.Sync.Storage.setSyncState(item.id, Zotero.Sync.Storage.SYNC_STATE_IN_SYNC);
							Zotero.DB.commitTransaction();
							Zotero.Sync.Storage.EventManager.changesMade();
							request.finish();
							return;
						}
						// If not compressed, check hash, in case only timestamp changed
						else if (!info.compressed && item.attachmentHash == syncHash) {
							Zotero.debug("File hash matches remote file -- skipping download");
							
							Zotero.DB.beginTransaction();
							var syncState = Zotero.Sync.Storage.getSyncState(item.id);
							//var updateItem = syncState != 1;
							var updateItem = false;
							if (!info.compressed) {
								Zotero.Sync.Storage.setSyncedHash(item.id, syncHash, false);
							}
							Zotero.Sync.Storage.setSyncedModificationTime(item.id, syncModTime, updateItem);
							Zotero.Sync.Storage.setSyncState(item.id, Zotero.Sync.Storage.SYNC_STATE_IN_SYNC);
							Zotero.DB.commitTransaction();
							Zotero.Sync.Storage.EventManager.changesMade();
							request.finish();
							return;
						}
					}
					
					var destFile = Zotero.getTempDirectory();
					if (info.compressed) {
						destFile.append(item.key + '.zip.tmp');
					}
					else {
						destFile.append(item.key + '.tmp');
					}
					
					if (destFile.exists()) {
						try {
							destFile.remove(false);
						}
						catch (e) {
							Zotero.File.checkFileAccessError(e, destFile, 'delete');
						}
					}
					
					// saveURI() below appears not to create empty files for Content-Length: 0,
					// so we create one here just in case
					try {
						destFile.create(Components.interfaces.nsIFile.NORMAL_FILE_TYPE, 0644);
					}
					catch (e) {
						Zotero.File.checkFileAccessError(e, destFile, 'create');
					}
					
					var listener = new Zotero.Sync.Storage.StreamListener(
						{
							onStart: function (request, data) {
								if (data.request.isFinished()) {
									Zotero.debug("Download request " + data.request.name
										+ " stopped before download started -- closing channel");
									request.cancel(0x804b0002); // NS_BINDING_ABORTED
									return;
								}
							},
							onProgress: function (a, b, c) {
								request.onProgress(a, b, c)
							},
							onStop: function (request, status, response, data) {
								if (status != 200) {
									var msg = "Unexpected status code " + status
										+ " for request " + data.request.name
										+ " in Zotero.Sync.Storage.Module.ZFS.downloadFile()";
									Zotero.debug(msg, 1);
									Components.utils.reportError(msg);
									Zotero.Sync.Storage.EventManager.error(Zotero.Sync.Storage.defaultError);
								}
								
								// Don't try to process if the request has been cancelled
								if (data.request.isFinished()) {
									Zotero.debug("Download request " + data.request.name
										+ " is no longer running after file download", 2);
									return;
								}
								
								Zotero.debug("Finished download of " + destFile.path);
								
								try {
									Zotero.Sync.Storage.processDownload(data);
									data.request.finish();
								}
								catch (e) {
									Zotero.Sync.Storage.EventManager.error(e);
								}
							},
							request: request,
							item: item,
							compressed: info.compressed,
							syncModTime: syncModTime,
							syncHash: syncHash
						}
					);
					
					var uri = getItemURI(item);
					
					// Don't display password in console
					var disp = uri.clone();
					if (disp.password) {
						disp.password = "********";
					}
					Zotero.debug('Saving ' + disp.spec + ' with saveURI()');
					const nsIWBP = Components.interfaces.nsIWebBrowserPersist;
					var wbp = Components
						.classes["@mozilla.org/embedding/browser/nsWebBrowserPersist;1"]
						.createInstance(nsIWBP);
					wbp.persistFlags = nsIWBP.PERSIST_FLAGS_BYPASS_CACHE;
					wbp.progressListener = listener;
					wbp.saveURI(uri, null, null, null, null, destFile);
				}
				catch (e) {
					Zotero.Sync.Storage.EventManager.error(e);
				}
			});
		},
		
		
		uploadFile: function (request) {
			var item = Zotero.Sync.Storage.getItemFromRequestName(request.name);
			if (Zotero.Attachments.getNumFiles(item) > 1) {
				Zotero.Sync.Storage.createUploadFile(request, function (data) { processUploadFile(data); });
			}
			else {
				processUploadFile({ request: request });
			}
		},
		
		
		getLastSyncTime: function (callback) {
			var uri = this.userURI;
			var successFileURI = uri.clone();
			successFileURI.spec += "laststoragesync?auth=1";
			
			// Cache the credentials at the root
			var self = this;
			this.cacheCredentials(function () {
				Zotero.HTTP.doGet(successFileURI, function (req) {
					if (req.responseText) {
						Zotero.debug(req.responseText);
					}
					Zotero.debug(req.status);
					
					if (req.status == 401 || req.status == 403) {
						Zotero.debug("Clearing ZFS authentication credentials", 2);
						_cachedCredentials = false;
					}
					
					if (req.status != 200 && req.status != 404) {
						Zotero.Sync.Storage.EventManager.error(
							"Unexpected status code " + req.status + " getting "
								+ "last file sync time"
						);
					}
					
					if (req.status == 200) {
						var ts = req.responseText;
						var date = new Date(ts * 1000);
						Zotero.debug("Last successful storage sync was " + date);
						_lastSyncTime = ts;
					}
					else {
						var ts = null;
						_lastSyncTime = null;
					}
					callback(ts);
				});
			});
		},
		
		
		setLastSyncTime: function (callback, useLastSyncTime) {
			if (useLastSyncTime) {
				if (!_lastSyncTime) {
					if (callback) {
						callback();
					}
					return;
				}
				
				var sql = "REPLACE INTO version VALUES ('storage_zfs', ?)";
				Zotero.DB.query(sql, { int: _lastSyncTime });
				
				Zotero.debug("Clearing ZFS authentication credentials", 2);
				_lastSyncTime = null;
				_cachedCredentials = false;
				
				if (callback) {
					callback();
				}
				
				return;
			}
			_lastSyncTime = null;
			
			var uri = this.userURI;
			var successFileURI = uri.clone();
			successFileURI.spec += "laststoragesync?auth=1";
			
			Zotero.HTTP.doPost(successFileURI, "", function (req) {
				Zotero.debug(req.responseText);
				Zotero.debug(req.status);
				
				if (req.status != 200) {
					var msg = "Unexpected status code " + req.status + " setting last file sync time";
					Zotero.debug(msg, 1);
					Components.utils.reportError(msg);
					Zotero.Sync.Storage.EventManager.error(Zotero.Sync.Storage.defaultError);
				}
				
				var ts = req.responseText;
				
				var sql = "REPLACE INTO version VALUES ('storage_zfs', ?)";
				Zotero.DB.query(sql, { int: ts });
				
				Zotero.debug("Clearing ZFS authentication credentials", 2);
				_cachedCredentials = false;
				
				if (callback) {
					callback();
				}
			});
		},
		
		
		cacheCredentials: function (callback) {
			if (_cachedCredentials) {
				Zotero.debug("Credentials are already cached");
				setTimeout(function () {
					callback();
				}, 0);
				return false;
			}
			
			var uri = this.rootURI;
			// TODO: move to root uri
			uri.spec += "?auth=1";
			Zotero.HTTP.doGet(uri, function (req) {
				if (req.status == 401) {
					// TODO: localize
					var msg = "File sync login failed\n\nCheck your username and password in the Sync pane of the Zotero preferences.";
					Zotero.Sync.Storage.EventManager.error(msg);
				}
				else if (req.status != 200) {
					var msg = "Unexpected status code " + req.status + " caching "
						+ "authentication credentials in Zotero.Sync.Storage.Module.ZFS.cacheCredentials()";
					Zotero.debug(msg, 1);
					Components.utils.reportError(msg);
					Zotero.Sync.Storage.EventManager.error(Zotero.Sync.Storage.defaultErrorRestart);
				}
				Zotero.debug("Credentials are cached");
				_cachedCredentials = true;
				callback();
			});
			return true;
		},
		
		
		/**
		 * Remove all synced files from the server
		 */
		purgeDeletedStorageFiles: function (callback) {
			// If we don't have a user id we've never synced and don't need to bother
			if (!Zotero.userID) {
				Zotero.Sync.Storage.EventManager.skip();
				return;
			}
			
			var sql = "SELECT value FROM settings WHERE setting=? AND key=?";
			var values = Zotero.DB.columnQuery(sql, ['storage', 'zfsPurge']);
			if (!values) {
				Zotero.Sync.Storage.EventManager.skip();
				return;
			}
			
			Zotero.debug("Unlinking synced files on ZFS");
			
			var uri = this.userURI;
			uri.spec += "removestoragefiles?";
			// Unused
			for each(var value in values) {
				switch (value) {
					case 'user':
						uri.spec += "user=1&";
						break;
					
					case 'group':
						uri.spec += "group=1&";
						break;
					
					default:
						Zotero.Sync.Storage.EventManager.error(
							"Invalid zfsPurge value '" + value + "' in ZFS purgeDeletedStorageFiles()"
						);
				}
			}
			uri.spec = uri.spec.substr(0, uri.spec.length - 1);
			
			Zotero.HTTP.doPost(uri, "", function (xmlhttp) {
				if (xmlhttp.status != 204) {
					if (callback) {
						callback(false);
					}
					Zotero.Sync.Storage.EventManager.error(
						"Unexpected status code " + xmlhttp.status + " purging ZFS files"
					);
				}
				
				var sql = "DELETE FROM settings WHERE setting=? AND key=?";
				Zotero.DB.query(sql, ['storage', 'zfsPurge']);
				
				if (callback) {
					callback(true);
				}
				
				Zotero.Sync.Storage.EventManager.success();
			});
		}
	}
}());<|MERGE_RESOLUTION|>--- conflicted
+++ resolved
@@ -30,7 +30,6 @@
 	var _cachedCredentials = false;
 	var _lastSyncTime = null;
 	
-<<<<<<< HEAD
 	/**
 	 * Get file metadata on storage server
 	 *
@@ -39,166 +38,6 @@
 	 */
 	function getStorageFileInfo(item, callback) {
 		var uri = getItemInfoURI(item);
-=======
-	this._rootURI;
-	this._userURI;
-	this._cachedCredentials = false;
-	this._lastSyncTime = null;
-}
-
-Zotero.Sync.Storage.Session.ZFS.prototype.name = "ZFS";
-
-Zotero.Sync.Storage.Session.ZFS.prototype.__defineGetter__('includeUserFiles', function () {
-	return Zotero.Prefs.get("sync.storage.enabled") && Zotero.Prefs.get("sync.storage.protocol") == 'zotero';
-});
-
-Zotero.Sync.Storage.Session.ZFS.prototype.__defineGetter__('includeGroupFiles', function () {
-	return Zotero.Prefs.get("sync.storage.groups.enabled");
-});
-
-Zotero.Sync.Storage.Session.ZFS.prototype.__defineGetter__('enabled', function () {
-	return this.includeUserFiles || this.includeGroupFiles;
-});
-
-Zotero.Sync.Storage.Session.ZFS.prototype.__defineGetter__('active', function () {
-	return this.enabled;
-});
-
-
-Zotero.Sync.Storage.Session.ZFS.prototype.__defineGetter__('rootURI', function () {
-	if (!this._rootURI) {
-		throw ("Root URI not initialized in Zotero.Sync.Storage.Session.ZFS.rootURI");
-	}
-	return this._rootURI.clone();
-});
-
-Zotero.Sync.Storage.Session.ZFS.prototype.__defineGetter__('userURI', function () {
-	if (!this._userURI) {
-		throw ("User URI not initialized in Zotero.Sync.Storage.Session.ZFS.userURI");
-	}
-	return this._userURI.clone();
-});
-
-Zotero.Sync.Storage.Session.ZFS.prototype.init = function (url, username, password) {
-	var ios = Components.classes["@mozilla.org/network/io-service;1"].
-				getService(Components.interfaces.nsIIOService);
-	try {
-		var uri = ios.newURI(url, null, null);
-		if (username) {
-			uri.username = username;
-			uri.password = password;
-		}
-	}
-	catch (e) {
-		Zotero.debug(e);
-		Components.utils.reportError(e);
-		return false;
-	}
-	this._rootURI = uri;
-	
-	uri = uri.clone();
-	uri.spec += 'users/' + Zotero.userID + '/';
-	this._userURI = uri;
-	
-	return true;
-}
-
-
-Zotero.Sync.Storage.Session.ZFS.prototype.initFromPrefs = function () {
-	var url = ZOTERO_CONFIG.API_URL;
-	var username = Zotero.Sync.Server.username;
-	var password = Zotero.Sync.Server.password;
-	return this.init(url, username, password);
-}
-
-
-/**
- * Get file metadata on storage server
- *
- * @param	{Zotero.Item}	item
- * @param	{Function}		callback		Callback f(item, etag)
- */
-Zotero.Sync.Storage.Session.ZFS.prototype._getStorageFileInfo = function (item, callback) {
-	var uri = this._getItemInfoURI(item);
-	
-	var self = this;
-	
-	Zotero.HTTP.doGet(uri, function (req) {
-		var funcName = "Zotero.Sync.Storage.Session.ZFS._getStorageFileInfo()";
-		
-		if (req.status == 404) {
-			callback(item, false);
-			return;
-		}
-		else if (req.status != 200) {
-			var msg = "Unexpected status code " + req.status + " in " + funcName
-				 		+ " (" + Zotero.Items.getLibraryKeyHash(item) + ")";
-			Zotero.debug(msg, 1);
-			Zotero.debug(req.responseText);
-			Components.utils.reportError(msg);
-			self.onError();
-			return;
-		}
-		
-		var info = {};
-		info.hash = req.getResponseHeader('ETag');
-		if (!info.hash) {
-			var msg = "Hash not found in info response in " + funcName
-						+ " (" + Zotero.Items.getLibraryKeyHash(item) + ")";
-			Zotero.debug(msg, 1);
-			Zotero.debug(req.responseText);
-			Components.utils.reportError(msg);
-			try {
-				Zotero.debug(req.getAllResponseHeaders());
-			}
-			catch (e) {
-				Zotero.debug("Response headers unavailable");
-			}
-			// TODO: localize?
-			var msg = "A file sync error occurred. Please restart " + Zotero.appName + " and/or your computer and try syncing again.\n\n"
-				+ "If the error persists, there may be a problem with either your computer or your network: security software, proxy server, VPN, etc. "
-				+ "Try disabling any security/firewall software you're using or, if this is a laptop, try from a different network.";
-			self.onError(msg);
-			return;
-		}
-		info.filename = req.getResponseHeader('X-Zotero-Filename');
-		var mtime = req.getResponseHeader('X-Zotero-Modification-Time');
-		info.mtime = parseInt(mtime);
-		info.compressed = req.getResponseHeader('X-Zotero-Compressed') == 'Yes';
-		Zotero.debug(info);
-		
-		callback(item, info);
-	});
-}
-
-
-/**
- * Begin download process for individual file
- *
- * @param	{Zotero.Sync.Storage.Request}	[request]
- */
-Zotero.Sync.Storage.Session.ZFS.prototype.downloadFile = function (request) {
-	var item = Zotero.Sync.Storage.getItemFromRequestName(request.name);
-	if (!item) {
-		throw ("Item '" + request.name + "' not found in Zotero.Sync.Storage.Session.ZFS.downloadFile()");
-	}
-	
-	var self = this;
-	
-	// Retrieve file info from server to store locally afterwards
-	this._getStorageFileInfo(item, function (item, info) {
-		if (!request.isRunning()) {
-			Zotero.debug("Download request '" + request.name
-				+ "' is no longer running after getting remote file info");
-			return;
-		}
-		
-		if (!info) {
-			Zotero.debug("Remote file not found for item " + item.libraryID + "/" + item.key);
-			request.finish();
-			return;
-		}
->>>>>>> 5f5bc956
 		
 		Zotero.HTTP.doGet(uri, function (req) {
 			var funcName = "Zotero.Sync.Storage.Module.ZFS.getStorageFileInfo()";
@@ -231,7 +70,7 @@
 					Zotero.debug("Response headers unavailable");
 				}
 				// TODO: localize?
-				var msg = "A file sync error occurred. Please restart Firefox and/or your computer and try syncing again.\n\n"
+				var msg = "A file sync error occurred. Please restart " + Zotero.appName + " and/or your computer and try syncing again.\n\n"
 					+ "If the error persists, there may be a problem with either your computer or your network: security software, proxy server, VPN, etc. "
 					+ "Try disabling any security/firewall software you're using or, if this is a laptop, try from a different network.";
 				Zotero.Sync.Storage.EventManager.error(msg);
@@ -669,6 +508,8 @@
 					+ " (" + Zotero.Items.getLibraryKeyHash(item) + ")";
 				Zotero.debug(msg, 1);
 				Components.utils.reportError(msg);
+				Components.utils.reportError(response);
+				Components.utils.reportError(msg);
 				Zotero.Sync.Storage.EventManager.error(Zotero.Sync.Storage.defaultError);
 		}
 		
@@ -685,6 +526,7 @@
 				Zotero.debug(req.responseText);
 				Zotero.debug(req.getAllResponseHeaders());
 				Components.utils.reportError(msg);
+				Components.utils.reportError(req.responseText);
 				Zotero.Sync.Storage.EventManager.error(Zotero.Sync.Storage.defaultError);
 			}
 			
@@ -703,7 +545,6 @@
 		var mtime = item.attachmentModificationTime;
 		Zotero.Sync.Storage.setSyncedModificationTime(item.id, mtime, true);
 		
-<<<<<<< HEAD
 		// Store file hash of individual files
 		if (Zotero.Attachments.getNumFiles(item) == 1) {
 			var hash = item.attachmentHash;
@@ -724,21 +565,9 @@
 		}
 		
 		Zotero.Sync.Storage.EventManager.changesMade();
-=======
-		default:
-			var msg = "Unexpected file upload status " + status
-				+ " in Zotero.Sync.Storage._onUploadComplete()"
-				+ " (" + Zotero.Items.getLibraryKeyHash(item) + ")";
-			Zotero.debug(msg, 1);
-			Components.utils.reportError(msg);
-			Components.utils.reportError(response);
-			this.onError();
-			return;
->>>>>>> 5f5bc956
 	}
 	
 	
-<<<<<<< HEAD
 	function onUploadCancel(httpRequest, status, data) {
 		var request = data.request;
 		var item = data.item;
@@ -754,21 +583,6 @@
 		}
 		catch (e) {
 			Components.utils.reportError(e);
-=======
-	// Register upload on server
-	Zotero.HTTP.doPost(uri, body, function (req) {
-		if (req.status != 204) {
-			var msg = "Unexpected file registration status " + req.status
-				+ " in Zotero.Sync.Storage._onUploadComplete()"
-				+ " (" + Zotero.Items.getLibraryKeyHash(item) + ")";
-			Zotero.debug(msg, 1);
-			Zotero.debug(req.responseText);
-			Zotero.debug(req.getAllResponseHeaders());
-			Components.utils.reportError(msg);
-			Components.utils.reportError(req.responseText);
-			self.onError();
-			return;
->>>>>>> 5f5bc956
 		}
 		
 		request.finish();
