--- conflicted
+++ resolved
@@ -31,18 +31,13 @@
 		return Zotero.Prefs.get("sync.storage.verified");
 	},
 	
-<<<<<<< HEAD
 	_initialized: false,
 	_parentURI: null,
 	_rootURI: null,	
 	_cachedCredentials: false,
-=======
-	var _loginManagerHost = 'chrome://zotero';
-	var _loginManagerRealm = 'Zotero Storage Server';
->>>>>>> 2b8a5ba0
 	
 	_loginManagerHost: 'chrome://zotero',
-	_loginManagerURL: 'Zotero Storage Server',
+	_loginManagerRealm: 'Zotero Storage Server',
 	
 	_lastSyncIDLength: 30,
 	
@@ -70,11 +65,20 @@
 		Zotero.debug('Getting WebDAV password');
 		var loginManager = Components.classes["@mozilla.org/login-manager;1"]
 								.getService(Components.interfaces.nsILoginManager);
-		var logins = loginManager.findLogins({}, this._loginManagerHost, this._loginManagerURL, null);
-		
+		
+		var logins = loginManager.findLogins({}, _loginManagerHost, null, _loginManagerRealm);
 		// Find user from returned array of nsILoginInfo objects
 		for (var i = 0; i < logins.length; i++) {
 			if (logins[i].username == username) {
+				return logins[i].password;
+			}
+		}
+		
+		// Pre-4.0.28.5 format, broken for findLogins and removeLogin in Fx41
+		logins = loginManager.findLogins({}, "chrome://zotero", "", null);
+		for (var i = 0; i < logins.length; i++) {
+			if (logins[i].username == username
+					&& logins[i].formSubmitURL == "Zotero Storage Server") {
 				return logins[i].password;
 			}
 		}
@@ -93,20 +97,36 @@
 		
 		var loginManager = Components.classes["@mozilla.org/login-manager;1"]
 								.getService(Components.interfaces.nsILoginManager);
-		var logins = loginManager.findLogins({}, this._loginManagerHost, this._loginManagerURL, null);
-		
+		var logins = loginManager.findLogins({}, _loginManagerHost, null, _loginManagerRealm);
 		for (var i = 0; i < logins.length; i++) {
 			Zotero.debug('Clearing WebDAV passwords');
-			loginManager.removeLogin(logins[i]);
+			if (logins[i].httpRealm == _loginManagerRealm) {
+				loginManager.removeLogin(logins[i]);
+			}
 			break;
 		}
 		
+		// Pre-4.0.28.5 format, broken for findLogins and removeLogin in Fx41
+		logins = loginManager.findLogins({}, _loginManagerHost, "", null);
+		for (var i = 0; i < logins.length; i++) {
+			Zotero.debug('Clearing old WebDAV passwords');
+			if (logins[i].formSubmitURL == "Zotero Storage Server") {
+				try {
+					loginManager.removeLogin(logins[i]);
+				}
+				catch (e) {
+					Zotero.logError(e);
+				}
+			}
+			break;
+		}
+		
 		if (password) {
-			Zotero.debug(this._loginManagerURL);
+			Zotero.debug('Setting WebDAV password');
 			var nsLoginInfo = new Components.Constructor("@mozilla.org/login-manager/loginInfo;1",
 				Components.interfaces.nsILoginInfo, "init");
-			var loginInfo = new nsLoginInfo(this._loginManagerHost, this._loginManagerURL,
-				null, username, password, "", "");
+			var loginInfo = new nsLoginInfo(_loginManagerHost, null,
+				_loginManagerRealm, username, password, "", "");
 			loginManager.addLogin(loginInfo);
 		}
 	},
@@ -557,7 +577,6 @@
 				return deferred.resolve([uri, Zotero.Sync.Storage.ERROR_UNREACHABLE]);
 			}
 			
-<<<<<<< HEAD
 			Zotero.debug(req.getAllResponseHeaders());
 			Zotero.debug(req.responseText);
 			Zotero.debug(req.status);
@@ -591,231 +610,6 @@
 			Zotero.HTTP.WebDAV.doProp("PROPFIND", uri, xmlstr, function (req) {
 				Zotero.debug(req.responseText);
 				Zotero.debug(req.status);
-=======
-			Zotero.debug('Getting WebDAV password');
-			var loginManager = Components.classes["@mozilla.org/login-manager;1"]
-									.getService(Components.interfaces.nsILoginManager);
-			
-			var logins = loginManager.findLogins({}, _loginManagerHost, null, _loginManagerRealm);
-			// Find user from returned array of nsILoginInfo objects
-			for (var i = 0; i < logins.length; i++) {
-				if (logins[i].username == username) {
-					return logins[i].password;
-				}
-			}
-			
-			// Pre-4.0.28.5 format, broken for findLogins and removeLogin in Fx41
-			logins = loginManager.findLogins({}, "chrome://zotero", "", null);
-			for (var i = 0; i < logins.length; i++) {
-				if (logins[i].username == username
-						&& logins[i].formSubmitURL == "Zotero Storage Server") {
-					return logins[i].password;
-				}
-			}
-			
-			return '';
-		},
-		
-		set: function (password) {
-			var username = this._username;
-			if (!username) {
-				Zotero.debug('Username not set before setting Zotero.Sync.Server.Mode.WebDAV.password');
-				return;
-			}
-			
-			_cachedCredentials = false;
-			
-			var loginManager = Components.classes["@mozilla.org/login-manager;1"]
-									.getService(Components.interfaces.nsILoginManager);
-			var logins = loginManager.findLogins({}, _loginManagerHost, null, _loginManagerRealm);
-			for (var i = 0; i < logins.length; i++) {
-				Zotero.debug('Clearing WebDAV passwords');
-				if (logins[i].httpRealm == _loginManagerRealm) {
-					loginManager.removeLogin(logins[i]);
-				}
-				break;
-			}
-			
-			// Pre-4.0.28.5 format, broken for findLogins and removeLogin in Fx41
-			logins = loginManager.findLogins({}, _loginManagerHost, "", null);
-			for (var i = 0; i < logins.length; i++) {
-				Zotero.debug('Clearing old WebDAV passwords');
-				if (logins[i].formSubmitURL == "Zotero Storage Server") {
-					try {
-						loginManager.removeLogin(logins[i]);
-					}
-					catch (e) {
-						Zotero.logError(e);
-					}
-				}
-				break;
-			}
-			
-			if (password) {
-				Zotero.debug('Setting WebDAV password');
-				var nsLoginInfo = new Components.Constructor("@mozilla.org/login-manager/loginInfo;1",
-					Components.interfaces.nsILoginInfo, "init");
-				var loginInfo = new nsLoginInfo(_loginManagerHost, null,
-					_loginManagerRealm, username, password, "", "");
-				loginManager.addLogin(loginInfo);
-			}
-		}
-	});
-	
-	Object.defineProperty(obj, "rootURI", {
-		get: function () {
-			if (!_rootURI) {
-				this._init();
-			}
-			return _rootURI.clone();
-		}
-	});
-	
-	Object.defineProperty(obj, "parentURI", {
-		get: function () {
-			if (!_parentURI) {
-				this._init();
-			}
-			return _parentURI.clone();
-		}
-	});
-	
-	obj._init = function () {
-		_rootURI = false;
-		_parentURI = false;
-		
-		var scheme = Zotero.Prefs.get('sync.storage.scheme');
-		switch (scheme) {
-			case 'http':
-			case 'https':
-				break;
-			
-			default:
-				throw new Error("Invalid WebDAV scheme '" + scheme + "'");
-		}
-		
-		var url = Zotero.Prefs.get('sync.storage.url');
-		if (!url) {
-			var msg = "WebDAV URL not provided";
-			Zotero.debug(msg);
-			throw ({
-				message: msg,
-				name: "Z_ERROR_NO_URL",
-				filename: "webdav.js",
-				toString: function () { return this.message; }
-			});
-		}
-		
-		url = scheme + '://' + url;
-		var dir = "zotero";
-		var username = this._username;
-		var password = this._password;
-		
-		if (!username) {
-			var msg = "WebDAV username not provided";
-			Zotero.debug(msg);
-			throw ({
-				message: msg,
-				name: "Z_ERROR_NO_USERNAME",
-				filename: "webdav.js",
-				toString: function () { return this.message; }
-			});
-		}
-		
-		if (!password) {
-			var msg = "WebDAV password not provided";
-			Zotero.debug(msg);
-			throw ({
-				message: msg,
-				name: "Z_ERROR_NO_PASSWORD",
-				filename: "webdav.js",
-				toString: function () { return this.message; }
-			});
-		}
-		
-		var ios = Components.classes["@mozilla.org/network/io-service;1"].
-					getService(Components.interfaces.nsIIOService);
-		var uri = ios.newURI(url, null, null);
-		uri.username = encodeURIComponent(username);
-		uri.password = encodeURIComponent(password);
-		if (!uri.spec.match(/\/$/)) {
-			uri.spec += "/";
-		}
-		_parentURI = uri;
-		
-		var uri = uri.clone();
-		uri.spec += "zotero/";
-		_rootURI = uri;
-	};
-	
-		
-	obj.clearCachedCredentials = function() {
-		_rootURI = _parentURI = undefined;
-		_cachedCredentials = false;
-	};
-	
-	/**
-	 * Begin download process for individual file
-	 *
-	 * @param	{Zotero.Sync.Storage.Request}	[request]
-	 */
-	obj._downloadFile = function (request) {
-		var item = Zotero.Sync.Storage.getItemFromRequestName(request.name);
-		if (!item) {
-			throw new Error("Item '" + request.name + "' not found");
-		}
-		
-		// Retrieve modification time from server to store locally afterwards 
-		return getStorageModificationTime(item, request)
-			.then(function (mdate) {
-				if (!request.isRunning()) {
-					Zotero.debug("Download request '" + request.name
-						+ "' is no longer running after getting mod time");
-					return false;
-				}
-				
-				var file = item.getFile();
-				
-				if (!mdate) {
-					Zotero.debug("Remote file not found for item " + Zotero.Items.getLibraryKeyHash(item));
-					// Reset sync state if a remotely missing file exists locally.
-					// I'm not sure how this can happen, but otherwise it results in
-					// a file marked as TO_DOWNLOAD never being uploaded.
-					if (file && file.exists()) {
-						Zotero.Sync.Storage.setSyncState(item.id, Zotero.Sync.Storage.SYNC_STATE_TO_UPLOAD);
-						return {
-							localChanges: true
-						};
-					}
-					return false;
-				}
-				
-				var syncModTime = mdate.getTime();
-				
-				// Skip download if local file exists and matches mod time
-				if (file && file.exists() && syncModTime == file.lastModifiedTime) {
-					Zotero.debug("File mod time matches remote file -- skipping download");
-					
-					Zotero.DB.beginTransaction();
-					var syncState = Zotero.Sync.Storage.getSyncState(item.id);
-					var updateItem = syncState != 1;
-					Zotero.Sync.Storage.setSyncedModificationTime(item.id, syncModTime, updateItem);
-					Zotero.Sync.Storage.setSyncState(item.id, Zotero.Sync.Storage.SYNC_STATE_IN_SYNC);
-					Zotero.DB.commitTransaction();
-					return {
-						localChanges: true
-					};
-				}
-				
-				var uri = getItemURI(item);
-				var destFile = Zotero.getTempDirectory();
-				destFile.append(item.key + '.zip.tmp');
-				if (destFile.exists()) {
-					destFile.remove(false);
-				}
-				
-				var deferred = Q.defer();
->>>>>>> 2b8a5ba0
 				
 				switch (req.status) {
 					case 207:
