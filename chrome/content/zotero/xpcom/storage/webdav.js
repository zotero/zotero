--- conflicted
+++ resolved
@@ -316,17 +316,20 @@
 				
 				case 403:
 				case 500:
+					Zotero.debug(response);
 					Zotero.Sync.Storage.EventManager.error(
 						Zotero.getString('sync.storage.error.fileUploadFailed')
 						+ " " + Zotero.getString('sync.storage.error.checkFileSyncSettings')
 					);
 				
 				case 507:
+					Zotero.debug(response);
 					Zotero.Sync.Storage.EventManager.error(
 						Zotero.getString('sync.storage.error.webdav.insufficientSpace')
 					);
 				
 				default:
+					Zotero.debug(response);
 					Zotero.Sync.Storage.EventManager.error(
 						"Unexpected file upload status " + status
 						+ " in Zotero.Sync.Storage.WebDAV.onUploadComplete()"
@@ -749,7 +752,6 @@
 		}
 	});
 	
-<<<<<<< HEAD
 	Object.defineProperty(obj, "rootURI", {
 		get: function () {
 			if (!_rootURI) {
@@ -758,34 +760,6 @@
 			return _rootURI.clone();
 		}
 	});
-=======
-	switch (status) {
-		case 200:
-		case 201:
-		case 204:
-			break;
-		
-		case 403:
-		case 500:
-			Zotero.debug(response);
-			this.onError(Zotero.localeJoin([
-				Zotero.getString('sync.storage.error.fileUploadFailed'),
-				Zotero.getString('sync.storage.error.checkFileSyncSettings')
-			]));
-			return;
-		
-		case 507:
-			Zotero.debug(response);
-			this.onError(Zotero.getString('sync.storage.error.webdav.insufficientSpace'));
-			return;
-		
-		default:
-			Zotero.debug(response);
-			this.onError("Unexpected file upload status " + status
-				+ " in Zotero.Sync.Storage.WebDAV._onUploadComplete()");
-			return;
-	}
->>>>>>> 64dd5869
 	
 	Object.defineProperty(obj, "parentURI", {
 		get: function () {
