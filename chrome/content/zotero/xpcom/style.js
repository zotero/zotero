/*
    ***** BEGIN LICENSE BLOCK *****
    
    Copyright © 2009 Center for History and New Media
                     George Mason University, Fairfax, Virginia, USA
                     http://zotero.org
    
    This file is part of Zotero.
    
    Zotero is free software: you can redistribute it and/or modify
    it under the terms of the GNU Affero General Public License as published by
    the Free Software Foundation, either version 3 of the License, or
    (at your option) any later version.
    
    Zotero is distributed in the hope that it will be useful,
    but WITHOUT ANY WARRANTY; without even the implied warranty of
    MERCHANTABILITY or FITNESS FOR A PARTICULAR PURPOSE.  See the
    GNU Affero General Public License for more details.
    
    You should have received a copy of the GNU Affero General Public License
    along with Zotero.  If not, see <http://www.gnu.org/licenses/>.
    
    ***** END LICENSE BLOCK *****
*/

/**
 * @property {Boolean} cacheTranslatorData Whether translator data should be cached or reloaded
 *	every time a translator is accessed
 * @property {Zotero.CSL} lastCSL
 */
Zotero.Styles = new function() {
	var _initialized = false;
	var _styles, _visibleStyles, _cacheTranslatorData;
	
	Components.utils.import("resource://zotero/q.js");
	Components.utils.import("resource://gre/modules/Services.jsm");
	
	this.xsltProcessor = null;
	this.ios = Components.classes["@mozilla.org/network/io-service;1"].
		getService(Components.interfaces.nsIIOService);
	
	this.ns = {
		"csl":"http://purl.org/net/xbiblio/csl"
	};

	
	/**
	 * Initializes styles cache, loading metadata for styles into memory
	 */
	this.init = function() {
		_initialized = true;
		
		var start = (new Date()).getTime()
		
		_styles = {};
		_visibleStyles = [];
		_cacheTranslatorData = Zotero.Prefs.get("cacheTranslatorData");
		this.lastCSL = null;
		
		// main dir
		var dir = Zotero.getStylesDirectory();
		var i = _readStylesFromDirectory(dir, false);
		
		// hidden dir
		dir.append("hidden");
		if(dir.exists()) i += _readStylesFromDirectory(dir, true);
		
		Zotero.debug("Cached "+i+" styles in "+((new Date()).getTime() - start)+" ms");
	}
	
	/**
	 * Sort function for visible styles cache
	 */
	function _sortVisibleStyles (a,b) {
		if (a.title > b.title) {
			return 1;
		} else if (a.title < b.title) {
			return -1;
		} else {
			return 0;
		}
	}
	
	/**
	 * Reads all styles from a given directory and caches their metadata
	 * @private
	 */
	function _readStylesFromDirectory(dir, hidden) {
		var i = 0;
		var contents = dir.directoryEntries;
		while(contents.hasMoreElements()) {
			var file = contents.getNext().QueryInterface(Components.interfaces.nsIFile),
				filename = file.leafName;
			if(!filename || filename[0] === "."
					|| filename.substr(-4).toLowerCase() !== ".csl"
					|| file.isDirectory()) continue;
			
			try {
				var style = new Zotero.Style(file);
			}
			catch (e) {
				Zotero.log(
					"Error loading style '" + file.leafName + "': " + e.message,
					"error",
					file.path,
					null,
					e.lineNumber
				);
				continue;
			}
			if(style.styleID) {
				if(_styles[style.styleID]) {
					// same style is already cached
					Zotero.log('Style with ID '+style.styleID+' already loaded from "'+
						_styles[style.styleID].file.leafName+'"', "error",
						Zotero.Styles.ios.newFileURI(style.file).spec);
				} else {
					// add to cache
					_styles[style.styleID] = style;
					_styles[style.styleID].hidden = hidden;
					if(!hidden) _visibleStyles.push(style);
				}
			}
			i++;
		}
        _visibleStyles.sort(_sortVisibleStyles);
		return i;
	}

	/**
	 * Gets a style with a given ID
	 * @param {String} id
	 */
	this.get = function(id) {
		// Map some obsolete styles to current ones
		const MAPPINGS = {
			"http://www.zotero.org/styles/chicago-note": "http://www.zotero.org/styles/chicago-note-bibliography",
			"http://www.zotero.org/styles/mhra_note_without_bibliography": "http://www.zotero.org/styles/mhra",
			"http://www.zotero.org/styles/aaa": "http://www.zotero.org/styles/american-anthropological-association",
			"http://www.zotero.org/styles/ama": "http://www.zotero.org/styles/american-medical-association",
			"http://www.zotero.org/styles/nlm": "http://www.zotero.org/styles/national-library-of-medicine"
		};

		if(!_initialized) this.init();

		if(MAPPINGS.hasOwnProperty(id) && _styles[MAPPINGS[id]]) {
			Zotero.debug("Mapping " + id + " to " + MAPPINGS[id]);
			return _styles[MAPPINGS[id]];
		}
		
		return _styles[id] || false;
	}
	
	/**
	 * Gets all visible styles
	 * @return {Zotero.Style[]} An array of Zotero.Style objects
	 */
	this.getVisible = function() {
		if(!_initialized || !_cacheTranslatorData) this.init();
		return _visibleStyles.slice(0);
	}
	
	/**
	 * Gets all styles
	 * @return {Object} An object whose keys are style IDs, and whose values are Zotero.Style objects
	 */
	this.getAll = function() {
		if(!_initialized || !_cacheTranslatorData) this.init();
		return _styles;
	}
	
	/**
	 * Validates a style
	 * @param {String} style The style, as a string
	 * @return {Promise} A promise representing the style file. This promise is rejected
	 *    with the validation error if validation fails, or resolved if it is not.
	 */
	this.validate = function(style) {
		var deferred = Q.defer(),
			worker = new Worker("resource://zotero/csl-validator.js"); 
		worker.onmessage = function(event) {
			if(event.data) {
                // Disable validation pending better information on the code.
				//deferred.reject(event.data);
                deferred.resolve();
			} else {
				deferred.resolve();
			}
		};
		worker.postMessage(style);
		return deferred.promise;
	}
	
	/**
	 * Installs a style file, getting the contents of an nsIFile and showing appropriate
	 * error messages
	 * @param {String|nsIFile} style An nsIFile representing a style on disk, or a string
	 *     containing the style data
	 * @param {String} origin The origin of the style, either a filename or URL, to be
	 *     displayed in dialogs referencing the style
	 */
	this.install = function(style, origin) {
		var styleInstalled;
		if(style instanceof Components.interfaces.nsIFile) {
			// handle nsIFiles
			origin = style.leafName;
			styleInstalled = Zotero.File.getContentsAsync(style).when(function(style) {
				return _install(style, origin);
			});
		} else {
			styleInstalled = _install(style, origin);
		}
		
		styleInstalled.fail(function(error) {
			// Unless user cancelled, show an alert with the error
			if(typeof error === "object" && error instanceof Zotero.Exception.UserCancelled) return;
			if(typeof error === "object" && error instanceof Zotero.Exception.Alert) {
				error.present();
				error.log();
			} else {
				Zotero.logError(error);
				(new Zotero.Exception.Alert("styles.install.unexpectedError",
					origin, "styles.install.title", error)).present();
			}
		});
	}
	
	/**
	 * Installs a style
	 * @param {String} style The style as a string
	 * @param {String} origin The origin of the style, either a filename or URL, to be
	 *     displayed in dialogs referencing the style
	 * @param {Boolean} [hidden] Whether style is to be hidden.
	 * @return {Promise}
	 */
	function _install(style, origin, hidden) {
		if(!_initialized || !_cacheTranslatorData) Zotero.Styles.init();
		
		var existingFile, destFile, source, styleID
		return Q.fcall(function() {
			// First, parse style and make sure it's valid XML
			var parser = Components.classes["@mozilla.org/xmlextras/domparser;1"]
					.createInstance(Components.interfaces.nsIDOMParser),
				doc = parser.parseFromString(style, "application/xml");
			
			styleID = Zotero.Utilities.xpathText(doc, '/csl:style/csl:info[1]/csl:id[1]',
					Zotero.Styles.ns),
				// Get file name from URL
				m = /[^\/]+$/.exec(styleID),
				fileName = Zotero.File.getValidFileName(m ? m[0] : styleID),
				title = Zotero.Utilities.xpathText(doc, '/csl:style/csl:info[1]/csl:title[1]',
					Zotero.Styles.ns);
			
			if(!styleID || !title) {
				// If it's not valid XML, we'll return a promise that immediately resolves
				// to an error
				throw new Zotero.Exception.Alert("styles.installError", origin,
					"styles.install.title", "Style is not valid XML, or the styleID or title is missing");
			}
				
			// look for a parent
			source = Zotero.Utilities.xpathText(doc,
				'/csl:style/csl:info[1]/csl:link[@rel="source" or @rel="independent-parent"][1]/@href',
				Zotero.Styles.ns);
			if(source == styleID) {
				throw new Zotero.Exception.Alert("styles.installError", origin,
					"styles.install.title", "Style references itself as source");
			}
			
			// ensure csl extension
			if(fileName.substr(-4).toLowerCase() != ".csl") fileName += ".csl";
			
			destFile = Zotero.getStylesDirectory();
			var destFileHidden = destFile.clone();
			destFile.append(fileName);
			destFileHidden.append("hidden");
			if(hidden) Zotero.File.createDirectoryIfMissing(destFileHidden);
			destFileHidden.append(fileName);
			
			// look for an existing style with the same styleID or filename
			var existingTitle;
			if(_styles[styleID]) {
				existingFile = _styles[styleID].file;
				existingTitle = _styles[styleID].title;
			} else {
				if(destFile.exists()) {
					existingFile = destFile;
				} else if(destFileHidden.exists()) {
					existingFile = destFileHidden;
				}
				
				if(existingFile) {
					// find associated style
					for each(var existingStyle in _styles) {
						if(destFile.equals(existingStyle.file)) {
							existingTitle = existingStyle.title;
							break;
						}
					}
				}
			}
			
			// also look for an existing style with the same title
			if(!existingFile) {
				for each(var existingStyle in Zotero.Styles.getAll()) {
					if(title === existingStyle.title) {
						existingFile = existingStyle.file;
						existingTitle = existingStyle.title;
						break;
					}
				}
			}
			
			// display a dialog to tell the user we're about to install the style
			if(hidden) {
				destFile = destFileHidden;
			} else {
				if(existingTitle) {
					var text = Zotero.getString('styles.updateStyle', [existingTitle, title, origin]);
				} else {
					var text = Zotero.getString('styles.installStyle', [title, origin]);
				}
				
				var index = Services.prompt.confirmEx(null, Zotero.getString('styles.install.title'),
					text,
					((Services.prompt.BUTTON_POS_0) * (Services.prompt.BUTTON_TITLE_IS_STRING)
					+ (Services.prompt.BUTTON_POS_1) * (Services.prompt.BUTTON_TITLE_CANCEL)),
					Zotero.getString('general.install'), null, null, null, {}
				);
				
				if(index !== 0) {
					throw new Zotero.Exception.UserCancelled("style installation");
				}
			}
		
			return Zotero.Styles.validate(style).fail(function(validationErrors) {
				Zotero.logError("Style from "+origin+" failed to validate:\n\n"+validationErrors);
				
				// If validation fails on the parent of a dependent style, ignore it (for now)
				if(hidden) return;
				
				// If validation fails on a different style, we ask the user if s/he really
				// wants to install it
				Components.utils.import("resource://gre/modules/Services.jsm");
				var shouldInstall = Services.prompt.confirmEx(null,
					Zotero.getString('styles.install.title'),
					Zotero.getString('styles.validationWarning', origin),
					(Services.prompt.BUTTON_POS_0) * (Services.prompt.BUTTON_TITLE_OK)
					+ (Services.prompt.BUTTON_POS_1) * (Services.prompt.BUTTON_TITLE_CANCEL)
					+ Services.prompt.BUTTON_POS_1_DEFAULT + Services.prompt.BUTTON_DELAY_ENABLE,
					null, null, null, null, {}
				);
				if(shouldInstall !== 0) {
					throw new Zotero.Exception.UserCancelled("style installation");
				}
			});
		}).then(function() {
			// User wants to install/update		
			if(source && !_styles[source]) {
				// Need to fetch source
				if(source.substr(0, 7) === "http://" || source.substr(0, 8) === "https://") {
					return Zotero.HTTP.promise("GET", source).then(function(xmlhttp) {
						return _install(xmlhttp.responseText, origin, true);
					}).fail(function(error) {
						if(typeof error === "object" && error instanceof Zotero.Exception) {
							throw new Zotero.Exception.Alert("styles.installSourceError", [origin, source],
								"styles.install.title", error);
						} else {
							throw error;
						}
					});
				} else {
					throw new Zotero.Exception.Alert("styles.installSourceError", [origin, source],
						"styles.install.title", "Source CSL URI is invalid");
				}
			}
		}).then(function() {
			// Dependent style has been retrieved if there was one, so we're ready to
			// continue
			
			// Remove any existing file with a different name
			if(existingFile) existingFile.remove(false);
			
			return Zotero.File.putContentsAsync(destFile, style);
		}).then(function() {			
			// Cache
			Zotero.Styles.init();
			
			// Refresh preferences windows
			var wm = Components.classes["@mozilla.org/appshell/window-mediator;1"].
				getService(Components.interfaces.nsIWindowMediator);
			var enumerator = wm.getEnumerator("zotero:pref");
			while(enumerator.hasMoreElements()) {
				var win = enumerator.getNext();
				win.Zotero_Preferences.Cite.refreshStylesList(styleID);
			}
		});
	}
}

/**
 * @class Represents a style file and its metadata
 * @property {nsIFile} file The path to the style file
 * @property {String} styleID
 * @property {String} url The URL where the style can be found (rel="self")
 * @property {String} type "csl" for CSL styles
 * @property {String} title
 * @property {String} updated SQL-style date updated
 * @property {String} class "in-text" or "note"
 * @property {String} source The CSL that contains the formatting information for this one, or null
 *	if this CSL contains formatting information
 * @property {Zotero.CSL} csl The Zotero.CSL object used to format using this style
 * @property {Boolean} hidden True if this style is hidden in style selection dialogs, false if it
 *	is not
 */
Zotero.Style = function(arg) {
	if(typeof arg === "string") {
		this.string = arg;
	} else if(typeof arg === "object") {
		this.file = arg;
	} else {
		throw "Invalid argument passed to Zotero.Style";
	}
	
	this.type = "csl";
	
	var style = typeof arg === "string" ? arg : Zotero.File.getContents(arg),
		parser = Components.classes["@mozilla.org/xmlextras/domparser;1"]
			.createInstance(Components.interfaces.nsIDOMParser),
		doc = parser.parseFromString(style, "application/xml");
	if(doc.documentElement.localName === "parsererror") {
		throw new Error("File is not valid XML");
	}
				
	this.styleID = Zotero.Utilities.xpathText(doc, '/csl:style/csl:info[1]/csl:id[1]',
		Zotero.Styles.ns);
	this.url = Zotero.Utilities.xpathText(doc,
		'/csl:style/csl:info[1]/csl:link[@rel="self"][1]/@href',
		Zotero.Styles.ns);
	this.title = Zotero.Utilities.xpathText(doc, '/csl:style/csl:info[1]/csl:title[1]',
		Zotero.Styles.ns);
	this.updated = Zotero.Utilities.xpathText(doc, '/csl:style/csl:info[1]/csl:updated[1]',
		Zotero.Styles.ns).replace(/(.+)T([^\+]+)\+?.*/, "$1 $2");
	this.categories = [category.getAttribute("term")
		for each(category in Zotero.Utilities.xpath(doc,
			'/csl:style/csl:info[1]/csl:category', Zotero.Styles.ns))
		if(category.hasAttribute("term"))];
	this._class = doc.documentElement.getAttribute("class");
	this._usesAbbreviation = !!Zotero.Utilities.xpath(doc, '//csl:text[@form="short"][@variable="container-title"][1]',
		Zotero.Styles.ns).length;
	this._hasBibliography = !!doc.getElementsByTagName("bibliography").length;
	this._version = doc.documentElement.getAttribute("version");
	if(!this._version) this._version = "0.8";
	
	this.source = Zotero.Utilities.xpathText(doc,
		'/csl:style/csl:info[1]/csl:link[@rel="source" or @rel="independent-parent"][1]/@href',
		Zotero.Styles.ns);
	if(this.source === this.styleID) {
		throw "Style with ID "+this.styleID+" references itself as source";
	}
}

/**
 * Get a citeproc-js CSL.Engine instance
 * @param {Boolean} useAutomaticJournalAbbreviations Whether to automatically abbreviate titles
 */
Zotero.Style.prototype.getCiteProc = function(automaticJournalAbbreviations) {
	var locale = Zotero.Prefs.get('export.bibliographyLocale');
	if(!locale) {
		var locale = Zotero.locale;
		if(!locale) {
			var locale = 'en-US';
		}
	}
	
	// determine version of parent style
	if(this.source) {
		var parentStyle = Zotero.Styles.get(this.source);
		if(!parentStyle) {
			throw(new Error('Style references '+this.source+', but this style is not installed',
				Zotero.Styles.ios.newFileURI(this.file).spec, null));
		}
		var version = parentStyle._version;
	} else {
		var version = this._version;
	}
	
	if(version === "0.8") {
		// get XSLT processor from updateCSL.xsl file
		if(!Zotero.Styles.xsltProcessor) {
			let protHandler = Components.classes["@mozilla.org/network/protocol;1?name=chrome"]
				.createInstance(Components.interfaces.nsIProtocolHandler);
			let channel = protHandler.newChannel(protHandler.newURI("chrome://zotero/content/updateCSL.xsl", "UTF-8", null));
			let updateXSLT = Components.classes["@mozilla.org/xmlextras/domparser;1"]
				.createInstance(Components.interfaces.nsIDOMParser)
				.parseFromStream(channel.open(), "UTF-8", channel.contentLength, "application/xml");
			
			// load XSLT file into XSLTProcessor
			Zotero.Styles.xsltProcessor = Components.classes["@mozilla.org/document-transformer;1?type=xslt"]
				.createInstance(Components.interfaces.nsIXSLTProcessor);
			Zotero.Styles.xsltProcessor.importStylesheet(updateXSLT);
		}
		
		// read style file as DOM XML
		let styleDOMXML = Components.classes["@mozilla.org/xmlextras/domparser;1"]
			.createInstance(Components.interfaces.nsIDOMParser)
			.parseFromString(this.getXML(), "text/xml");
		
		// apply XSLT and serialize output
		let newDOMXML = Zotero.Styles.xsltProcessor.transformToDocument(styleDOMXML);
		var xml = Components.classes["@mozilla.org/xmlextras/xmlserializer;1"]
			.createInstance(Components.interfaces.nsIDOMSerializer).serializeToString(newDOMXML);
	} else {
		var xml = this.getXML();
	}
	
	if (Zotero.Prefs.get("csl.trigraphFormat")) {
		var trigraph = Zotero.Prefs.get("csl.trigraphFormat");
		if (!trigraph || !trigraph.match(/^(A[Aa]*00*)(?::(A[Aa]*00*))*$/)) {
			// Be obnoxiously fussy and intrusive.
			var msg = "Invalid csl.trigraphFormat string \"" + trigraph + "\".\nPlease adjust the value through about:config\nMeanwhile, the default value of \"Aaaa00:AaAa00:AaAA00:AAAA00\" will be used.";
			alert(msg);
			trigraph = "Aaaa00:AaAa00:AaAA00:AAAA00";
		}
	}

	try {
<<<<<<< HEAD
		var citeproc = new Zotero.CiteProc.CSL.Engine(Zotero.Cite.System, xml, locale);
		Zotero.setCitationLanguages({}, citeproc);
		citeproc.opt.trigraph = trigraph;
        citeproc.opt.development_extensions.static_statute_locator = true;
        citeproc.opt.development_extensions.clobber_locator_if_no_statute_section = false;
        citeproc.opt.development_extensions.handle_parallel_articles = true;
        citeproc.opt.development_extensions.main_title_from_short_title = true;
        if (Zotero.Prefs.get("export.quickCopy.linkOption")) {
            // This gets the processor ready for applying wrappers.
            //
            // The function required to invoke wrappers is set only
            // in getContentFromItems() [quickCopy.js] and 
            // copyCitationToClipboard() [fileInterface.js]
            // from functions stored in cite.js.
            // Output templates are set in Zotero preferences, as
            // extensions.zotero.export.quickCopy.wrapCitationHtml
            // and extensions.zotero.export.quickCopy.wrapCitationText
            citeproc.opt.development_extensions.apply_citation_wrapper = true;
        }

		return citeproc;
=======
		return new Zotero.CiteProc.CSL.Engine(new Zotero.Cite.System(automaticJournalAbbreviations), xml, locale);
>>>>>>> bb563570
	} catch(e) {
 		Zotero.logError(e);
		throw e;
	}
};

Zotero.Style.prototype.__defineGetter__("csl", function() {
	Zotero.logError("Zotero.Style.csl is deprecated. Use Zotero.Style.getCiteProc()");
	return this.getCiteProc();
});

Zotero.Style.prototype.__defineGetter__("class",
/**
 * Retrieves the style class, either from the metadata that's already loaded or by loading the file
 * @type String
 */
function() {
	if(!this._class) this.getXML();
	return this._class;
});

Zotero.Style.prototype.__defineGetter__("hasBibliography",
/**
 * Determines whether or not this style has a bibliography, either from the metadata that's already\
 * loaded or by loading the file
 * @type String
 */
function() {
	if(this.source) {
		// use hasBibliography from source style
		var parentStyle = Zotero.Styles.get(this.source);
		if(!parentStyle) {
			throw(new Error('Style references '+this.source+', but this style is not installed',
				Zotero.Styles.ios.newFileURI(this.file).spec, null));
		}
		return parentStyle.hasBibliography;
	}
	return this._hasBibliography;
});

Zotero.Style.prototype.__defineGetter__("usesAbbreviation",
/**
 * Retrieves the style class, either from the metadata that's already loaded or by loading the file
 * @type String
 */
function() {
	if(this.source) {
		var parentStyle = Zotero.Styles.get(this.source);
		if(!parentStyle) return false;
		return parentStyle.usesAbbreviation;
	}
	return this._usesAbbreviation;
});

Zotero.Style.prototype.__defineGetter__("independentFile",
/**
 * Retrieves the file corresponding to the independent CSL
 * (the parent if this style is dependent, or this style if it is not)
 */
function() {
	if(this.source) {
		// parent/child
		var formatCSL = Zotero.Styles.get(this.source);
		if(!formatCSL) {
			throw(new Error('Style references '+this.source+', but this style is not installed',
				Zotero.Styles.ios.newFileURI(this.file).spec, null));
		}
		return formatCSL.file;
	} else if(this.file) {
		return this.file;
	}
	return null;
});

/**
 * Retrieves the XML corresponding to this style
 * @type String
 */
Zotero.Style.prototype.getXML = function() {
	var indepFile = this.independentFile;
	if(indepFile) return Zotero.File.getContents(indepFile);
	return this.string;
};

/**
 * Deletes a style
 */
Zotero.Style.prototype.remove = function() {
	if(!this.file) {
		throw "Cannot delete a style with no associated file."
	}
	
	// make sure no styles depend on this one
	var dependentStyles = false;
	var styles = Zotero.Styles.getAll();
	for each(var style in styles) {
		if(style.source == this.styleID) {
			dependentStyles = true;
			break;
		}
	}
	
	if(dependentStyles) {
		// copy dependent styles to hidden directory
		var hiddenDir = Zotero.getStylesDirectory();
		hiddenDir.append("hidden");
		Zotero.File.createDirectoryIfMissing(hiddenDir);
		this.file.moveTo(hiddenDir, null);
	} else {
		// remove defunct files
		this.file.remove(false);
	}
	
	// check to see if this style depended on a hidden one
	if(this.source) {
		var source = Zotero.Styles.get(this.source);
		if(source && source.hidden) {
			var deleteSource = true;
			
			// check to see if any other styles depend on the hidden one
			for each(var style in Zotero.Styles.getAll()) {
				if(style.source == this.source && style.styleID != this.styleID) {
					deleteSource = false;
					break;
				}
			}
			
			// if it was only this style with the dependency, delete the source
			if(deleteSource) {
				source.remove();
			}
		}
	}
	
	Zotero.Styles.init();
}<|MERGE_RESOLUTION|>--- conflicted
+++ resolved
@@ -525,8 +525,7 @@
 	}
 
 	try {
-<<<<<<< HEAD
-		var citeproc = new Zotero.CiteProc.CSL.Engine(Zotero.Cite.System, xml, locale);
+		var citeproc = new Zotero.CiteProc.CSL.Engine(new Zotero.Cite.System(automaticJournalAbbreviations), xml, locale);
 		Zotero.setCitationLanguages({}, citeproc);
 		citeproc.opt.trigraph = trigraph;
         citeproc.opt.development_extensions.static_statute_locator = true;
@@ -547,9 +546,6 @@
         }
 
 		return citeproc;
-=======
-		return new Zotero.CiteProc.CSL.Engine(new Zotero.Cite.System(automaticJournalAbbreviations), xml, locale);
->>>>>>> bb563570
 	} catch(e) {
  		Zotero.logError(e);
 		throw e;
