/*
    ***** BEGIN LICENSE BLOCK *****
    
    Copyright © 2009 Center for History and New Media
                     George Mason University, Fairfax, Virginia, USA
                     http://zotero.org
    
    This file is part of Zotero.
    
    Zotero is free software: you can redistribute it and/or modify
    it under the terms of the GNU Affero General Public License as published by
    the Free Software Foundation, either version 3 of the License, or
    (at your option) any later version.
    
    Zotero is distributed in the hope that it will be useful,
    but WITHOUT ANY WARRANTY; without even the implied warranty of
    MERCHANTABILITY or FITNESS FOR A PARTICULAR PURPOSE.  See the
    GNU Affero General Public License for more details.
    
    You should have received a copy of the GNU Affero General Public License
    along with Zotero.  If not, see <http://www.gnu.org/licenses/>.
    
    ***** END LICENSE BLOCK *****
*/

Zotero.Notifier = new function(){
	var _observers = new Zotero.Hash();
	var _disabled = false;
	var _types = [
		'collection', 'creator', 'search', 'share', 'share-items', 'item',
		'collection-item', 'item-tag', 'tag', 'group', 'trash', 'bucket', 'relation'
	];
	var _inTransaction;
	var _locked = false;
	var _queue = [];
	
	this.registerObserver = registerObserver;
	this.unregisterObserver = unregisterObserver;
	this.trigger = trigger;
	this.untrigger = untrigger;
	this.begin = begin;
	this.commit = commit;
	this.reset = reset;
	this.disable = disable;
	this.enable = enable;
	this.isEnabled = isEnabled;
	
	
	function registerObserver(ref, types){
		if (types){
			types = Zotero.flattenArguments(types);
			
			for (var i=0; i<types.length; i++){
				if (_types.indexOf(types[i]) == -1){
					throw ('Invalid type ' + types[i] + ' in registerObserver()');
				}
			}
		}
		
		var len = 2;
		var tries = 10;
		do {
			// Increase the hash length if we can't find a unique key
			if (!tries){
				len++;
				tries = 10;
			}
			
			var hash = Zotero.randomString(len);
			tries--;
		}
		while (_observers.get(hash));
		
		Zotero.debug('Registering observer for '
			+ (types ? '[' + types.join() + ']' : 'all types')
			+ ' in notifier with hash ' + hash + "'", 4);
		_observers.set(hash, {ref: ref, types: types});
		return hash;
	}
	
	function unregisterObserver(hash){
		Zotero.debug("Unregistering observer in notifier with hash '" + hash + "'", 4);
		_observers.remove(hash);
	}
	
	/**
	* Trigger a notification to the appropriate observers
	*
	* Possible values:
	*
	* 	event: 'add', 'modify', 'delete', 'move' ('c', for changing parent),
	*		'remove' (ci, it), 'refresh', 'redraw', 'trash'
	* 	type - 'collection', 'search', 'item', 'collection-item', 'item-tag', 'tag', 'group', 'relation'
	* 	ids - single id or array of ids
	*
	* Notes:
	*
	* - If event queuing is on, events will not fire until commit() is called
	* unless _force_ is true.
	*
	* - New events and types should be added to the order arrays in commit()
	**/
	function trigger(event, type, ids, extraData, force){
		if (_disabled){
			Zotero.debug("Notifications are disabled");
			return false;
		}
		
		if (_types && _types.indexOf(type) == -1){
			throw ('Invalid type ' + type + ' in Notifier.trigger()');
		}
		
		ids = Zotero.flattenArguments(ids);
		
		var queue = _inTransaction && !force;
		
		Zotero.debug("Notifier.trigger('" + event + "', '" + type + "', " + '[' + ids.join() + '])'
			+ (queue ? " queued" : " called " + "[observers: " + _observers.length + "]"));
		
		// Merge with existing queue
		if (queue) {
			if (!_queue[type]) {
				_queue[type] = [];
			}
			if (!_queue[type][event]) {
				_queue[type][event] = {};
			}
			if (!_queue[type][event].ids) {
				_queue[type][event].ids = [];
				_queue[type][event].data = {};
			}
			
			// Merge ids
			_queue[type][event].ids = _queue[type][event].ids.concat(ids);
			
			// Merge extraData keys
			if (extraData) {
<<<<<<< HEAD
				for each(var id in ids) {
					if (!_queue[type][event].data[id]) {
						_queue[type][event].data[id] = {};
					}
					if (extraData[id]) {
						for (var dataID in extraData[id]) {
							_queue[type][event].data[id][dataID] = extraData[id][dataID];
						}
					} else {
						for (var dataID in extraData) {
							_queue[type][event].data[id][dataID] = extraData[dataID];
						}
=======
				for (var dataID in extraData) {
					if (extraData[dataID]) {
						_queue[type][event].data[dataID] = extraData[dataID];
>>>>>>> 46e3e729
					}
				}
			}
			
			return true;
		}
		
		for (var i in _observers.items){
			Zotero.debug("Calling notify('" + event + "') on observer with hash '" + i + "'", 4);
			
			if (!_observers.get(i)) {
				Zotero.debug("Observer no longer exists");
				continue;
			}
			
			// Find observers that handle notifications for this type (or all types)
			if (!_observers.get(i).types || _observers.get(i).types.indexOf(type)!=-1){
				// Catch exceptions so all observers get notified even if
				// one throws an error
				try {
					_observers.get(i).ref.notify(event, type, ids, extraData);
				}
				catch (e) {
					Zotero.debug(e);
					Components.utils.reportError(e);
				}
			}
		}
		
		return true;
	}
	
	
	function untrigger(event, type, ids) {
		if (!_inTransaction) {
			throw ("Zotero.Notifier.untrigger() called with no active event queue")
		}
		
		ids = Zotero.flattenArguments(ids);
		
		for each(var id in ids) {
			var index = _queue[type][event].ids.indexOf(id);
			if (index == -1) {
				Zotero.debug(event + '-' + type + ' id ' + id +
					' not found in queue in Zotero.Notifier.untrigger()');
				continue;
			}
			_queue[type][event].ids.splice(index, 1);
			delete _queue[type][event].data[id];
		}
	}
	
	
	/*
	 * Begin queueing event notifications (i.e. don't notify the observers)
	 *
	 * _lock_ will prevent subsequent commits from running the queue until commit() is called
	 * with the _unlock_ being true
	 *
	 * Note: Be sure the matching commit() gets called (e.g. in a finally{...} block) or
	 * notifications will break until Firefox is restarted or commit(true)/reset() is called manually
	 */
	function begin(lock) {
		if (lock && !_locked) {
			_locked = true;
			var unlock = true;
		}
		else {
			var unlock = false;
		}
		
		if (_inTransaction) {
			//Zotero.debug("Notifier queue already open", 4);
		}
		else {
			Zotero.debug("Beginning Notifier event queue");
			_inTransaction = true;
		}
		
		return unlock;
	}
	
	
	/*
	 * Send notifications for ids in the event queue
	 *
	 * If the queue is locked, notifications will only run if _unlock_ is true
	 */
	function commit(unlock) {
		// If there's a lock on the event queue and _unlock_ isn't given, don't commit
		if ((unlock == undefined && _locked) || (unlock != undefined && !unlock)) {
			//Zotero.debug("Keeping Notifier event queue open", 4);
			return;
		}
		
		var runQueue = [];
		
		function sorter(a, b) {
			return order.indexOf(b) - order.indexOf(a);
		}
		var order = ['collection', 'search', 'item', 'collection-item', 'item-tag', 'tag'];
		_queue.sort();
		
		var order = ['add', 'modify', 'remove', 'move', 'delete', 'trash'];
		var totals = '';
		for (var type in _queue) {
			if (!runQueue[type]) {
				runQueue[type] = [];
			}
			
			_queue[type].sort();
			
			for (var event in _queue[type]) {
				runQueue[type][event] = {
					ids: [],
					data: {}
				};
				
				// Remove redundant ids
				for (var i=0; i<_queue[type][event].ids.length; i++) {
					var id = _queue[type][event].ids[i];
					var data = _queue[type][event].data[id];
					
					// Don't send modify on nonexistent items or tags
					if (event == 'modify') {
						if (type == 'item' && !Zotero.Items.get(id)) {
							continue;
						}
						else if (type == 'tag' && !Zotero.Tags.get(id)) {
							continue;
						}
					}
					
					if (runQueue[type][event].ids.indexOf(id) == -1) {
						runQueue[type][event].ids.push(id);
						if (data) {
							runQueue[type][event].data[id] = data;
						}
					}
				}
				
				if (runQueue[type][event].ids.length || event == 'refresh') {
					totals += ' [' + event + '-' + type + ': ' + runQueue[type][event].ids.length + ']';
				}
			}
		}
		
		reset();
		
		if (totals) {
			Zotero.debug("Committing Notifier event queue" + totals);
			
			for (var type in runQueue) {
				for (var event in runQueue[type]) {
					if (runQueue[type][event].ids.length || event == 'refresh') {
						trigger(event, type, runQueue[type][event].ids,
							runQueue[type][event].data, true);
					}
				}
			}
		}
	}
	
	
	/*
	 * Reset the event queue
	 */
	function reset() {
		Zotero.debug("Resetting Notifier event queue");
		_locked = false;
		_queue = [];
		_inTransaction = false;
	}
	
	
	// 
	// These should rarely be used now that we have event queuing
	//
	
	/*
	 * Disables Notifier notifications
	 *
	 * Returns false if the Notifier was already disabled, true otherwise
	 */
	function disable() {
		if (_disabled) {
			Zotero.debug('Notifier notifications are already disabled');
			return false;
		}
		Zotero.debug('Disabling Notifier notifications'); 
		_disabled = true;
		return true;
	}
	
	
	function enable() {
		Zotero.debug('Enabling Notifier notifications');
		_disabled = false; 
	}
	
	
	function isEnabled() {
		return !_disabled;
	}
}<|MERGE_RESOLUTION|>--- conflicted
+++ resolved
@@ -135,24 +135,9 @@
 			
 			// Merge extraData keys
 			if (extraData) {
-<<<<<<< HEAD
-				for each(var id in ids) {
-					if (!_queue[type][event].data[id]) {
-						_queue[type][event].data[id] = {};
-					}
-					if (extraData[id]) {
-						for (var dataID in extraData[id]) {
-							_queue[type][event].data[id][dataID] = extraData[id][dataID];
-						}
-					} else {
-						for (var dataID in extraData) {
-							_queue[type][event].data[id][dataID] = extraData[dataID];
-						}
-=======
 				for (var dataID in extraData) {
 					if (extraData[dataID]) {
 						_queue[type][event].data[dataID] = extraData[dataID];
->>>>>>> 46e3e729
 					}
 				}
 			}
