--- conflicted
+++ resolved
@@ -455,13 +455,8 @@
 {
 	var suffix = Zotero.hiDPI ? "@2x" : "";
 	
-<<<<<<< HEAD
 	var treeRow = this.getRow(row);
 	var collectionType = treeRow.type;
-=======
-	var itemGroup = this._getItemAtRow(row);
-	var collectionType = itemGroup.type;
->>>>>>> 9511c434
 	
 	if (collectionType == 'group') {
 		collectionType = 'library';
@@ -497,17 +492,13 @@
 		
 		case 'collection':
 		case 'search':
-<<<<<<< HEAD
-			return "chrome://zotero-platform/content/treesource-" + collectionType + ".png";
+			if (Zotero.isMac) {
+				return "chrome://zotero-platform/content/treesource-" + collectionType + ".png";
+			}
+			break;
 		
 		case 'publications':
 			return "chrome://zotero/skin/treeitem-journalArticle" + suffix + ".png";
-=======
-			if (Zotero.isMac) {
-				return "chrome://zotero-platform/content/treesource-" + collectionType + ".png";
-			}
-			break;
->>>>>>> 9511c434
 	}
 	
 	return "chrome://zotero/skin/treesource-" + collectionType + suffix + ".png";
@@ -2264,32 +2255,10 @@
 		Zotero.CollectionTreeCache.clear();
 	}
 	
-<<<<<<< HEAD
 	if(!Zotero.CollectionTreeCache.lastResults) {
 		var s = yield this.getSearchObject();
-		
-		// FIXME: Hack to exclude group libraries for now
-		if (this.isSearch()) {
-			var currentLibraryID = this.ref.libraryID;
-			if (currentLibraryID) {
-				yield s.addCondition('libraryID', 'is', currentLibraryID);
-			}
-			else {
-				var groups = yield Zotero.Groups.getAll();
-				for each(var group in groups) {
-					yield s.addCondition('libraryID', 'isNot', group.libraryID);
-				}
-			}
-		}
-		
 		Zotero.CollectionTreeCache.lastResults = yield s.search();
 		Zotero.CollectionTreeCache.lastTreeRow = this;
-=======
-	if(!Zotero.ItemGroupCache.lastResults) {
-		var s = this.getSearchObject();
-		Zotero.ItemGroupCache.lastResults = s.search();
-		Zotero.ItemGroupCache.lastItemGroup = this;
->>>>>>> 9511c434
 	}
 	
 	if(asTempTable) {
