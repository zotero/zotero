/*
    ***** BEGIN LICENSE BLOCK *****
    
    Copyright © 2012 Center for History and New Media
                     George Mason University, Fairfax, Virginia, USA
                     http://zotero.org
    
    This file is part of Zotero.
    
    Zotero is free software: you can redistribute it and/or modify
    it under the terms of the GNU Affero General Public License as published by
    the Free Software Foundation, either version 3 of the License, or
    (at your option) any later version.
    
    Zotero is distributed in the hope that it will be useful,
    but WITHOUT ANY WARRANTY; without even the implied warranty of
    MERCHANTABILITY or FITNESS FOR A PARTICULAR PURPOSE.  See the
    GNU Affero General Public License for more details.
    
    You should have received a copy of the GNU Affero General Public License
    along with Zotero.  If not, see <http://www.gnu.org/licenses/>.
    
    ***** END LICENSE BLOCK *****
*/

Zotero.Translate.ItemSaver = function(libraryID, attachmentMode, forceTagType, document,
		cookieSandbox, baseURI) {
	// initialize constants
	this.newItems = [];
	this.newCollections = [];
	this._IDMap = {};
	
	// determine library ID
	if(libraryID === false) {
		this._libraryID = false;
	} else if(libraryID === true || libraryID == undefined) {
		this._libraryID = null;
	} else {
		this._libraryID = libraryID;
	}
	
	// determine whether to save files and attachments
	if (attachmentMode == Zotero.Translate.ItemSaver.ATTACHMENT_MODE_DOWNLOAD) {
		this._saveAttachment = this._saveAttachmentDownload;
	} else if(attachmentMode == Zotero.Translate.ItemSaver.ATTACHMENT_MODE_FILE) {
		this._saveAttachment = this._saveAttachmentFile;
	} else {
		this._saveAttachment = function() {};
	}
	
	this._saveFiles = !(attachmentMode === 0);
	
	// If group filesEditable==false, don't save attachments
	if (typeof this._libraryID == 'number') {
		var type = Zotero.Libraries.getType(this._libraryID);
		switch (type) {
			case 'group':
				var groupID = Zotero.Groups.getGroupIDFromLibraryID(this._libraryID);
				var group = Zotero.Groups.get(groupID);
				if (!group.filesEditable) {
					this._saveFiles = false;
				}
				break;
		}
	}
	
	// force tag types if requested
	this._forceTagType = forceTagType;
	// to set cookies on downloaded files
	this._cookieSandbox = cookieSandbox;
	
	// the URI to which other URIs are assumed to be relative
	if(typeof baseURI === "object" && baseURI instanceof Components.interfaces.nsIURI) {
		this._baseURI = baseURI;
	} else {
		// try to convert to a URI
		this._baseURI = null;
		try {
			this._baseURI = Components.classes["@mozilla.org/network/io-service;1"].
				getService(Components.interfaces.nsIIOService).newURI(baseURI, null, null);
		} catch(e) {};
	}
};

Zotero.Translate.ItemSaver.ATTACHMENT_MODE_IGNORE = 0;
Zotero.Translate.ItemSaver.ATTACHMENT_MODE_DOWNLOAD = 1;
Zotero.Translate.ItemSaver.ATTACHMENT_MODE_FILE = 2;

Zotero.Translate.ItemSaver.prototype = {
	"saveItems":function(items, callback) {
		// if no open transaction, open a transaction and add a timer call to close it
		var openedTransaction = false;
		if(!Zotero.DB.transactionInProgress()) {
			Zotero.DB.beginTransaction();
			openedTransaction = true;
		}
		
		try {
			var newItems = [];
			for each(var item in items) {
				// Get typeID, defaulting to "webpage"
				var newItem;
				var type = (item.itemType ? item.itemType : "webpage");
				
				if(type == "note") {			// handle notes differently
					newItem = new Zotero.Item('note');
					newItem.libraryID = this._libraryID;
					if(item.note) newItem.setNote(item.note);
					var myID = newItem.save();
					newItem = Zotero.Items.get(myID);
				} else {
					if(type == "attachment") {	// handle attachments differently
						newItem = this._saveAttachment(item);
						if(!newItem) return;
						var myID = newItem.id;
					} else {
						var typeID = Zotero.ItemTypes.getID(type);
						newItem = new Zotero.Item(typeID);
						newItem._libraryID = this._libraryID;
					
						this._saveFields(item, newItem);
						
						// handle creators
						if(item.creators) {
							this._saveCreators(item, newItem);
						}
						
						// save item
						var myID = newItem.save();
						newItem = Zotero.Items.get(myID);
						
						// handle notes
						if(item.notes) {
							this._saveNotes(item, myID);
						}
					
						// handle attachments
						if(item.attachments) {
							for(var i=0; i<item.attachments.length; i++) {
								var newAttachment = this._saveAttachment(item.attachments[i], myID);
								if(newAttachment) this._saveTags(item.attachments[i], newAttachment);
							}
						}
					}
				}
				
				if(item.itemID) this._IDMap[item.itemID] = myID;
				
				// handle see also
				this._saveTags(item, newItem);
				
				// add to new item list
				newItem = Zotero.Items.get(myID);
				newItems.push(newItem);
			}
			
			if(openedTransaction) Zotero.DB.commitTransaction();
			callback(true, newItems);
		} catch(e) {
			if(openedTransaction) Zotero.DB.rollbackTransaction();
			callback(false, e);
		}
	},
	
	"saveCollection":function(collection) {
		var collectionsToProcess = [collection];
		var parentIDs = [null];
		var topLevelCollection;
		
		while(collectionsToProcess.length) {
			var collection = collectionsToProcess.shift();
			var parentID = parentIDs.shift();
			
			var newCollection = Zotero.Collections.add(collection.name, parentID);
			if(parentID === null) topLevelCollection = newCollection;
			
			this.newCollections.push(newCollection.id);
			
			var toAdd = [];
			
			for(var i=0; i<collection.children.length; i++) {
				var child = collection.children[i];
				if(child.type === "collection") {
					// do recursive processing of collections
					collectionsToProcess.push(child);
					parentIDs.push(newCollection.id);
				} else {
					// add mapped items to collection
					if(this._IDMap[child.id]) {
						toAdd.push(this._IDMap[child.id]);
					} else {
						Zotero.debug("Translate: Could not map "+child.id+" to an imported item", 2);
					}
				}
			}
			
			if(toAdd.length) {
				Zotero.debug("Translate: Adding " + toAdd, 5);
				newCollection.addItems(toAdd);
			}
		}
		
		return topLevelCollection;
	},
	
	"_saveAttachmentFile":function(attachment, parentID) {
		const urlRe = /(([a-z][-+\.a-z0-9]*):\/\/[^\s]*)/i; //according to RFC3986
		Zotero.debug("Translate: Adding attachment", 4);
			
		if(!attachment.url && !attachment.path) {
			Zotero.debug("Translate: Ignoring attachment: no path or URL specified", 2);
			return;
		}
		
		if(!attachment.path) {
			// see if this is actually a file URL
			var m = urlRe.exec(attachment.url);
			var protocol = m ? m[2].toLowerCase() : "file";
			if(protocol == "file") {
				attachment.path = attachment.url;
				attachment.url = false;
			} else if(protocol != "http" && protocol != "https") {
				Zotero.debug("Translate: Unrecognized protocol "+protocol, 2);
				return;
			}
		}
		
		if(!attachment.path) {
			// create from URL
			try {
				var myID = Zotero.Attachments.linkFromURL(attachment.url, parentID,
						(attachment.mimeType ? attachment.mimeType : undefined),
						(attachment.title ? attachment.title : undefined));
			} catch(e) {
				Zotero.debug("Translate: Error adding attachment "+attachment.url, 2);
				return;
			}
			Zotero.debug("Translate: Created attachment; id is "+myID, 4);
			var newItem = Zotero.Items.get(myID);
		} else {
			var file = this._parsePath(attachment.path);
			if(!file || !file.exists()) return;
			
			if (attachment.url) {
				var myID = Zotero.Attachments.importSnapshotFromFile(file,
					attachment.url, attachment.title, attachment.mimeType, attachment.charset,
					parentID);
			}
			else {
				var myID = Zotero.Attachments.importFromFile(file, parentID);
			}
		}
		
		var newItem = Zotero.Items.get(myID);
		
		// save fields
		attachment.itemType = "attachment";
		this._saveFields(attachment, newItem);
		
		// add note if necessary
		if(attachment.note) {
			newItem.setNote(attachment.note);
		}
		
		newItem.save();
		
		return newItem;
	},
	
	"_parsePath":function(path) {
		// generate nsIFile
		var IOService = Components.classes["@mozilla.org/network/io-service;1"].
						getService(Components.interfaces.nsIIOService);
		try {
			var uri = IOService.newURI(path, "", this._baseURI);
		}
		catch (e) {
			var msg = "Error parsing attachment path: " + path;
			Zotero.logError(msg);
			Zotero.debug("Translate: " + msg, 2);
			return false;
		}
		
		try {
			var file = uri.QueryInterface(Components.interfaces.nsIFileURL).file;
			if (file.path == '/') {
				var msg = "Error parsing attachment path: " + path;
				Zotero.logError(msg);
				Zotero.debug("Translate: " + msg, 2);
				return false;
			}
		}
		catch (e) {
			var msg = "Error getting file from attachment path: " + path;
			Zotero.logError(msg);
			Zotero.debug("Translate: " + msg, 2);
			return false;
		}
		
		if(!file.exists() && path[0] !== "/" && path.substr(0, 5).toLowerCase() !== "file:") {
			// This looks like a relative path, but it might actually be an absolute path, because
			// some people are not quite there.
			var newFile = this._parsePath("/"+path);
			if(newFile.exists()) return newFile;
		}
		return file;
	},
	
	"_saveAttachmentDownload":function(attachment, parentID) {
		Zotero.debug("Translate: Adding attachment", 4);
		
		if(!attachment.url && !attachment.document) {
			Zotero.debug("Translate: Not adding attachment: no URL specified", 2);
		} else {
			// Determine whether to save an attachment
			if(attachment.document
					|| (attachment.mimeType && attachment.mimeType == "text/html")) {
				if(!Zotero.Prefs.get("automaticSnapshots")) return;
			} else {
				if(!Zotero.Prefs.get("downloadAssociatedFiles")) return;
			}
			
			if(attachment.document && "__wrappedDOMObject" in attachment.document) {
				attachment.document = attachment.document.__wrappedDOMObject;
			}
			
			if(attachment.snapshot === false || !this._saveFiles) {
				// if snapshot is explicitly set to false, attach as link
				if(attachment.document) {
					Zotero.Attachments.linkFromURL(attachment.document.location.href, parentID,
							(attachment.mimeType ? attachment.mimeType : attachment.document.contentType),
							(attachment.title ? attachment.title : attachment.document.title));
				} else {
					if(!attachment.mimeType || !attachment.title) {
						Zotero.debug("Translate: Either mimeType or title is missing; attaching file will be slower", 3);
					}
					
					try {
						Zotero.Attachments.linkFromURL(attachment.url, parentID,
								(attachment.mimeType ? attachment.mimeType : undefined),
								(attachment.title ? attachment.title : undefined));
					} catch(e) {
						Zotero.debug("Translate: Error adding attachment "+attachment.url, 2);
					}
				}
			} else {
				// if snapshot is not explicitly set to false, retrieve snapshot
				if(attachment.document) {
					try {
						Zotero.Attachments.importFromDocument(attachment.document, parentID, attachment.title);
					} catch(e) {
						Zotero.debug("Translate: Error attaching document", 2);
					}
				// Save attachment if snapshot pref enabled or not HTML
				// (in which case downloadAssociatedFiles applies)
				} else {
					var mimeType = (attachment.mimeType ? attachment.mimeType : null);
					var title = (attachment.title ? attachment.title : null);

					var fileBaseName = Zotero.Attachments.getFileBaseNameFromItem(parentID);
					try {
						Zotero.debug('Importing attachment from URL');
						Zotero.Attachments.importFromURL(attachment.url, parentID, title,
							fileBaseName, null, mimeType, this._libraryID, null, this._cookieSandbox);
					} catch(e) {
						Zotero.debug("Translate: Error adding attachment "+attachment.url, 2);
					}
				}
			}
		}
	},
	
	"_saveFields":function(item, newItem) {
		// fields that should be handled differently
		const skipFields = ["note", "notes", "itemID", "attachments", "tags", "seeAlso",
							"itemType", "complete", "creators", "multi"];
		
		var typeID = Zotero.ItemTypes.getID(item.itemType);
		var itemLanguage = undefined;
		var defaultLanguage;
		if (item.language) {
			itemLanguage = item.language.split(/\s*[; ]\s*/)[0];
		}
		var fieldID;
		for(var field in item) {
			// loop through item fields
			if(item[field] && skipFields.indexOf(field) === -1 && (fieldID = Zotero.ItemFields.getID(field))) {
				// if field is in db and shouldn't be skipped
				
				// try to map from base field
				if(Zotero.ItemFields.isBaseField(fieldID)) {
					fieldID = Zotero.ItemFields.getFieldIDFromTypeAndBase(typeID, fieldID);
					
					// Skip mapping if item field already exists
					var fieldName = Zotero.ItemFields.getName(fieldID);
					if(fieldName !== field && item[fieldName]) continue;
					
					if(fieldID) {
						Zotero.debug("Translate: Mapping "+field+" to "+fieldName, 5);	
					}
				}
				
				// if field is valid for this type, set field
				if(fieldID && Zotero.ItemFields.isValidForType(fieldID, typeID)) {
					defaultLanguage = undefined;
					if (item.multi && item.multi.main) {
						var itemMultiMain = item.multi.main[field];
						if(Zotero.zlsValidator.validate(itemMultiMain)) {
							itemMultiMain = [Zotero.zlsValidator.tagdata[k].subtag for (k in Zotero.zlsValidator.tagdata)].join("-");
							if (!Zotero.CachedLanguages.hasTag(itemMultiMain)) {
								Zotero.CachedLanguages.getNickname(itemMultiMain);
							}
							if (itemMultiMain !== itemLanguage) {
								defaultLanguage = itemMultiMain;
							}
						}
					}
					newItem.setField(fieldID, item[field], false, defaultLanguage, true);
					if (item.multi && item.multi._lsts[field]) {
						for (var j = 0, jlen = item.multi._lsts[field].length; j < jlen; j += 1) {
							var langTag = item.multi._lsts[field][j];
							// Normalize lang
							// Patch code by Florian Ziche.
							var langTag = item.multi._lsts[field][j];
							if(Zotero.zlsValidator.validate(langTag)) {
								langTag = [Zotero.zlsValidator.tagdata[k].subtag for (k in Zotero.zlsValidator.tagdata)].join("-");
								if (!Zotero.CachedLanguages.hasTag(langTag)) {
									Zotero.CachedLanguages.getNickname(langTag);
								}
							} else {
								continue;
							}
							newItem.setField(fieldID, item.multi._keys[field][langTag], false, langTag);
						}
					}
				} else {
					Zotero.debug("Translate: Discarded field "+field+" for item: field not valid for type "+item.itemType, 3);
				}
			}
		}
	},
	
	"_saveCreators":function(item, newItem) {
		var creatorIndex = 0;
		for(var i=0; i<item.creators.length; i++) {
			var creator = item.creators[i];
			
			if(!creator.firstName && !creator.lastName) {
				Zotero.debug("Translate: Silently dropping empty creator");
				continue;
			}
			
			// try to assign correct creator type
			var creatorTypeID = 1;
			if(creator.creatorType) {
				try {
					var creatorTypeID = Zotero.CreatorTypes.getID(creator.creatorType);
				} catch(e) {
					Zotero.debug("Translate: Invalid creator type "+creator.creatorType+" for creator index "+j, 2);
				}
			}
			
			// Single-field mode
			if (creator.fieldMode && creator.fieldMode == 1) {
				var fields = {
					lastName: creator.lastName,
					fieldMode: 1
				};
			}
			// Two-field mode
			else {
				var fields = {
					firstName: creator.firstName,
					lastName: creator.lastName
				};
			}

			var defaultLanguage;
			var multi = {};
			var lst = [];
			if (creator.multi) {
				var itemLanguage;
				if (item.language) {
					itemLanguage = item.language.split(/\s*[; ]\s*/)[0];
				}
				if (creator.multi.main !== itemLanguage) {
					defaultLanguage = creator.multi.main;
				}
				var lst = creator.multi._lst.slice();
				for (lang in creator.multi._key) {
					multi[lang] = {
						firstName: creator.multi._key[lang].firstName,
						lastName: creator.multi._key[lang].lastName
					}
				}
			}

			var creator = null;
			var creatorDataID = Zotero.Creators.getDataID(fields);
			if(creatorDataID) {
				var linkedCreators = Zotero.Creators.getCreatorsWithData(creatorDataID, this._libraryID);
				if (linkedCreators) {
					// TODO: support identical creators via popup? ugh...
					var creatorID = linkedCreators[0];
					creator = Zotero.Creators.get(creatorID);
				}
			}
			if(!creator) {
				creator = new Zotero.Creator;
				creator.libraryID = this._libraryID;
				creator.setFields(fields);
				var creatorID = creator.save();
			}
			
<<<<<<< HEAD
			newItem.setCreator(i, creator, creatorTypeID, defaultLanguage);

			for (var j = 0, jlen = lst.length; j < jlen; j += 1) {
				// Normalize lang
				// Patch code by Florian Ziche.
				var langTag = lst[j];
				if(Zotero.zlsValidator.validate(langTag)) {
					langTag = [Zotero.zlsValidator.tagdata[j].subtag for (j in Zotero.zlsValidator.tagdata)].join("-");
					if (!Zotero.CachedLanguages.hasTag(langTag)) {
						Zotero.CachedLanguages.getNickname(langTag);
					}
				} else {
					continue;
				}
				var mcreator = null;
				var mfields = multi[langTag];
				var mcreatorDataID = Zotero.Creators.getDataID(mfields);
				
				if(mcreatorDataID) {
					var mlinkedCreators = Zotero.Creators.getCreatorsWithData(mcreatorDataID, this._libraryID);
					if (mlinkedCreators) {
						// TODO: support identical creators via popup? ugh...
						var mcreatorID = mlinkedCreators[0];
						mcreator = Zotero.Creators.get(mcreatorID);
					}
				}
				if(!mcreator) {
					mcreator = new Zotero.Creator;
					mcreator.libraryID = this._libraryID;
					mcreator.setFields(mfields);
					var mcreatorID = mcreator.save();
				}
				newItem.setCreator(i, mcreator, creatorTypeID, langTag);
			}
=======
			newItem.setCreator(creatorIndex++, creator, creatorTypeID);
>>>>>>> bdeff961
		}
	},
	
	"_saveNotes":function(item, parentID) {
		for(var i=0; i<item.notes.length; i++) {
			var note = item.notes[i];
			if(!note) continue;
			var myNote = new Zotero.Item('note');
			myNote.libraryID = this._libraryID;
			myNote.setNote(typeof note == "object" ? note.note : note);
			if(parentID) {
				myNote.setSource(parentID);
			}
			var noteID = myNote.save();
			
			if(typeof note == "object") {
				// handle see also
				myNote = Zotero.Items.get(noteID);
				this._saveTags(note, myNote);
			}
		}
	},
	
	"_saveTags":function(item, newItem) {
		// add to ID map
		if(item.itemID) {
			this._IDMap[item.itemID] = newItem.id;
		}
		
		// add see alsos
		if(item.seeAlso) {
			for(var i=0; i<item.seeAlso.length; i++) {
				var seeAlso = item.seeAlso[i];
				if(this._IDMap[seeAlso]) {
					newItem.addRelatedItem(this._IDMap[seeAlso]);
				}
			}
			newItem.save();
		}
		
		// if all tags are automatic and automatic tags pref is on, return immediately
		var tagPref = Zotero.Prefs.get("automaticTags");
		if(this._forceTagType == 1 && !tagPref) return;
		
		// add tags
		if(item.tags) {
			var tagsToAdd = {};
			tagsToAdd[0] = []; // user tags
			tagsToAdd[1] = []; // automatic tags
			
			for(var i=0; i<item.tags.length; i++) {
				var tag = item.tags[i];
				
				if(typeof(tag) == "string") {
					// accept strings in tag array as automatic tags, or, if
					// importing, as non-automatic tags
					if(this._forceTagType) {
						tagsToAdd[this._forceTagType].push(tag);
					} else {
						tagsToAdd[0].push(tag);
					}
				} else if(typeof(tag) == "object") {
					// also accept objects
					if(tag.tag || tag.name) {
						if(this._forceTagType) {
							var tagType = this._forceTagType;
						} else if(tag.type) { 
							// skip automatic tags during import too (?)
							if(tag.type == 1 && !tagPref) continue;
							var tagType = tag.type;
						} else {
							var tagType = 0;
						}
						tagsToAdd[tagType].push(tag.tag ? tag.tag : tag.name);
					}
				}
			}
			
			for (var type in [0, 1]) {
				if (tagsToAdd[type].length) {
					newItem.addTags(tagsToAdd[type], type);
				}
			}
		}
	}
}

Zotero.Translate.ItemGetter = function() {
	this._itemsLeft = null;
	this._collectionsLeft = null;
	this._exportFileDirectory = null;
};

Zotero.Translate.ItemGetter.prototype = {
	"setItems":function(items) {
		this._itemsLeft = items;
		this.numItems = this._itemsLeft.length;
	},
	
	"setCollection":function(collection, getChildCollections) {
		// get items in this collection
		var haveItems = {};
		this._itemsLeft = collection.getChildItems();
		for each(var item in this._itemsLeft) haveItems[item.id] = true;
		if(!this._itemsLeft) {
			this._itemsLeft = [];
		}
		
		if(getChildCollections) {
			// get child collections
			this._collectionsLeft = Zotero.getCollections(collection.id, true);
			
			// get items in child collections
			for each(var collection in this._collectionsLeft) {
				var childItems = collection.getChildItems();
				if(childItems) {
					for each(var item in childItems) {
						if(!haveItems[item.id]) {
							haveItems[item.id] = true;
							this._itemsLeft.push(item);;
						}
					}
				}
			}
		}
		
		this.numItems = this._itemsLeft.length;
	},
	
	"setAll":function(getChildCollections) {
		this._itemsLeft = Zotero.Items.getAll(true);
		
		if(getChildCollections) {
			this._collectionsLeft = Zotero.getCollections();
		}
		
		this.numItems = this._itemsLeft.length;
	},
	
	"exportFiles":function(dir, extension) {
		// generate directory
		this._exportFileDirectory = Components.classes["@mozilla.org/file/local;1"].
		                createInstance(Components.interfaces.nsILocalFile);
		this._exportFileDirectory.initWithFile(dir.parent);
		
		// delete this file if it exists
		if(dir.exists()) {
			dir.remove(true);
		}
		
		// get name
		var name = dir.leafName;
		this._exportFileDirectory.append(name);
		
		// create directory
		this._exportFileDirectory.create(Components.interfaces.nsIFile.DIRECTORY_TYPE, 0700);
		
		// generate a new location for the exported file, with the appropriate
		// extension
		var location = Components.classes["@mozilla.org/file/local;1"].
		                createInstance(Components.interfaces.nsILocalFile);
		location.initWithFile(this._exportFileDirectory);
		location.append(name+"."+extension);

		return location;
	},
	
	/**
	 * Converts an attachment to array format and copies it to the export folder if desired
	 */
	"_attachmentToArray":function(attachment) {
		var attachmentArray = this._itemToArray(attachment);
		var linkMode = attachment.attachmentLinkMode;
		
		// Get mime type
		attachmentArray.mimeType = attachmentArray.uniqueFields.mimeType = attachment.attachmentMIMEType;
		// Get charset
		attachmentArray.charset = attachmentArray.uniqueFields.charset = attachment.attachmentCharset;
		if(linkMode != Zotero.Attachments.LINK_MODE_LINKED_URL) {
			var attachFile = attachment.getFile();
			attachmentArray.localPath = attachFile.path;
			
			if(this._exportFileDirectory) {
				var exportDir = this._exportFileDirectory;
				
				// Add path and filename if not an internet link
				var attachFile = attachment.getFile();
				if(attachFile) {
					attachmentArray.defaultPath = "files/" + attachmentArray.itemID + "/" + attachFile.leafName;
					attachmentArray.filename = attachFile.leafName;
					
					/**
					 * Copies the attachment file to the specified relative path from the
					 * export directory.
					 * @param {String} attachPath The path to which the file should be exported 
					 *    including the filename. If supporting files are included, they will be
					 *    copied as well without any renaming. 
					 * @param {Boolean} overwriteExisting Optional - If this is set to false, the
					 *    function will throw an error when exporting a file would require an existing
					 *    file to be overwritten. If true, the file will be silently overwritten.
					 *    defaults to false if not provided. 
					 */
					attachmentArray.saveFile = function(attachPath, overwriteExisting) {
						// Ensure a valid path is specified
						if(attachPath === undefined || attachPath == "") {
							throw new Error("ERROR_EMPTY_PATH");
						}
						
						// Set the default value of overwriteExisting if it was not provided
						if (overwriteExisting === undefined) {
							overwriteExisting = false;
						}
						
						// Separate the path into a list of subdirectories and the attachment filename,
						// and initialize the required file objects
						var targetFile = Components.classes["@mozilla.org/file/local;1"].
								createInstance(Components.interfaces.nsILocalFile);
						targetFile.initWithFile(exportDir);
						for each(var dir in attachPath.split("/")) targetFile.append(dir);
						
						// First, check that we have not gone lower than exportDir in the hierarchy
						var parent = targetFile, inExportFileDirectory;
						while((parent = parent.parent)) {
							if(exportDir.equals(parent)) {
								inExportFileDirectory = true;
								break;
							}
						}
						
						if(!inExportFileDirectory) {
							throw new Error("Invalid path; attachment cannot be placed above export "+
								"directory in the file hirarchy");
						}
						
						// Create intermediate directories if they don't exist
						parent = targetFile;
						while((parent = parent.parent) && !parent.exists()) {
							parent.create(Components.interfaces.nsIFile.DIRECTORY_TYPE, 0700);
						}
						
						// Delete any existing file if overwriteExisting is set, or throw an exception
						// if it is not
						if(targetFile.exists()) {
							if(overwriteExisting) {
								targetFile.remove(false);
							} else {
								throw new Error("ERROR_FILE_EXISTS " + targetFile.leafName);
							}
						}
						
						var directory = targetFile.parent;
						
						// The only attachments that can have multiple supporting files are of mime type
						// text/html (specified in Attachments.getNumFiles())
						if(attachment.attachmentMIMEType == "text/html" 
								&& Zotero.Attachments.getNumFiles(attachment) > 1) {
							// Attachment is a snapshot with supporting files. Check if any of the
							// supporting files would cause a name conflict, and build a list of transfers
							// that should be performed
							var copySrcs = [];
							var files = attachment.getFile().parent.directoryEntries;
							while (files.hasMoreElements()) {
								file = files.getNext();
								file.QueryInterface(Components.interfaces.nsIFile);
								
								// Ignore the main attachment file (has already been checked for name conflict)
								if(attachFile.equals(file)) {
									continue;
								}
								
								// Remove any existing files in the target destination if overwriteExisting 
								// is set, or throw an exception if it is not
								var targetSupportFile = targetFile.parent.clone();
								targetSupportFile.append(file.leafName);
								if(targetSupportFile.exists()) {
									if(overwriteExisting) {
										targetSupportFile.remove(false);
									} else {
										throw new Error("ERROR_FILE_EXISTS " + targetSupportFile.leafName);
									}
								}
								copySrcs.push(file.clone());
							}
							
							// No conflicts were detected or all conflicts were resolved, perform the copying
							attachFile.copyTo(directory, targetFile.leafName);
							for(var i = 0; i < copySrcs.length; i++) {
								copySrcs[i].copyTo(directory, copySrcs[i].leafName);
							}
						} else {
							// Attachment is a single file
							// Copy the file to the specified location
							attachFile.copyTo(directory, targetFile.leafName);
						}
						
						attachmentArray.path = targetFile.path;
					};
				}
			}
		}
		
		attachmentArray.itemType = "attachment";
		
		return attachmentArray;
	},
		
	/**
	 * Converts an item to array format
	 */
	"_itemToArray":function(returnItem) {
		// TODO use Zotero.Item#serialize()
		var returnItemArray = returnItem.toArray();
		
		// Remove SQL date from multipart dates
		if (returnItemArray.date) {
			returnItemArray.date = Zotero.Date.multipartToStr(returnItemArray.date);
		}
		
		var returnItemArray = Zotero.Utilities.itemToExportFormat(returnItemArray);
		
		// TODO: Change tag.tag references in translators to tag.name
		// once translators are 1.5-only
		// TODO: Preserve tag type?
		if (returnItemArray.tags) {
			for (var i in returnItemArray.tags) {
				returnItemArray.tags[i].tag = returnItemArray.tags[i].fields.name;
			}
		}
		
		// add URI
		returnItemArray.uri = Zotero.URI.getItemURI(returnItem);
		
		return returnItemArray;
	},
	
	/**
	 * Retrieves the next available item
	 */
	"nextItem":function() {
		while(this._itemsLeft.length != 0) {
			var returnItem = this._itemsLeft.shift();
			// export file data for single files
			if(returnItem.isAttachment()) {		// an independent attachment
				var returnItemArray = this._attachmentToArray(returnItem);
				if(returnItemArray) return returnItemArray;
			} else {
				var returnItemArray = this._itemToArray(returnItem);
				
				// get attachments, although only urls will be passed if exportFileData is off
				returnItemArray.attachments = new Array();
				var attachments = returnItem.getAttachments();
				for each(var attachmentID in attachments) {
					var attachment = Zotero.Items.get(attachmentID);
					var attachmentInfo = this._attachmentToArray(attachment);
					
					if(attachmentInfo) {
						returnItemArray.attachments.push(attachmentInfo);
					}
				}
				
				return returnItemArray;
			}
		}
		return false;
	},
	
	"nextCollection":function() {
		if(!this._collectionsLeft || this._collectionsLeft.length == 0) return false;
	
		var returnItem = this._collectionsLeft.shift();
		var obj = returnItem.serialize(true);
		obj.id = obj.primary.collectionID;
		obj.name = obj.fields.name;
		return obj;
	}
}
Zotero.Translate.ItemGetter.prototype.__defineGetter__("numItemsRemaining", function() { return this._itemsLeft.length });<|MERGE_RESOLUTION|>--- conflicted
+++ resolved
@@ -512,8 +512,7 @@
 				var creatorID = creator.save();
 			}
 			
-<<<<<<< HEAD
-			newItem.setCreator(i, creator, creatorTypeID, defaultLanguage);
+			newItem.setCreator(creatorIndex++, creator, creatorTypeID, defaultLanguage);
 
 			for (var j = 0, jlen = lst.length; j < jlen; j += 1) {
 				// Normalize lang
@@ -547,9 +546,6 @@
 				}
 				newItem.setCreator(i, mcreator, creatorTypeID, langTag);
 			}
-=======
-			newItem.setCreator(creatorIndex++, creator, creatorTypeID);
->>>>>>> bdeff961
 		}
 	},
 	
