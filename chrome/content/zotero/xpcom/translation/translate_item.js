/*
    ***** BEGIN LICENSE BLOCK *****
    
    Copyright © 2012 Center for History and New Media
                     George Mason University, Fairfax, Virginia, USA
                     http://zotero.org
    
    This file is part of Zotero.
    
    Zotero is free software: you can redistribute it and/or modify
    it under the terms of the GNU Affero General Public License as published by
    the Free Software Foundation, either version 3 of the License, or
    (at your option) any later version.
    
    Zotero is distributed in the hope that it will be useful,
    but WITHOUT ANY WARRANTY; without even the implied warranty of
    MERCHANTABILITY or FITNESS FOR A PARTICULAR PURPOSE.  See the
    GNU Affero General Public License for more details.
    
    You should have received a copy of the GNU Affero General Public License
    along with Zotero.  If not, see <http://www.gnu.org/licenses/>.
    
    ***** END LICENSE BLOCK *****
*/

Zotero.Translate.ItemSaver = function(libraryID, attachmentMode, forceTagType, document,
		cookieSandbox, baseURI) {
	// initialize constants
	this.newItems = [];
	this.newCollections = [];
	this._IDMap = {};
	
	// determine library ID
	if(libraryID === false) {
		this._libraryID = false;
	} else if(libraryID === true || libraryID == undefined) {
		this._libraryID = null;
	} else {
		this._libraryID = libraryID;
	}
	
	// determine whether to save files and attachments
	if (attachmentMode == Zotero.Translate.ItemSaver.ATTACHMENT_MODE_DOWNLOAD) {
		this._saveAttachment = this._saveAttachmentDownload;
	} else if(attachmentMode == Zotero.Translate.ItemSaver.ATTACHMENT_MODE_FILE) {
		this._saveAttachment = this._saveAttachmentFile;
	} else {
		this._saveAttachment = function() {};
	}
	
	this._saveFiles = !(attachmentMode === 0);
	
	// If group filesEditable==false, don't save attachments
	if (typeof this._libraryID == 'number') {
		var type = Zotero.Libraries.getType(this._libraryID);
		switch (type) {
			case 'group':
				var groupID = Zotero.Groups.getGroupIDFromLibraryID(this._libraryID);
				var group = Zotero.Groups.get(groupID);
				if (!group.filesEditable) {
					this._saveFiles = false;
				}
				break;
		}
	}
	
	// force tag types if requested
	this._forceTagType = forceTagType;
	// to set cookies on downloaded files
	this._cookieSandbox = cookieSandbox;
	
	// the URI to which other URIs are assumed to be relative
	if(typeof baseURI === "object" && baseURI instanceof Components.interfaces.nsIURI) {
		this._baseURI = baseURI;
	} else {
		// try to convert to a URI
		this._baseURI = null;
		try {
			this._baseURI = Components.classes["@mozilla.org/network/io-service;1"].
				getService(Components.interfaces.nsIIOService).newURI(baseURI, null, null);
		} catch(e) {};
	}
};

Zotero.Translate.ItemSaver.ATTACHMENT_MODE_IGNORE = 0;
Zotero.Translate.ItemSaver.ATTACHMENT_MODE_DOWNLOAD = 1;
Zotero.Translate.ItemSaver.ATTACHMENT_MODE_FILE = 2;

Zotero.Translate.ItemSaver.prototype = {
	/**
	 * Saves items to Standalone or the server
	 * @param items Items in Zotero.Item.toArray() format
	 * @param {Function} callback A callback to be executed when saving is complete. If saving
	 *    succeeded, this callback will be passed true as the first argument and a list of items
	 *    saved as the second. If saving failed, the callback will be passed false as the first
	 *    argument and an error object as the second
	 * @param {Function} [attachmentCallback] A callback that receives information about attachment
	 *     save progress. The callback will be called as attachmentCallback(attachment, false, error)
	 *     on failure or attachmentCallback(attachment, progressPercent) periodically during saving.
	 */
	"saveItems":function(items, callback, attachmentCallback) {
		// if no open transaction, open a transaction and add a timer call to close it
		var openedTransaction = false;
		if(!Zotero.DB.transactionInProgress()) {
			Zotero.DB.beginTransaction();
			openedTransaction = true;
		}
		
		try {
			var newItems = [];
			for each(var item in items) {
				// Get typeID, defaulting to "webpage"
				var newItem;
				var type = (item.itemType ? item.itemType : "webpage");
				
				if(type == "note") {			// handle notes differently
					newItem = new Zotero.Item('note');
					newItem.libraryID = this._libraryID;
					if(item.note) newItem.setNote(item.note);
					var myID = newItem.save();
					newItem = Zotero.Items.get(myID);
				} else {
					if(type == "attachment") {	// handle attachments differently
						newItem = this._saveAttachment(item, null, attachmentCallback);
						if(!newItem) continue;
						var myID = newItem.id;
					} else {
						var typeID = Zotero.ItemTypes.getID(type);
						newItem = new Zotero.Item(typeID);
						newItem._libraryID = this._libraryID;
					
						this._saveFields(item, newItem);
						
						// handle creators
						if(item.creators) {
							this._saveCreators(item, newItem);
						}
						
						// save item
						var myID = newItem.save();
						newItem = Zotero.Items.get(myID);
						
						// handle notes
						if(item.notes) {
							this._saveNotes(item, myID);
						}
					
						// handle attachments
						if(item.attachments) {
							for(var i=0; i<item.attachments.length; i++) {
								var newAttachment = this._saveAttachment(item.attachments[i], myID, attachmentCallback);
								if(typeof newAttachment === "object") {
									this._saveTags(item.attachments[i], newAttachment);
								}
							}
						}
					}
				}
				
				if(item.itemID) this._IDMap[item.itemID] = myID;
				
				// handle see also
				this._saveTags(item, newItem);
				
				// add to new item list
				newItem = Zotero.Items.get(myID);
				newItems.push(newItem);
			}
			
			if(openedTransaction) Zotero.DB.commitTransaction();
			callback(true, newItems);
		} catch(e) {
			if(openedTransaction) Zotero.DB.rollbackTransaction();
			callback(false, e);
		}
	},
	
	"saveCollection":function(collection) {
		var collectionsToProcess = [collection];
		var parentIDs = [null];
		var topLevelCollection;
		
		while(collectionsToProcess.length) {
			var collection = collectionsToProcess.shift();
			var parentID = parentIDs.shift();
			
			var newCollection = Zotero.Collections.add(collection.name, parentID);
			if(parentID === null) topLevelCollection = newCollection;
			
			this.newCollections.push(newCollection.id);
			
			var toAdd = [];
			
			for(var i=0; i<collection.children.length; i++) {
				var child = collection.children[i];
				if(child.type === "collection") {
					// do recursive processing of collections
					collectionsToProcess.push(child);
					parentIDs.push(newCollection.id);
				} else {
					// add mapped items to collection
					if(this._IDMap[child.id]) {
						toAdd.push(this._IDMap[child.id]);
					} else {
						Zotero.debug("Translate: Could not map "+child.id+" to an imported item", 2);
					}
				}
			}
			
			if(toAdd.length) {
				Zotero.debug("Translate: Adding " + toAdd, 5);
				newCollection.addItems(toAdd);
			}
		}
		
		return topLevelCollection;
	},
	
	"_saveAttachmentFile": Zotero.Promise.coroutine(function* (attachment, parentID, attachmentCallback) {
		Zotero.debug("Translate: Adding attachment", 4);
			
		if(!attachment.url && !attachment.path) {
			let e = "Translate: Ignoring attachment: no path or URL specified";
			Zotero.debug(e, 2);
			attachmentCallback(attachment, false, e);
			return false;
		}
		
		if (attachment.path) {
			var url = Zotero.Attachments.cleanAttachmentURI(attachment.path, false);
			if (url && /^(?:https?|ftp):/.test(url)) {
				// A web URL. Don't bother parsing it as path below
				// Some paths may look like URIs though, so don't just test for 'file'
				// E.g. C:\something
				if (!attachment.url) attachment.url = attachment.path;
				delete attachment.path;
			}
		}
		
		let done = false;
		if (attachment.path) {
			var file = this._parsePath(attachment.path);
			if(!file) {
				let asUrl = Zotero.Attachments.cleanAttachmentURI(attachment.path);
				if (!attachment.url && !asUrl) {
					let e = "Translate: Could not parse attachment path <" + attachment.path + ">";
					Zotero.debug(e, 2);
					attachmentCallback(attachment, false, e);
					return false;
				} else if (!attachment.url && asUrl) {
					Zotero.debug("Translate: attachment path looks like a URI: " + attachment.path);
					attachment.url = asUrl;
					delete attachment.path;
				}
			} else {
				if (attachment.url) {
					attachment.linkMode = "imported_url";
					var myID = Zotero.Attachments.importSnapshotFromFile(file,
						attachment.url, attachment.title, attachment.mimeType, attachment.charset,
						parentID);
				}
				else {
					attachment.linkMode = "imported_file";
					var myID = Zotero.Attachments.importFromFile(file, parentID);
				}
				attachmentCallback(attachment, 100);
				done = true;
			}
		}
		
		if(!done) {
			let url = Zotero.Attachments.cleanAttachmentURI(attachment.url);
			if (!url) {
				let e = "Translate: Invalid attachment.url specified <" + attachment.url + ">";
				Zotero.debug(e, 2);
				attachmentCallback(attachment, false, e);
				return false;
			}
			
			attachment.url = url;
			url = Components.classes["@mozilla.org/network/io-service;1"]
				.getService(Components.interfaces.nsIIOService)
				.newURI(url, null, null); // This cannot fail, since we check above
			
			// see if this is actually a file URL
			if(url.scheme == "file") {
				let e = "Translate: Local file attachments cannot be specified in attachment.url";
				Zotero.debug(e, 2);
				attachmentCallback(attachment, false, e);
				return false;
			} else if(url.scheme != "http" && url.scheme != "https") {
				let e = "Translate: " + url.scheme + " protocol is not allowed for attachments from translators.";
				Zotero.debug(e, 2);
				attachmentCallback(attachment, false, e);
				return false;
			}
			
			// At this point, must be a valid HTTP/HTTPS url
			attachment.linkMode = "linked_file";
			var newItem = yield Zotero.Attachments.linkFromURL({
				url: attachment.url,
				parentItemID: parentID,
				contentType: attachment.mimeType ? attachment.mimeType : undefined,
				title: attachment.title ? attachment.title : undefined
			})
			.catch(function (e) {
				Zotero.debug("Translate: Error adding attachment "+attachment.url, 2);
				attachmentCallback(attachment, false, e);
			});
			if (!newItem) {
				return false;
			}
			Zotero.debug("Translate: Created attachment; id is " + newItem.id, 4);
			attachmentCallback(attachment, 100);
<<<<<<< HEAD
		} else {
			var file = this._parsePath(attachment.path);
			if(!file) return;
			
			if (attachment.url) {
				attachment.linkMode = "imported_url";
				var newItem = yield Zotero.Attachments.importSnapshotFromFile({
					file: file,
					url: attachment.url,
					title: attachment.title,
					contentType: attachment.mimeType,
					charset: attachment.charset,
					parentItemID: parentID
				});
			}
			else {
				attachment.linkMode = "imported_file";
				var newItem = yield Zotero.Attachments.importFromFile({
					file: file,
					parentItemID: parentID
				});
			}
			attachmentCallback(attachment, 100);
=======
>>>>>>> 072ced34
		}
		
		// save fields
		attachment.itemType = "attachment";
		this._saveFields(attachment, newItem);
		
		// add note if necessary
		if(attachment.note) {
			newItem.setNote(attachment.note);
		}
		
		yield newItem.save();
		
		return newItem;
	}),

	"_parsePathURI":function(path) {
		try {
			var uri = Services.io.newURI(path, "", this._baseURI);
		} catch(e) {
			Zotero.debug("Translate: " + path + " is not a valid URI");
			return false;
		}
		
		try {
			var file = uri.QueryInterface(Components.interfaces.nsIFileURL).file;
		}
		catch (e) {
			Zotero.debug("Translate: " + uri.spec + " is not a file URI");
			return false;
		}
		
		if(file.path == '/') {
			Zotero.debug("Translate: " + path + " points to root directory");
			return false;
		}
		
		if(!file.exists()) {
			Zotero.debug("Translate: File at " + file.path + " does not exist");
			return false;
		}
		
		return file;
	},

	"_parseAbsolutePath":function(path) {
		var file = Components.classes["@mozilla.org/file/local;1"].
			createInstance(Components.interfaces.nsILocalFile);
		try {
			file.initWithPath(path);
		} catch(e) {
			Zotero.debug("Translate: Invalid absolute path: " + path);
			return false;
		}
		
		if(!file.exists()) {
			Zotero.debug("Translate: File at absolute path " + file.path + " does not exist");
			return false;
		}
		
		return file;
	},

	"_parseRelativePath":function(path) {
		if (!this._baseURI) {
			Zotero.debug("Translate: Cannot parse as relative path. No base URI available.");
			return false;
		}
		
		var file = this._baseURI.QueryInterface(Components.interfaces.nsIFileURL).file.parent;
		var splitPath = path.split(/\//g);
		for(var i=0; i<splitPath.length; i++) {
			if(splitPath[i] !== "") file.append(splitPath[i]);
		}
		
		if(!file.exists()) {
			Zotero.debug("Translate: File at " + file.path + " does not exist");
			return false;
		}
		
		return file;
	},

	"_parsePath":function(path) {
		Zotero.debug("Translate: Attempting to parse path " + path);
		
		var file;

		// First, try to parse as absolute path
		if((/^[a-zA-Z]:[\\\/]|^\\\\/.test(path) && Zotero.isWin) // Paths starting with drive letter or network shares starting with \\
			|| (path[0] === "/" && !Zotero.isWin)) {
			// Forward slashes on Windows are not allowed in filenames, so we can
			// assume they're meant to be backslashes. Backslashes are technically
			// allowed on Linux, so the reverse cannot be done reliably.
			var nativePath = Zotero.isWin ? path.replace('/', '\\', 'g') : path;
			if (file = this._parseAbsolutePath(nativePath)) {
				Zotero.debug("Translate: Got file "+nativePath+" as absolute path");
				return file;
			}
		}

		// Next, try to parse as URI
		if((file = this._parsePathURI(path))) {
			Zotero.debug("Translate: Got "+path+" as URI")
			return file;
		} else if(path.substr(0, 7) !== "file://") {
			// If it was a fully qualified file URI, we can give up now

			// Next, try to parse as relative path, replacing backslashes with slashes
			if((file = this._parseRelativePath(path.replace(/\\/g, "/")))) {
				Zotero.debug("Translate: Got file "+path+" as relative path");
				return file;
			}

			// Next, try to parse as relative path, without replacing backslashes with slashes
			if((file = this._parseRelativePath(path))) {
				Zotero.debug("Translate: Got file "+path+" as relative path");
				return file;
			}

			if(path[0] !== "/") {
				// Next, try to parse a path with no / as an absolute URI or path
				if((file = this._parsePathURI("/"+path))) {
					Zotero.debug("Translate: Got file "+path+" as broken URI");
					return file;
				}

				if((file = this._parseAbsolutePath("/"+path))) {
					Zotero.debug("Translate: Got file "+path+" as broken absolute path");
					return file;
				}

			}
		}

		// Give up
		Zotero.debug("Translate: Could not find file "+path)

		return false;
	},
	
	"_saveAttachmentDownload": Zotero.Promise.coroutine(function* (attachment, parentID, attachmentCallback) {
		Zotero.debug("Translate: Adding attachment", 4);
		
		if(!attachment.url && !attachment.document) {
			Zotero.debug("Translate: Not adding attachment: no URL specified", 2);
		} else {
			// Determine whether to save an attachment
			if(attachment.snapshot !== false) {
				if(attachment.document
						|| (attachment.mimeType &&
							(attachment.mimeType === "text/html"
							 || attachment.mimeType == "application/xhtml+xml"))) {
					if(!Zotero.Prefs.get("automaticSnapshots")) return;
				} else {
					if(!Zotero.Prefs.get("downloadAssociatedFiles")) return;
				}
			}
			
			var doc = undefined;
			if(attachment.document) {
				doc = new XPCNativeWrapper(Zotero.Translate.DOMWrapper.unwrap(attachment.document));
				if(!attachment.title) attachment.title = doc.title;
			}
			var title = attachment.title || null;
			if(!title) {
				// If no title provided, use "Attachment" as title for progress UI (but not for item)
				attachment.title = Zotero.getString("itemTypes.attachment");
			}
			
			if(attachment.snapshot === false || !this._saveFiles) {
				// if snapshot is explicitly set to false, attach as link
				attachment.linkMode = "linked_url";
				if(attachment.document) {
					yield Zotero.Attachments.linkFromURL({
						url: attachment.document.location.href,
						parentItemID: parentID,
						contentType: attachment.mimeType ? attachment.mimeType : attachment.document.contentType,
						title: title
					})
					.catch(function (e) {
						Zotero.debug("Translate: Error adding attachment "+attachment.url, 2);
						attachmentCallback(attachment, false, e);
					});
					
					attachmentCallback(attachment, 100);
					
					return true;
				} else {
					if(!attachment.mimeType || !title) {
						Zotero.debug("Translate: Either mimeType or title is missing; attaching file will be slower", 3);
					}
					
					yield Zotero.Attachments.linkFromURL({
						url: attachment.url,
						parentItemID: parentID,
						contentType: attachment.mimeType ? attachment.mimeType : undefined,
						title: title
					})
					.catch(function (e) {
						Zotero.debug("Translate: Error adding attachment "+attachment.url, 2);
						attachmentCallback(attachment, false, e);
					});
					
					attachmentCallback(attachment, 100);
					
					return true;
				}
				return true;
			} else {
				// if snapshot is not explicitly set to false, retrieve snapshot
				if(attachment.document) {
					attachment.linkMode = "imported_url";
					
					attachmentCallback(attachment, 0);
					
					yield Zotero.Attachments.importFromDocument({
						libraryID: this._libraryID,
						document: attachment.document,
						parentItemID: parentID,
						title: title
					})
					.then(function (attachmentItem) {
						attachmentCallback(attachment, 100);
					})
					.catch(function (e) {
						Zotero.debug("Translate: Error attaching document", 2);
						attachmentCallback(attachment, false, e);
					});
					
					return true;
				// Save attachment if snapshot pref enabled or not HTML
				// (in which case downloadAssociatedFiles applies)
				} else {
					var mimeType = (attachment.mimeType ? attachment.mimeType : null);
					let parentItem = yield Zotero.Items.getAsync(parentID);
					var fileBaseName = Zotero.Attachments.getFileBaseNameFromItem(parentItem);
					
					Zotero.debug('Importing attachment from URL');
					attachment.linkMode = "imported_url";
					
					attachmentCallback(attachment, 0);
					
					yield Zotero.Attachments.importFromURL({
						libraryID: this._libraryID,
						url: attachment.url,
						parentItemID: parentID,
						title: title,
						fileBaseName: fileBaseName,
						contentType: mimeType,
						cookieSandbox: this._cookieSandbox
					})
					.then(function (attachmentItem) {
						// TODO: actually indicate progress during download
						attachmentCallback(attachment, 100);
					})
					.catch(function (e) {
						Zotero.debug("Translate: Error adding attachment "+attachment.url, 2);
						attachmentCallback(attachment, false, e);
					});
					
					return true;
				}
			}
		}
		
		return false;
	}),
	
	"_saveFields":function(item, newItem) {
		// fields that should be handled differently
		const skipFields = ["note", "notes", "itemID", "attachments", "tags", "seeAlso",
							"itemType", "complete", "creators"];
		
		var typeID = Zotero.ItemTypes.getID(item.itemType);
		var fieldID;
		for(var field in item) {
			// loop through item fields
			if(item[field] && skipFields.indexOf(field) === -1 && (fieldID = Zotero.ItemFields.getID(field))) {
				// if field is in db and shouldn't be skipped
				
				// try to map from base field
				if(Zotero.ItemFields.isBaseField(fieldID)) {
					fieldID = Zotero.ItemFields.getFieldIDFromTypeAndBase(typeID, fieldID);
					
					// Skip mapping if item field already exists
					var fieldName = Zotero.ItemFields.getName(fieldID);
					if(fieldName !== field && item[fieldName]) continue;
					
					if(fieldID) {
						Zotero.debug("Translate: Mapping "+field+" to "+fieldName, 5);	
					}
				}
				
				// if field is valid for this type, set field
				if(fieldID && Zotero.ItemFields.isValidForType(fieldID, typeID)) {
					newItem.setField(fieldID, item[field]);
				} else {
					Zotero.debug("Translate: Discarded field "+field+" for item: field not valid for type "+item.itemType, 3);
				}
			}
		}
	},
	
	"_saveCreators":function(item, newItem) {
		var creatorIndex = 0;
		for(var i=0; i<item.creators.length; i++) {
			var creator = item.creators[i];
			
			if(!creator.firstName && !creator.lastName) {
				Zotero.debug("Translate: Silently dropping empty creator");
				continue;
			}
			
			// try to assign correct creator type
			var creatorTypeID = 1;
			if(creator.creatorType) {
				try {
					var creatorTypeID = Zotero.CreatorTypes.getID(creator.creatorType);
				} catch(e) {
					Zotero.debug("Translate: Invalid creator type "+creator.creatorType+" for creator index "+j, 2);
				}
			}
			
			// Single-field mode
			if (creator.fieldMode && creator.fieldMode == 1) {
				var fields = {
					lastName: creator.lastName,
					fieldMode: 1
				};
			}
			// Two-field mode
			else {
				var fields = {
					firstName: creator.firstName,
					lastName: creator.lastName
				};
			}
			
			var creator = null;
			var creatorDataID = Zotero.Creators.getDataID(fields);
			if(creatorDataID) {
				var linkedCreators = Zotero.Creators.getCreatorsWithData(creatorDataID, this._libraryID);
				if (linkedCreators) {
					// TODO: support identical creators via popup? ugh...
					var creatorID = linkedCreators[0];
					creator = Zotero.Creators.get(creatorID);
				}
			}
			if(!creator) {
				creator = new Zotero.Creator;
				creator.libraryID = this._libraryID;
				creator.setFields(fields);
				var creatorID = creator.save();
			}
			
			newItem.setCreator(creatorIndex++, creator, creatorTypeID);
		}
	},
	
	"_saveNotes":function(item, parentID) {
		for(var i=0; i<item.notes.length; i++) {
			var note = item.notes[i];
			if(!note) continue;
			var myNote = new Zotero.Item('note');
			myNote.libraryID = this._libraryID;
			myNote.setNote(typeof note == "object" ? note.note : note);
			if(parentID) {
				myNote.parentID = parentID;
			}
			var noteID = myNote.save();
			
			if(typeof note == "object") {
				// handle see also
				myNote = Zotero.Items.get(noteID);
				this._saveTags(note, myNote);
			}
		}
	},
	
	"_saveTags":function(item, newItem) {
		// add to ID map
		if(item.itemID) {
			this._IDMap[item.itemID] = newItem.id;
		}
		
		// add see alsos
		if(item.seeAlso) {
			for(var i=0; i<item.seeAlso.length; i++) {
				var seeAlso = item.seeAlso[i];
				if(this._IDMap[seeAlso]) {
					newItem.addRelatedItem(this._IDMap[seeAlso]);
				}
			}
			newItem.save();
		}
		
		// if all tags are automatic and automatic tags pref is on, return immediately
		var tagPref = Zotero.Prefs.get("automaticTags");
		if(this._forceTagType == 1 && !tagPref) return;
		
		// add tags
		if(item.tags) {
			var tagsToAdd = {};
			tagsToAdd[0] = []; // user tags
			tagsToAdd[1] = []; // automatic tags
			
			for(var i=0; i<item.tags.length; i++) {
				var tag = item.tags[i];
				
				if(typeof(tag) == "string") {
					// accept strings in tag array as automatic tags, or, if
					// importing, as non-automatic tags
					if(this._forceTagType) {
						tagsToAdd[this._forceTagType].push(tag);
					} else {
						tagsToAdd[0].push(tag);
					}
				} else if(typeof(tag) == "object") {
					// also accept objects
					if(tag.tag || tag.name) {
						if(this._forceTagType) {
							var tagType = this._forceTagType;
						} else if(tag.type) { 
							// skip automatic tags during import too (?)
							if(tag.type == 1 && !tagPref) continue;
							var tagType = tag.type;
						} else {
							var tagType = 0;
						}
						tagsToAdd[tagType].push(tag.tag ? tag.tag : tag.name);
					}
				}
			}
			
			for (var type in [0, 1]) {
				if (tagsToAdd[type].length) {
					newItem.addTags(tagsToAdd[type], type);
				}
			}
		}
	}
}

Zotero.Translate.ItemGetter = function() {
	this._itemsLeft = null;
	this._collectionsLeft = null;
	this._exportFileDirectory = null;
};

Zotero.Translate.ItemGetter.prototype = {
	"setItems":function(items) {
		this._itemsLeft = items;
		this.numItems = this._itemsLeft.length;
	},
	
	"setCollection":function(collection, getChildCollections) {
		// get items in this collection
		var haveItems = {};
		this._itemsLeft = collection.getChildItems();
		for each(var item in this._itemsLeft) haveItems[item.id] = true;
		if(!this._itemsLeft) {
			this._itemsLeft = [];
		}
		
		if(getChildCollections) {
			// get child collections
			this._collectionsLeft = Zotero.getCollections(collection.id, true);
			
			// get items in child collections
			for each(var collection in this._collectionsLeft) {
				var childItems = collection.getChildItems();
				if(childItems) {
					for each(var item in childItems) {
						if(!haveItems[item.id]) {
							haveItems[item.id] = true;
							this._itemsLeft.push(item);;
						}
					}
				}
			}
		}
		
		this.numItems = this._itemsLeft.length;
	},
	
	"setAll":function(getChildCollections) {
		this._itemsLeft = Zotero.Items.getAll(0, true);
		
		if(getChildCollections) {
			this._collectionsLeft = Zotero.getCollections();
		}
		
		this.numItems = this._itemsLeft.length;
	},
	
	"exportFiles":function(dir, extension) {
		// generate directory
		this._exportFileDirectory = Components.classes["@mozilla.org/file/local;1"].
		                createInstance(Components.interfaces.nsILocalFile);
		this._exportFileDirectory.initWithFile(dir.parent);
		
		// delete this file if it exists
		if(dir.exists()) {
			dir.remove(true);
		}
		
		// get name
		var name = dir.leafName;
		this._exportFileDirectory.append(name);
		
		// create directory
		this._exportFileDirectory.create(Components.interfaces.nsIFile.DIRECTORY_TYPE, 0700);
		
		// generate a new location for the exported file, with the appropriate
		// extension
		var location = Components.classes["@mozilla.org/file/local;1"].
		                createInstance(Components.interfaces.nsILocalFile);
		location.initWithFile(this._exportFileDirectory);
		location.append(name+"."+extension);

		return location;
	},
	
	/**
	 * Converts an attachment to array format and copies it to the export folder if desired
	 */
	"_attachmentToArray":function(attachment) {
		var attachmentArray = this._itemToArray(attachment);
		var linkMode = attachment.attachmentLinkMode;
		
		// Get mime type
		attachmentArray.mimeType = attachmentArray.uniqueFields.mimeType = attachment.attachmentMIMEType;
		// Get charset
		attachmentArray.charset = attachmentArray.uniqueFields.charset = attachment.attachmentCharset;
		if(linkMode != Zotero.Attachments.LINK_MODE_LINKED_URL) {
			var attachFile = attachment.getFile();
			attachmentArray.localPath = attachFile.path;
			
			if(this._exportFileDirectory) {
				var exportDir = this._exportFileDirectory;
				
				// Add path and filename if not an internet link
				var attachFile = attachment.getFile();
				if(attachFile) {
					attachmentArray.defaultPath = "files/" + attachmentArray.itemID + "/" + attachFile.leafName;
					attachmentArray.filename = attachFile.leafName;
					
					/**
					 * Copies the attachment file to the specified relative path from the
					 * export directory.
					 * @param {String} attachPath The path to which the file should be exported 
					 *    including the filename. If supporting files are included, they will be
					 *    copied as well without any renaming. 
					 * @param {Boolean} overwriteExisting Optional - If this is set to false, the
					 *    function will throw an error when exporting a file would require an existing
					 *    file to be overwritten. If true, the file will be silently overwritten.
					 *    defaults to false if not provided. 
					 */
					attachmentArray.saveFile = function(attachPath, overwriteExisting) {
						// Ensure a valid path is specified
						if(attachPath === undefined || attachPath == "") {
							throw new Error("ERROR_EMPTY_PATH");
						}
						
						// Set the default value of overwriteExisting if it was not provided
						if (overwriteExisting === undefined) {
							overwriteExisting = false;
						}
						
						// Separate the path into a list of subdirectories and the attachment filename,
						// and initialize the required file objects
						var targetFile = Components.classes["@mozilla.org/file/local;1"].
								createInstance(Components.interfaces.nsILocalFile);
						targetFile.initWithFile(exportDir);
						for each(var dir in attachPath.split("/")) targetFile.append(dir);
						
						// First, check that we have not gone lower than exportDir in the hierarchy
						var parent = targetFile, inExportFileDirectory;
						while((parent = parent.parent)) {
							if(exportDir.equals(parent)) {
								inExportFileDirectory = true;
								break;
							}
						}
						
						if(!inExportFileDirectory) {
							throw new Error("Invalid path; attachment cannot be placed above export "+
								"directory in the file hirarchy");
						}
						
						// Create intermediate directories if they don't exist
						parent = targetFile;
						while((parent = parent.parent) && !parent.exists()) {
							parent.create(Components.interfaces.nsIFile.DIRECTORY_TYPE, 0700);
						}
						
						// Delete any existing file if overwriteExisting is set, or throw an exception
						// if it is not
						if(targetFile.exists()) {
							if(overwriteExisting) {
								targetFile.remove(false);
							} else {
								throw new Error("ERROR_FILE_EXISTS " + targetFile.leafName);
							}
						}
						
						var directory = targetFile.parent;
						
						// The only attachments that can have multiple supporting files are imported
						// attachments of mime type text/html (specified in Attachments.getNumFiles())
						if(attachment.attachmentMIMEType == "text/html"
								&& linkMode != Zotero.Attachments.LINK_MODE_LINKED_FILE
								&& Zotero.Attachments.getNumFiles(attachment) > 1) {
							// Attachment is a snapshot with supporting files. Check if any of the
							// supporting files would cause a name conflict, and build a list of transfers
							// that should be performed
							var copySrcs = [];
							var files = attachment.getFile().parent.directoryEntries;
							while (files.hasMoreElements()) {
								file = files.getNext();
								file.QueryInterface(Components.interfaces.nsIFile);
								
								// Ignore the main attachment file (has already been checked for name conflict)
								if(attachFile.equals(file)) {
									continue;
								}
								
								// Remove any existing files in the target destination if overwriteExisting 
								// is set, or throw an exception if it is not
								var targetSupportFile = targetFile.parent.clone();
								targetSupportFile.append(file.leafName);
								if(targetSupportFile.exists()) {
									if(overwriteExisting) {
										targetSupportFile.remove(false);
									} else {
										throw new Error("ERROR_FILE_EXISTS " + targetSupportFile.leafName);
									}
								}
								copySrcs.push(file.clone());
							}
							
							// No conflicts were detected or all conflicts were resolved, perform the copying
							attachFile.copyTo(directory, targetFile.leafName);
							for(var i = 0; i < copySrcs.length; i++) {
								copySrcs[i].copyTo(directory, copySrcs[i].leafName);
							}
						} else {
							// Attachment is a single file
							// Copy the file to the specified location
							attachFile.copyTo(directory, targetFile.leafName);
						}
						
						attachmentArray.path = targetFile.path;
					};
				}
			}
		}
		
		attachmentArray.itemType = "attachment";
		
		return attachmentArray;
	},
		
	/**
	 * Converts an item to array format
	 */
	"_itemToArray":function(returnItem) {
		// TODO use Zotero.Item#serialize()
		var returnItemArray = returnItem.toArray();
		
		// Remove SQL date from multipart dates
		if (returnItemArray.date) {
			returnItemArray.date = Zotero.Date.multipartToStr(returnItemArray.date);
		}
		
		var returnItemArray = Zotero.Utilities.itemToExportFormat(returnItemArray);
		
		// TODO: Change tag.tag references in translators to tag.name
		// once translators are 1.5-only
		// TODO: Preserve tag type?
		if (returnItemArray.tags) {
			for (var i in returnItemArray.tags) {
				returnItemArray.tags[i].tag = returnItemArray.tags[i].fields.name;
			}
		}
		
		// add URI
		returnItemArray.uri = Zotero.URI.getItemURI(returnItem);
		
		return returnItemArray;
	},
	
	/**
	 * Retrieves the next available item
	 */
	"nextItem":function() {
		while(this._itemsLeft.length != 0) {
			var returnItem = this._itemsLeft.shift();
			// export file data for single files
			if(returnItem.isAttachment()) {		// an independent attachment
				var returnItemArray = this._attachmentToArray(returnItem);
				if(returnItemArray) return returnItemArray;
			} else {
				var returnItemArray = this._itemToArray(returnItem);
				
				// get attachments, although only urls will be passed if exportFileData is off
				returnItemArray.attachments = new Array();
				var attachments = returnItem.getAttachments();
				for each(var attachmentID in attachments) {
					var attachment = Zotero.Items.get(attachmentID);
					var attachmentInfo = this._attachmentToArray(attachment);
					
					if(attachmentInfo) {
						returnItemArray.attachments.push(attachmentInfo);
					}
				}
				
				return returnItemArray;
			}
		}
		return false;
	},
	
	"nextCollection":function() {
		if(!this._collectionsLeft || this._collectionsLeft.length == 0) return false;
	
		var returnItem = this._collectionsLeft.shift();
		var obj = returnItem.serialize(true);
		obj.id = obj.primary.collectionID;
		obj.name = obj.fields.name;
		return obj;
	}
}
Zotero.Translate.ItemGetter.prototype.__defineGetter__("numItemsRemaining", function() { return this._itemsLeft.length });<|MERGE_RESOLUTION|>--- conflicted
+++ resolved
@@ -255,13 +255,21 @@
 			} else {
 				if (attachment.url) {
 					attachment.linkMode = "imported_url";
-					var myID = Zotero.Attachments.importSnapshotFromFile(file,
-						attachment.url, attachment.title, attachment.mimeType, attachment.charset,
-						parentID);
+					var myID = yield Zotero.Attachments.importSnapshotFromFile({
+						file: file,
+						url: attachment.url,
+						title: attachment.title,
+						contentType: attachment.mimeType,
+						charset: attachment.charset,
+						parentItemID: parentID
+					});
 				}
 				else {
 					attachment.linkMode = "imported_file";
-					var myID = Zotero.Attachments.importFromFile(file, parentID);
+					var myID = yield Zotero.Attachments.importFromFile({
+						file: file,
+						parentItemID: parentID
+					});
 				}
 				attachmentCallback(attachment, 100);
 				done = true;
@@ -312,32 +320,6 @@
 			}
 			Zotero.debug("Translate: Created attachment; id is " + newItem.id, 4);
 			attachmentCallback(attachment, 100);
-<<<<<<< HEAD
-		} else {
-			var file = this._parsePath(attachment.path);
-			if(!file) return;
-			
-			if (attachment.url) {
-				attachment.linkMode = "imported_url";
-				var newItem = yield Zotero.Attachments.importSnapshotFromFile({
-					file: file,
-					url: attachment.url,
-					title: attachment.title,
-					contentType: attachment.mimeType,
-					charset: attachment.charset,
-					parentItemID: parentID
-				});
-			}
-			else {
-				attachment.linkMode = "imported_file";
-				var newItem = yield Zotero.Attachments.importFromFile({
-					file: file,
-					parentItemID: parentID
-				});
-			}
-			attachmentCallback(attachment, 100);
-=======
->>>>>>> 072ced34
 		}
 		
 		// save fields
