--- conflicted
+++ resolved
@@ -522,45 +522,6 @@
 		 * @param {SandboxItem} An item created using the Zotero.Item class from the sandbox
 		 */
 		 "_itemDone":function(translate, item) {
-<<<<<<< HEAD
-			if(!item.itemType) {
-				item.itemType = "webpage";
-				translate._debug("WARNING: No item type specified");
-			}
-			
-			if(item.type == "attachment" || item.type == "note") {
-				Zotero.debug("Translate: Discarding standalone "+item.type+" in non-import translator", 2);
-				return;
-			}
-		 	
-			// store library catalog if this item was captured from a website, and
-			// libraryCatalog is truly undefined (not false or "")
-			if(item.repository !== undefined) {
-				Zotero.debug("Translate: 'repository' field is now 'libraryCatalog'; please fix your code", 2);
-				item.libraryCatalog = item.repository;
-				delete item.repository;
-			}
-			
-			// automatically set library catalog
-			if(item.libraryCatalog === undefined) {
-				item.libraryCatalog = translate.translator[0].label;
-			}
-						
-			// automatically set access date if URL is set
-			if(item.url && typeof item.accessDate == 'undefined') {
-				item.accessDate = "CURRENT_TIMESTAMP";
-			}
-			
-			 if(!item.title && ["case", "statute", "bill", "order", "gazette"].indexOf(item.itemType) === -1) {
-				throw new Error("Item is not case, statute, bill, order or gazette, and has no title");
-			}
-			
-			// create short title
-			if(item.title && item.shortTitle === undefined && Zotero.Utilities.fieldIsValidForType("shortTitle", item.itemType)) {		
-				// only set if changes have been made
-				var setShortTitle = false;
-				var title = item.title;
-=======
 		 	// Only apply checks if there is no parent translator
 		 	if(!translate._parentTranslator) {
 				if(!item.itemType) {
@@ -572,7 +533,6 @@
 					Zotero.debug("Translate: Discarding standalone "+item.type+" in non-import translator", 2);
 					return;
 				}
->>>>>>> 3a3efbc4
 				
 				// store library catalog if this item was captured from a website, and
 				// libraryCatalog is truly undefined (not false or "")
@@ -592,8 +552,8 @@
 					item.accessDate = "CURRENT_TIMESTAMP";
 				}
 				
-				if(!item.title) {
-					translate.complete(false, new Error("No title specified for item"));
+				if(!item.title && ["case", "statute", "bill", "order", "gazette"].indexOf(item.itemType) === -1) {
+					translate.complete(false, new Error("Item is not case, statute, bill, order or gazette, and has no title"));
 					return;
 				}
 				
