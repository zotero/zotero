/*
 ***** BEGIN LICENSE BLOCK *****
 
 Copyright © 2009 Center for History and New Media
 George Mason University, Fairfax, Virginia, USA
 http://zotero.org
 
 This file is part of Zotero.
 
 Zotero is free software: you can redistribute it and/or modify
 it under the terms of the GNU Affero General Public License as published by
 the Free Software Foundation, either version 3 of the License, or
 (at your option) any later version.
 
 Zotero is distributed in the hope that it will be useful,
 but WITHOUT ANY WARRANTY; without even the implied warranty of
 MERCHANTABILITY or FITNESS FOR A PARTICULAR PURPOSE. See the
 GNU Affero General Public License for more details.
 
 You should have received a copy of the GNU Affero General Public License
 along with Zotero. If not, see <http://www.gnu.org/licenses/>.
 
 ***** END LICENSE BLOCK *****
*/

Zotero.Attachments = new function(){
	this.LINK_MODE_IMPORTED_FILE = 0;
	this.LINK_MODE_IMPORTED_URL = 1;
	this.LINK_MODE_LINKED_FILE = 2;
	this.LINK_MODE_LINKED_URL = 3;
	this.BASE_PATH_PLACEHOLDER = 'attachments:';
	
<<<<<<< HEAD
=======
	this.importFromFile = importFromFile;
	this.linkFromFile = linkFromFile;
	this.importSnapshotFromFile = importSnapshotFromFile;
	this.importFromURL = importFromURL;
	this.linkFromDocument = linkFromDocument;
	this.importFromDocument = importFromDocument;
	this.createMissingAttachment = createMissingAttachment;
	this.getFileBaseNameFromItem = getFileBaseNameFromItem;
	this.createDirectoryForItem = createDirectoryForItem;
	this.createDirectoryForMissingItem = createDirectoryForMissingItem;
	this.getStorageDirectory = getStorageDirectory;
	this.getPath = getPath;
	
>>>>>>> b0e37a38
	var self = this;
	
	
	/**
	 * @return {Promise}
	 */
	this.importFromFile = Zotero.Promise.coroutine(function* (file, parentItemID, libraryID) {
		Zotero.debug('Importing attachment from file');
		
		var newName = Zotero.File.getValidFileName(file.leafName);
		
		if (!file.isFile()) {
			throw ("'" + file.leafName + "' must be a file in Zotero.Attachments.importFromFile()");
		}
		
		var itemID, newFile;
		yield Zotero.DB.executeTransaction(function* () {
			// Create a new attachment
			var attachmentItem = new Zotero.Item('attachment');
			if (parentItemID) {
				let [parentLibraryID, parentKey] = Zotero.Items.getLibraryAndKeyFromID(parentItemID);
				attachmentItem.libraryID = parentLibraryID;
			}
			else if (libraryID) {
				attachmentItem.libraryID = libraryID;
			}
			attachmentItem.setField('title', newName);
			attachmentItem.parentID = parentItemID;
			attachmentItem.attachmentLinkMode = this.LINK_MODE_IMPORTED_FILE;
			itemID = yield attachmentItem.save();
			attachmentItem = yield Zotero.Items.getAsync(itemID);
			
			// Create directory for attachment files within storage directory
			var destDir = yield this.createDirectoryForItem(attachmentItem);
			
			// Point to copied file
			newFile = destDir.clone();
			newFile.append(newName);
			
			// Copy file to unique filename, which automatically shortens long filenames
			newFile = Zotero.File.copyToUnique(file, newFile);
			
			var contentType = yield Zotero.MIME.getMIMETypeFromFile(newFile);
			
			attachmentItem.attachmentContentType = contentType;
			attachmentItem.attachmentPath = this.getPath(newFile, this.LINK_MODE_IMPORTED_FILE);
			yield attachmentItem.save();
			
			// Determine charset and build fulltext index
			yield _postProcessFile(itemID, newFile, contentType);
		}.bind(this))
		.catch(function (e) {
			Zotero.debug(e, 1);
			var msg = "Failed importing file " + file.path;
			Components.utils.reportError(msg);
			Zotero.debug(msg, 1);
			
			// Clean up
			try {
				if (destDir && destDir.exists()) {
					destDir.remove(true);
				}
			}
			catch (e) {
				Zotero.debug(e, 1);
			}
			
			throw e;
		}.bind(this));
		return itemID;
	});
	
	
	/**
	 * @return {Promise}
	 */
	this.linkFromFile = Zotero.Promise.coroutine(function* (file, parentItemID) {
		Zotero.debug('Linking attachment from file');
		
		var title = file.leafName;
		var contentType = yield Zotero.MIME.getMIMETypeFromFile(file);
		
		return Zotero.DB.executeTransaction(function* () {
			var itemID = yield _addToDB({
				file: file,
				title: title,
				linkMode: this.LINK_MODE_LINKED_FILE,
				contentType: contentType,
				parentItemID: parentItemID
			});
			
			// Determine charset and build fulltext index
			yield _postProcessFile(itemID, file, contentType);
			
			return itemID;
		}.bind(this));
	});
	
	
	/**
	 * @param {Object} options - 'file', 'url', 'title', 'contentType', 'charset', 'parentItemID'
	 * @return {Promise}
	 */
	this.importSnapshotFromFile = Zotero.Promise.coroutine(function* (options) {
		Zotero.debug('Importing snapshot from file');
		
		var file = options.file;
		var url = options.url;
		var title = options.title;
		var contentType = options.contentType;
		var charset = options.charset;
		var parentItemID = options.parentItemID;
		
		if (!parentItemID) {
			throw new Error("parentItemID not provided");
		}
		
		var destDir;
		yield Zotero.DB.executeTransaction(function* () {
			// Create a new attachment
			var attachmentItem = new Zotero.Item('attachment');
			let [libraryID, parentKey] = Zotero.Items.getLibraryAndKeyFromID(parentItemID);
			attachmentItem.libraryID = libraryID;
			attachmentItem.setField('title', title);
			attachmentItem.setField('url', url);
			attachmentItem.parentID = parentItemID;
			attachmentItem.attachmentLinkMode = this.LINK_MODE_IMPORTED_URL;
			attachmentItem.attachmentContentType = contentType;
			attachmentItem.attachmentCharset = charset;
			
			// DEBUG: this should probably insert access date too so as to
			// create a proper item, but at the moment this is only called by
			// translate.js, which sets the metadata fields itself
			var itemID = yield attachmentItem.save();
			attachmentItem = yield Zotero.Items.getAsync(itemID)
			
			destDir = this.getStorageDirectory(attachmentItem);
			yield _moveOrphanedDirectory(destDir);
			file.parent.copyTo(storageDir, destDir.leafName);
			
			// Point to copied file
			var newFile = destDir.clone();
			newFile.append(file.leafName);
			
			attachmentItem.attachmentPath = this.getPath(newFile, this.LINK_MODE_IMPORTED_URL);
			yield attachmentItem.save();
			
			// Determine charset and build fulltext index
			yield _postProcessFile(itemID, newFile, contentType);
		}.bind(this))
		.catch(function (e) {
			Zotero.debug(e, 1);
			
			// Clean up
			try {
				if (destDir && destDir.exists()) {
					destDir.remove(true);
				}
			}
			catch (e) {
				Zotero.debug(e, 1);
			}
			
			throw e;
		}.bind(this));
		
		return itemID;
	});
	
	
	/**
	 * @param {Object} options - 'url', 'parentItemID', 'parentCollectionIDs', 'title',
	 *                           'fileBaseName', 'contentType', 'cookieSandbox'
	 * @return {Promise<Zotero.Item>} - A promise for the created attachment item
	 */
	this.importFromURL = Zotero.Promise.coroutine(function* (options) {
		Zotero.debug('Importing attachment from URL');
		
		var libraryID = options.libraryID;
		var url = options.url;
		var parentItemID = options.parentItemID;
		var parentCollectionIDs = options.parentCollectionIDs;
		var title = options.title;
		var fileBaseName = options.forceFileBaseName;
		var contentType = options.contentType;
		var cookieSandbox = options.cookieSandbox;
		
		if (parentItemID && parentCollectionIDs) {
			let msg = "parentCollectionIDs is ignored when parentItemID is set in Zotero.Attachments.importFromURL()";
			Zotero.debug(msg, 2);
			Components.utils.reportError(msg);
			parentCollectionIDs = undefined;
		}
		
		// Throw error on invalid URLs
		//
		// TODO: allow other schemes
		var urlRe = /^https?:\/\/[^\s]*$/;
		var matches = urlRe.exec(url);
		if (!matches) {
			Components.utils.reportError("Invalid URL '" + url + "' in Zotero.Attachments.importFromURL()");
			return false;
		}
		
		// Save using a hidden browser
		var nativeHandlerImport = function () {
			var deferred = Zotero.Promise.defer();
			var browser = Zotero.HTTP.processDocuments(
				url,
				function() {
					return Zotero.Attachments.importFromDocument({
						libraryID: libraryID,
						document: browser.contentDocument,
						parentItemID: parentItemID,
						title: title,
						parentCollectionIDs: parentCollectionIDs
					})
					.then(function (attachmentItem) {
						Zotero.Browser.deleteHiddenBrowser(browser);
						deferred.resolve(attachmentItem);
					});
				},
				undefined,
				undefined,
				true,
				cookieSandbox
			);
			return deferred.promise;
		};
		
		// Save using remote web browser persist
		var externalHandlerImport = Zotero.Promise.coroutine(function* (contentType) {
			if (forceFileBaseName) {
				let ext = _getExtensionFromURL(url, contentType);
				var fileName = forceFileBaseName + (ext != '' ? '.' + ext : '');
			}
			else {
				var fileName = _getFileNameFromURL(url, contentType);
			}
			
			const nsIWBP = Components.interfaces.nsIWebBrowserPersist;
			var wbp = Components.classes["@mozilla.org/embedding/browser/nsWebBrowserPersist;1"]
				.createInstance(nsIWBP);
			wbp.persistFlags = nsIWBP.PERSIST_FLAGS_AUTODETECT_APPLY_CONVERSION;
			if(cookieSandbox) cookieSandbox.attachToInterfaceRequestor(wbp);
			var encodingFlags = false;
			
			// Create a temporary directory to save to within the storage directory.
			// We don't use the normal temp directory because people might have 'storage'
			// symlinked to another volume, which makes moving complicated.
			var tmpDir = yield this.createTemporaryStorageDirectory();
			var tmpFile = tmpDir.clone();
			tmpFile.append(fileName);
			
			// Save to temp dir
			var deferred = Zotero.Promise.defer();
			wbp.progressListener = new Zotero.WebProgressFinishListener(function() {
				if (contentType == 'application/pdf' &&
						Zotero.MIME.sniffForMIMEType(str) != 'application/pdf') {
					let errString = "Downloaded PDF did not have MIME type "
						+ "'application/pdf' in Attachments.importFromURL()";
					Zotero.debug(errString, 2);
					Zotero.File.getSample(tmpFile)
					.then(function (sample) {
						Zotero.debug(sample, 3);
						deferred.reject(new Error(errString));
					});
					return;
				}
				deferred.resolve();
			});
				
			var nsIURL = Components.classes["@mozilla.org/network/standard-url;1"]
				.createInstance(Components.interfaces.nsIURL);
			nsIURL.spec = url;
			wbp.saveURI(nsIURL, null, null, null, null, tmpFile, null);
			yield deferred.promise;
			
			// Create DB item
			var attachmentItem;
			var destDir;
			yield Zotero.DB.executeTransaction(function* () {
				// Create a new attachment
				attachmentItem = new Zotero.Item('attachment');
				if (libraryID) {
					attachmentItem.libraryID = libraryID;
				}
				else if (parentItemID) {
					let [parentLibraryID, parentKey] = Zotero.Items.getLibraryAndKeyFromID(parentItemID);
					attachmentItem.libraryID = parentLibraryID;
				}
				attachmentItem.setField('title', title ? title : fileName);
				attachmentItem.setField('url', url);
				attachmentItem.setField('accessDate', "CURRENT_TIMESTAMP");
				attachmentItem.parentID = parentItemID;
				attachmentItem.attachmentLinkMode = Zotero.Attachments.LINK_MODE_IMPORTED_URL;
				attachmentItem.attachmentContentType = contentType;
				var itemID = yield attachmentItem.save();
				
				// Create a new folder for this item in the storage directory
				destDir = this.getStorageDirectory(attachmentItem);
				yield OS.File.move(tmpDir.path, destDir.path);
				var destFile = destDir.clone();
				destFile.append(fileName);
				
				// Refetch item to update path
				attachmentItem = yield Zotero.Items.getAsync(itemID);
				attachmentItem.attachmentPath = Zotero.Attachments.getPath(
					destFile, Zotero.Attachments.LINK_MODE_IMPORTED_URL
				);
				yield attachmentItem.save();
				
				// Add to collections
				if (parentCollectionIDs) {
					var ids = Zotero.flattenArguments(parentCollectionIDs);
					for (let i=0; i<ids.length; i++) {
						let col = yield Zotero.Collections.getAsync(ids[i]);
						yield col.addItem(itemID);
					}
				}
			}.bind(this))
			.catch(function (e) {
				Zotero.debug(e, 1);
				
				// Clean up
				try {
					if (tmpDir && tmpDir.exists()) {
						tmpDir.remove(true);
					}
					if (destDir && destDir.exists()) {
						destDir.remove(true);
					}
				}
				catch (e) {
					Zotero.debug(e, 1);
				}
				
				throw e;
			});
			
			// We don't have any way of knowing that the file is flushed to disk,
			// so we just wait a second before indexing and hope for the best.
			// We'll index it later if it fails. (This may not be necessary.)
			setTimeout(function () {
				Zotero.Fulltext.indexItems([attachmentItem.id]);
			}, 1000);
			
			return attachmentItem;
		});
		
		var process = function (contentType, hasNativeHandler) {
			// If we can load this natively, use a hidden browser
			// (so we can get the charset and title and index the document)
			if (hasNativeHandler) {
				return nativeHandlerImport();
			}
			
			// Otherwise use a remote web page persist
			return externalHandlerImport(contentType);
		}
		
		if (contentType) {
			return process(contentType, Zotero.MIME.hasNativeHandler(contentType));
		}
		
		return Zotero.MIME.getMIMETypeFromURL(url, cookieSandbox).spread(process);
	});
	
	
<<<<<<< HEAD
	/**
	 * Create a link attachment from a URL
	 *
	 * @param {Object} options - 'url', 'parentItemID', 'contentType', 'title'
	 * @return {Promise<Zotero.Item>} - A promise for the created attachment item
	 */
	this.linkFromURL = Zotero.Promise.coroutine(function* (options) {
		Zotero.debug('Linking attachment from URL');
	 
		var url = options.url;
		var parentItemID = options.parentItemID;
		var contentType = options.contentType;
		var title = options.title;
		
		/* Throw error on invalid URLs
		 We currently accept the following protocols:
		 PersonalBrain (brain://)
		 DevonThink (x-devonthink-item://)
		 Notational Velocity (nv://)
		 MyLife Organized (mlo://)
		 Evernote (evernote://)
		 OneNote (onenote://)
		 Kindle (kindle://) 
		 Logos (logosres:) 
		 Zotero (zotero://) */

		var urlRe = /^((https?|zotero|evernote|onenote|brain|nv|mlo|kindle|x-devonthink-item|ftp):\/\/|logosres:)[^\s]*$/;
		var matches = urlRe.exec(url);
		if (!matches) {
			throw ("Invalid URL '" + url + "' in Zotero.Attachments.linkFromURL()");
		}
=======
	this.cleanAttachmentURI = function (uri, tryHttp) {
		uri = uri.trim();
		if (!uri) return false;
		
		var ios = Components.classes["@mozilla.org/network/io-service;1"]
			.getService(Components.interfaces.nsIIOService);
		try {
			return ios.newURI(uri, null, null).spec // Valid URI if succeeds
		} catch (e) {
			if (e instanceof Components.Exception
				&& e.result == Components.results.NS_ERROR_MALFORMED_URI
			) {
				if (tryHttp && /\w\.\w/.test(uri)) {
					// Assume it's a URL missing "http://" part
					try {
						return ios.newURI('http://' + uri, null, null).spec;
					} catch (e) {}
				}
				
				Zotero.debug('cleanAttachmentURI: Invalid URI: ' + uri, 2);
				return false;
			}
			throw e;
		}
	}
	
	
	/*
	 * Create a link attachment from a URL
	 *
	 * @param	{String}		url Validated URI
	 * @param	{Integer}		sourceItemID	Parent item
	 * @param	{String}		[mimeType]		MIME type of page
	 * @param	{String}		[title]			Title to use for attachment
	 */
	this.linkFromURL = function (url, sourceItemID, mimeType, title) {
		Zotero.debug('Linking attachment from ' + url);
>>>>>>> b0e37a38
		
		// If no title provided, figure it out from the URL
		// Web addresses with paths will be whittled to the last element
		// excluding references and queries. All others are the full string
		if (!title) {
			var ioService = Components.classes["@mozilla.org/network/io-service;1"]
				.getService(Components.interfaces.nsIIOService);
			var titleURL = ioService.newURI(url, null, null);

			if (titleURL.scheme == 'http' || titleURL.scheme == 'https') {
				titleURL = titleURL.QueryInterface(Components.interfaces.nsIURL);
				if (titleURL.path == '/') {
					title = titleURL.host;
				}
				else if (titleURL.fileName) {
					title = titleURL.fileName;
				}
				else {
					var dir = titleURL.directory.split('/');
					title = dir[dir.length - 2];
				}
			}
			else {
				title = url;
			}
		}
		
		// Override MIME type to application/pdf if extension is .pdf --
		// workaround for sites that respond to the HEAD request with an
		// invalid MIME type (https://www.zotero.org/trac/ticket/460)
		var ext = _getExtensionFromURL(url);
		if (ext == 'pdf') {
			contentType = 'application/pdf';
		}
		
		var itemID = yield _addToDB({
			url: url,
			title: title,
			linkMode: this.LINK_MODE_LINKED_URL,
			contentType: contentType,
			parentItemID: parentItemID
		});
		return Zotero.Items.get(itemID);
	});
	
<<<<<<< HEAD
	
	/**
	 * TODO: what if called on file:// document?
	 *
	 * @param {Object} options - 'document', 'parentItemID', 'parentCollectionIDs'
	 * @return {Promise}
	 */
	this.linkFromDocument = Zotero.Promise.coroutine(function* (options) {
=======
	// TODO: what if called on file:// document?
	function linkFromDocument(document, sourceItemID, parentCollectionIDs){
>>>>>>> b0e37a38
		Zotero.debug('Linking attachment from document');
		
		var document = options.document;
		var parentItemID = options.parentItemID;
		var parentCollectionIDs = options.parentCollectionIDs;
		
		if (parentItemID && parentCollectionIDs) {
			let msg = "parentCollectionIDs is ignored when parentItemID is set in Zotero.Attachments.linkFromDocument()";
			Zotero.debug(msg, 2);
			Components.utils.reportError(msg);
			parentCollectionIDs = undefined;
		}
		
		var url = document.location.href;
		var title = document.title; // TODO: don't use Mozilla-generated title for images, etc.
		var contentType = document.contentType;
		
		var itemID;
		yield Zotero.DB.executeTransaction(function* () {
			itemID = yield _addToDB({
				url: url,
				title: title,
				linkMode: this.LINK_MODE_LINKED_URL,
				contentType: contentType,
				charset: document.characterSet,
				parentItemID: parentItemID
			});
			
			// Add to collections
			if (parentCollectionIDs) {
				var ids = Zotero.flattenArguments(parentCollectionIDs);
				for (let i=0; i<ids.length; i++) {
					let col = yield Zotero.Collections.getAsync(id);
					yield col.addItem(itemID);
				}
			}
		}.bind(this));
		
		// Run the indexer asynchronously
		setTimeout(function () {
			if (Zotero.Fulltext.isCachedMIMEType(contentType)) {
				// No file, so no point running the PDF indexer
				//Zotero.Fulltext.indexItems([itemID]);
			}
			else if (Zotero.MIME.isTextType(document.contentType)) {
				Zotero.Fulltext.indexDocument(document, itemID);
			}
		}, 50);
		
		return Zotero.Items.get(itemID);
	});
	
	
	/**
	 * Save a snapshot -- uses synchronous WebPageDump or asynchronous saveURI()
	 *
	 * @param {Object} options - 'libraryID', 'document', 'parentItemID', 'forceTitle', 'parentCollectionIDs'
	 * @return {Promise<Zotero.Item>} - A promise for the created attachment item
	 */
	this.importFromDocument = Zotero.Promise.coroutine(function* (options) {
		Zotero.debug('Importing attachment from document');
		
		var libraryID = options.libraryID;
		var document = options.document;
		var parentItemID = options.parentItemID;
		var title = options.title;
		var parentCollectionIDs = options.parentCollectionIDs;
		
		if (parentItemID && parentCollectionIDs) {
			var msg = "parentCollectionIDs is ignored when parentItemID is set in Zotero.Attachments.importFromDocument()";
			Zotero.debug(msg, 2);
			Components.utils.reportError(msg);
			parentCollectionIDs = undefined;
		}
		
		var url = document.location.href;
		title = title ? title : document.title;
		var contentType = document.contentType;
		if (Zotero.Attachments.isPDFJS(document)) {
			contentType = "application/pdf";
		}
		
		var tmpDir = yield this.createTemporaryStorageDirectory();
		var tmpFile = tmpDir.clone();
		var fileName = Zotero.File.truncateFileName(
			_getFileNameFromURL(url, contentType),
			100 //make sure this matches WPD settings in webpagedump/common.js
		);
		tmpFile.append(fileName);
		
		// If we're using the title from the document, make some adjustments
		if (!options.title) {
			// Remove e.g. " - Scaled (-17%)" from end of images saved from links,
			// though I'm not sure why it's getting added to begin with
			if (contentType.indexOf('image/') === 0) {
				title = title.replace(/(.+ \([^,]+, [0-9]+x[0-9]+[^\)]+\)) - .+/, "$1" );
			}
			// If not native type, strip mime type data in parens
			else if (!Zotero.MIME.hasNativeHandler(contentType, _getExtensionFromURL(url))) {
				title = title.replace(/(.+) \([a-z]+\/[^\)]+\)/, "$1" );
			}
		}
		
		if (contentType === 'text/html' || contentType === 'application/xhtml+xml') {
			// Load WebPageDump code
			var wpd = {"Zotero":Zotero};
			Components.classes["@mozilla.org/moz/jssubscript-loader;1"]
				.getService(Components.interfaces.mozIJSSubScriptLoader)
				.loadSubScript("chrome://zotero/content/webpagedump/common.js", wpd);
			Components.classes["@mozilla.org/moz/jssubscript-loader;1"]
				.getService(Components.interfaces.mozIJSSubScriptLoader)
				.loadSubScript("chrome://zotero/content/webpagedump/domsaver.js", wpd);
			
			wpd.wpdDOMSaver.init(tmpFile.path, document);
			wpd.wpdDOMSaver.saveHTMLDocument();
		}
		else {
			Zotero.debug('Saving with saveURI()');
			const nsIWBP = Components.interfaces.nsIWebBrowserPersist;
			var wbp = Components.classes["@mozilla.org/embedding/browser/nsWebBrowserPersist;1"]
				.createInstance(nsIWBP);
			wbp.persistFlags = nsIWBP.PERSIST_FLAGS_AUTODETECT_APPLY_CONVERSION
				| nsIWBP.PERSIST_FLAGS_FROM_CACHE;
			var ioService = Components.classes["@mozilla.org/network/io-service;1"]
				.getService(Components.interfaces.nsIIOService);
			var nsIURL = ioService.newURI(url, null, null);
			var deferred = Zotero.Promise.defer();
			wbp.progressListener = new Zotero.WebProgressFinishListener(function () {
				deferred.resolve();
			});
			wbp.saveURI(nsIURL, null, null, null, null, file, null);
			yield deferred.promise;
		}
		
		var attachmentItem;
		var destDir;
		yield Zotero.DB.executeTransaction(function* () {
			// Create a new attachment
			attachmentItem = new Zotero.Item('attachment');
			if (libraryID) {
				attachmentItem.libraryID = libraryID;
			}
			else if (parentItemID) {
				let [parentLibraryID, parentKey] = Zotero.Items.getLibraryAndKeyFromID(parentItemID);
				Zotero.debug('==-=');
				Zotero.debug(parentItemID);
				Zotero.debug(parentLibraryID);
				Zotero.debug(parentKey);
				attachmentItem.libraryID = parentLibraryID;
			}
			attachmentItem.setField('title', title);
			attachmentItem.setField('url', url);
			attachmentItem.setField('accessDate', "CURRENT_TIMESTAMP");
			attachmentItem.parentID = parentItemID;
			attachmentItem.attachmentLinkMode = Zotero.Attachments.LINK_MODE_IMPORTED_URL;
			attachmentItem.attachmentCharset = document.characterSet;
			attachmentItem.attachmentContentType = contentType;
			var itemID = yield attachmentItem.save();
			
			// Create a new folder for this item in the storage directory
			destDir = this.getStorageDirectory(attachmentItem);
			yield OS.File.move(tmpDir.path, destDir.path);
			var destFile = destDir.clone();
			destFile.append(fileName);
			
			attachmentItem = yield Zotero.Items.getAsync(itemID);
			attachmentItem.attachmentPath = this.getPath(
				destFile, Zotero.Attachments.LINK_MODE_IMPORTED_URL
			);
			yield attachmentItem.save();
			
			// Add to collections
			if (parentCollectionIDs) {
				let ids = Zotero.flattenArguments(parentCollectionIDs);
				for (let i=0; i<ids.length; i++) {
					let col = yield Zotero.Collections.getAsync(ids[i]);
					yield col.addItem(itemID);
				}
			}
		}.bind(this))
		.catch(function (e) {
			Zotero.debug(e, 1);
			
			// Clean up
			try {
				if (tmpDir && tmpDir.exists()) {
					tmpDir.remove(true);
				}
				if (destDir && destDir.exists()) {
					destDir.remove(true);
				}
			}
			catch (e) {
				Zotero.debug(e, 1);
			}
			
			throw e;
		});
		
		// We don't have any way of knowing that the file is flushed to disk,
		// so we just wait a second before indexing and hope for the best.
		// We'll index it later if it fails. (This may not be necessary.)
		setTimeout(function () {
			if (contentType == 'application/pdf') {
				Zotero.Fulltext.indexPDF(file.path, attachmentItem.id);
			}
			else if (Zotero.MIME.isTextType(contentType)) {
				Zotero.Fulltext.indexDocument(document, attachmentItem.id);
			}
		}, 1000);
		
		return attachmentItem;
	});
	
	
	/*
	 * Create a new attachment with a missing file
	 */
	this.createMissingAttachment = Zotero.Promise.coroutine(function* (options) {
		if (options.linkMode == this.LINK_MODE_LINKED_URL) {
			throw new Error('Cannot create missing linked URLs');
		}
		return _addToDB(options);
	});
	
	
	/*
	 * Returns a formatted string to use as the basename of an attachment
	 * based on the metadata of the specified item and a format string
	 *
	 * (Optional) |formatString| specifies the format string -- otherwise
	 * the 'attachmentRenameFormatString' pref is used
	 *
	 * Valid substitution markers:
	 *
	 * %c -- firstCreator
	 * %y -- year (extracted from Date field)
	 * %t -- title
	 *
	 * Fields can be truncated to a certain length by appending an integer
	 * within curly brackets -- e.g. %t{50} truncates the title to 50 characters
	 *
	 * @param {Zotero.Item} item
	 * @param {String} formatString
	 */
	this.getFileBaseNameFromItem = function (item, formatString) {
		if (!(item instanceof Zotero.Item)) {
			throw new Error("'item' must be a Zotero.Item");
		}
		
		if (!formatString) {
			formatString = Zotero.Prefs.get('attachmentRenameFormatString');
		}
		
		// Replaces the substitution marker with the field value,
		// truncating based on the {[0-9]+} modifier if applicable
		function rpl(field, str) {
			if (!str) {
				str = formatString;
			}
			
			switch (field) {
				case 'creator':
					field = 'firstCreator';
					var rpl = '%c';
					break;
					
				case 'year':
					var rpl = '%y';
					break;
					
				case 'title':
					var rpl = '%t';
					break;
			}
			
			switch (field) {
				case 'year':
					var value = item.getField('date', true, true);
					if (value) {
						value = Zotero.Date.multipartToSQL(value).substr(0, 4);
						if (value == '0000') {
							value = '';
						}
					}
				break;
				
				default:
					var value = '' + item.getField(field, false, true);
			}
			
			var re = new RegExp("\{?([^%\{\}]*)" + rpl + "(\{[0-9]+\})?" + "([^%\{\}]*)\}?");
			
			// If no value for this field, strip entire conditional block
			// (within curly braces)
			if (!value) {
				if (str.match(re)) {
					return str.replace(re, '')
				}
			}
			
			var f = function(match, p1, p2, p3) {
				var maxChars = p2 ? p2.replace(/[^0-9]+/g, '') : false;
				return p1 + (maxChars ? value.substr(0, maxChars) : value) + p3;
			}
			
			return str.replace(re, f);
		}
		
		formatString = rpl('creator');
		formatString = rpl('year');
		formatString = rpl('title');
		
		formatString = Zotero.File.getValidFileName(formatString);
		return formatString;
	}
	
	
	/**
	 * Create directory for attachment files within storage directory
	 *
	 * If a directory exists with the same name, move it to orphaned-files
	 *
	 * @param {Number} itemID - Item id
	 * @return {Promise<nsIFile>}
	 */
	this.createDirectoryForItem = Zotero.Promise.coroutine(function* (item) {
		if (!(item instanceof Zotero.Item)) {
			throw new Error("'item' must be a Zotero.Item");
		}
		var dir = this.getStorageDirectory(item);
		yield _moveOrphanedDirectory(dir);
		if (!dir.exists()) {
			dir.create(Components.interfaces.nsIFile.DIRECTORY_TYPE, 0755);
		}
		return dir;
	});
	
	
	this.getStorageDirectory = function (item) {
		if (!(item instanceof Zotero.Item)) {
			throw new Error("'item' must be a Zotero.Item");
		}
		return this.getStorageDirectoryByLibraryAndKey(item.libraryID, item.key);
	}
	
	
	this.getStorageDirectoryByID = function (itemID) {
		if (!itemID) {
			throw new Error("itemID not provided");
		}
		var [libraryID, key] = Zotero.Items.getLibraryAndKeyFromID(itemID);
		if (!key) {
			throw new Error("Item " + itemID + " not found");
		}
		var dir = Zotero.getStorageDirectory();
		dir.append(key);
		return dir;
	}
	
	
	this.getStorageDirectoryByLibraryAndKey = function (libraryID, key) {
		if (typeof key != 'string' || !key.match(/^[A-Z0-9]{8}$/)) {
			throw ('key must be an 8-character string in '
				+ 'Zotero.Attachments.getStorageDirectoryByLibraryAndKey()')
		}
		var dir = Zotero.getStorageDirectory();
		dir.append(key);
		return dir;
	}
	
	
	this.createTemporaryStorageDirectory = Zotero.Promise.coroutine(function* () {
		var tmpDir = Zotero.getStorageDirectory();
		tmpDir.append("tmp-" + Zotero.Utilities.randomString(6));
		Zotero.debug("RANDOM IS " + tmpDir.leafName);
		yield OS.File.makeDir(tmpDir.path, {
			unixMode: 0755
		});
		Zotero.debug("MADE DIRECTORY at " + tmpDir.path);
		return tmpDir;
	});
	
	
	/*
	 * Gets a relative descriptor for imported attachments and a persistent
	 * descriptor for files outside the storage directory
	 */
	this.getPath = function (file, linkMode) {
		file.QueryInterface(Components.interfaces.nsILocalFile);
		if (linkMode == self.LINK_MODE_IMPORTED_URL ||
				linkMode == self.LINK_MODE_IMPORTED_FILE) {
			var fileName = file.getRelativeDescriptor(file.parent);
			return 'storage:' + fileName;
		}
		return file.persistentDescriptor;
	}
	
	
	/**
	 * If file is within the attachment base directory, return a relative
	 * path prefixed by BASE_PATH_PLACEHOLDER. Otherwise, return unchanged.
	 */
	this.getBaseDirectoryRelativePath = function (path) {
		if (!path || path.indexOf(this.BASE_PATH_PLACEHOLDER) == 0) {
			return path;
		}
		
		var basePath = Zotero.Prefs.get('baseAttachmentPath');
		if (!basePath) {
			return path;
		}
		
		// Get nsIFile for base directory
		var baseDir = Components.classes["@mozilla.org/file/local;1"]
			.createInstance(Components.interfaces.nsILocalFile);
		try {
			baseDir.persistentDescriptor = basePath;
		}
		catch (e) {
			Zotero.debug(e, 1);
			Components.utils.reportError(e);
			return path;
		}
		
		if (!baseDir.exists()) {
			Zotero.debug("Base directory '" + baseDir.path + "' doesn't exist", 2);
			return path;
		}
		
		// Get nsIFile for file
		var attachmentFile = Components.classes["@mozilla.org/file/local;1"]
			.createInstance(Components.interfaces.nsILocalFile);
		try {
			attachmentFile.persistentDescriptor = path;
		}
		catch (e) {
			Zotero.debug(e, 1);
			Components.utils.reportError(e);
			return path;
		}
		
		if (Zotero.File.directoryContains(baseDir, attachmentFile)) {
			path = this.BASE_PATH_PLACEHOLDER
				+ attachmentFile.getRelativeDescriptor(baseDir);
		}
		
		return path;
	}
	
	
	/**
	 * Get a file from this path, if we can
	 *
	 * @param {String} path Absolute path or relative path prefixed
	 * by BASE_PATH_PLACEHOLDER
	 * @param {Boolean} asFile Return nsIFile instead of path
	 * @return {String|nsIFile|FALSE} Persistent descriptor string, file,
	 * of FALSE if no path
	 */
	this.resolveRelativePath = function (path) {
		if (path.indexOf(Zotero.Attachments.BASE_PATH_PLACEHOLDER) != 0) {
			return false;
		}
		
		var basePath = Zotero.Prefs.get('baseAttachmentPath');
		if (!basePath) {
			Zotero.debug("No base attachment path set -- can't resolve '" + path + "'", 2);
			return false;
		}
		
		// Get file from base directory
		var baseDir = Components.classes["@mozilla.org/file/local;1"]
			.createInstance(Components.interfaces.nsILocalFile);
		try {
			baseDir.persistentDescriptor = basePath;
		}
		catch (e) {
			Zotero.debug(e, 1);
			Components.utils.reportError(e);
			Zotero.debug("Invalid base attachment path -- can't resolve'" + row.path + "'", 2);
			return false;
		}
		
		// Get file from relative path
		var relativePath = path.substr(
			Zotero.Attachments.BASE_PATH_PLACEHOLDER.length
		);
		var file = Components.classes["@mozilla.org/file/local;1"]
			.createInstance(Components.interfaces.nsILocalFile);
		try {
			file.setRelativeDescriptor(baseDir, relativePath);
		}
		catch (e) {
			Zotero.debug("Invalid relative descriptor '" + relativePath + "'", 2);
			return false;
		}
		
		return file;
	}
	
	
	/**
	 * Returns the number of files in the attachment directory
	 *
	 * Only counts if MIME type is text/html
	 *
	 * @param	{Zotero.Item}	item	Attachment item
	 */
	this.getNumFiles = function (item) {
		var funcName = "Zotero.Attachments.getNumFiles()";
		
		if (!item.isAttachment()) {
			throw ("Item is not an attachment in " + funcName);
		}
		
		var linkMode = item.attachmentLinkMode;
		switch (linkMode) {
			case Zotero.Attachments.LINK_MODE_IMPORTED_URL:
			case Zotero.Attachments.LINK_MODE_IMPORTED_FILE:
				break;
			
			default:
				throw ("Invalid attachment link mode in " + funcName);
		}
		
		if (item.attachmentContentType != 'text/html') {
			return 1;
		}
		
		var file = item.getFile();
		if (!file) {
			throw ("File not found in " + funcName);
		}
		
		var numFiles = 0;
		var parentDir = file.parent;
		var files = parentDir.directoryEntries;
		while (files.hasMoreElements()) {
			file = files.getNext();
			file.QueryInterface(Components.interfaces.nsIFile);
			if (file.leafName.indexOf('.') == 0) {
				continue;
			}
			numFiles++;
		}
		return numFiles;
	}
	
	
	/**
	 * @param	{Zotero.Item}	item
	 * @param	{Boolean}		[skipHidden=FALSE]	Don't count hidden files
	 * @return	{Integer}							Total file size in bytes
	 */
	this.getTotalFileSize = function (item, skipHidden) {
		var funcName = "Zotero.Attachments.getTotalFileSize()";
		
		if (!item.isAttachment()) {
			throw ("Item is not an attachment in " + funcName);
		}
		
		var linkMode = item.attachmentLinkMode;
		switch (linkMode) {
			case Zotero.Attachments.LINK_MODE_IMPORTED_URL:
			case Zotero.Attachments.LINK_MODE_IMPORTED_FILE:
			case Zotero.Attachments.LINK_MODE_LINKED_FILE:
				break;
			
			default:
				throw ("Invalid attachment link mode in " + funcName);
		}
		
		var file = item.getFile();
		if (!file) {
			throw ("File not found in " + funcName);
		}
		
		if (linkMode == Zotero.Attachments.LINK_MODE_LINKED_FILE) {
			return item.fileSize;
		}
		
		var parentDir = file.parent;
		var files = parentDir.directoryEntries;
		var size = 0;
		while (files.hasMoreElements()) {
			file = files.getNext();
			file.QueryInterface(Components.interfaces.nsIFile);
			if (skipHidden && file.leafName.indexOf('.') == 0) {
				continue;
			}
			size += file.fileSize;
		}
		return size;
	}
	
	
	/**
	 * Copy attachment item, including files, to another library
	 */
	this.copyAttachmentToLibrary = Zotero.Promise.coroutine(function* (attachment, libraryID, parentItemID) {
		var linkMode = attachment.attachmentLinkMode;
		
		if (attachment.libraryID == libraryID) {
			throw ("Attachment is already in library " + libraryID);
		}
		
		attachment.loadItemData();
		var newAttachment = yield attachment.clone(libraryID);
		if (attachment.isImportedAttachment()) {
			// Attachment path isn't copied over by clone() if libraryID is different
			newAttachment.attachmentPath = attachment.attachmentPath;
		}
		if (parentItemID) {
			newAttachment.parentID = parentItemID;
		}
		yield newAttachment.save();
		
		// Copy over files if they exist
		if (newAttachment.isImportedAttachment() && attachment.getFile()) {
			var dir = Zotero.Attachments.getStorageDirectory(attachment);
			var newDir = yield Zotero.Attachments.createDirectoryForItem(newAttachment);
			Zotero.File.copyDirectory(dir, newDir);
		}
		
		yield newAttachment.addLinkedItem(attachment);
		return newAttachment.id;
	});
	
	
	function _getFileNameFromURL(url, contentType){
		var nsIURL = Components.classes["@mozilla.org/network/standard-url;1"]
					.createInstance(Components.interfaces.nsIURL);
		nsIURL.spec = url;
		
		var ext = Zotero.MIME.getPrimaryExtension(contentType, nsIURL.fileExtension);
		
		if (!nsIURL.fileName) {
			var matches = nsIURL.directory.match(/\/([^\/]+)\/$/);
			// If no filename, use the last part of the path if there is one
			if (matches) {
				nsIURL.fileName = matches[1];
			}
			// Or just use the host
			else {
				nsIURL.fileName = nsIURL.host;
				var tld = nsIURL.fileExtension;
			}
		}
		
		// If we found a better extension, use that
		if (ext && (!nsIURL.fileExtension || nsIURL.fileExtension != ext)) {
			nsIURL.fileExtension = ext;
		}
		
		// If we replaced the TLD (which would've been interpreted as the extension), add it back
		if (tld && tld != nsIURL.fileExtension) {
			nsIURL.fileBaseName = nsIURL.fileBaseName + '.' + tld;
		}
		
		// Test unencoding fileBaseName
		try {
			decodeURIComponent(nsIURL.fileBaseName);
		}
		catch (e) {
			if (e.name == 'URIError') {
				// If we got a 'malformed URI sequence' while decoding,
				// use MD5 of fileBaseName
				nsIURL.fileBaseName = Zotero.Utilities.Internal.md5(nsIURL.fileBaseName, false);
			}
			else {
				throw e;
			}
		}
		
		// Pass unencoded name to getValidFileName() so that percent-encoded
		// characters aren't stripped to just numbers
		return Zotero.File.getValidFileName(decodeURIComponent(nsIURL.fileName));
	}
	
	
	function _getExtensionFromURL(url, contentType) {
		var nsIURL = Components.classes["@mozilla.org/network/standard-url;1"]
					.createInstance(Components.interfaces.nsIURL);
		nsIURL.spec = url;
		return Zotero.MIME.getPrimaryExtension(contentType, nsIURL.fileExtension);
	}
	
	
	/**
	 * If directory exists and is non-empty, move it to orphaned-files directory
	 *
	 * If empty, just remove it
	 */
	var _moveOrphanedDirectory = Zotero.Promise.coroutine(function* (dir) {
		if (!dir.exists()) {
			return;
		}
		
		dir = dir.clone();
		
		// If directory is empty or has only hidden files, delete it
		var files = dir.directoryEntries;
		files.QueryInterface(Components.interfaces.nsIDirectoryEnumerator);
		var empty = true;
		while (files.hasMoreElements()) {
			var file = files.getNext();
			file.QueryInterface(Components.interfaces.nsIFile);
			if (file.leafName[0] == '.') {
				continue;
			}
			empty = false;
			break;
		}
		files.close();
		if (empty) {
			dir.remove(true);
			return;
		}
		
		// Create orphaned-files directory if it doesn't exist
		var orphaned = Zotero.getZoteroDirectory();
		orphaned.append('orphaned-files');
		if (!orphaned.exists()) {
			orphaned.create(Components.interfaces.nsIFile.DIRECTORY_TYPE, 0755);
		}
		
		// Find unique filename for orphaned file
		var orphanTarget = orphaned.clone();
		orphanTarget.append(dir.leafName);
		var newName = null;
		if (orphanTarget.exists()) {
			try {
				orphanTarget.createUnique(Components.interfaces.nsIFile.NORMAL_FILE_TYPE, 0644);
				newName = orphanTarget.leafName;
			}
			catch (e) {
				// DEBUG: Work around createUnique() brokenness on Windows
				// as of Fx3.0.3 (https://bugzilla.mozilla.org/show_bug.cgi?id=452217)
				//
				// We just delete the conflicting file
				if (Zotero.isWin && e.name == 'NS_ERROR_FILE_ACCESS_DENIED') {
					orphanTarget.remove(true);
				}
				else {
					throw (e);
				}
			}
			if (newName) {
				orphanTarget.remove(false);
			}
		}
		
		// Move target to orphaned files directory
		dir.moveTo(orphaned, newName);
	});
	
	
	/**
	 * Create a new item of type 'attachment' and add to the itemAttachments table
	 *
	 * @param {Object} options - 'file', 'url', 'title', 'linkMode', 'contentType', 'charsetID', 'parentItemID'
	 * @return {Promise<Number>} Returns a promise for the itemID of the new attachment
	 */
	function _addToDB(options) {
		var file = options.file;
		var url = options.url;
		var title = options.title;
		var linkMode = options.linkMode;
		var contentType = options.contentType;
		var charset = options.charset;
		var parentItemID = options.parentItemID;
		
		return Zotero.DB.executeTransaction(function* () {
			var attachmentItem = new Zotero.Item('attachment');
			if (parentItemID) {
				let [parentLibraryID, parentKey] = Zotero.Items.getLibraryAndKeyFromID(parentItemID);
				if (parentLibraryID && linkMode == Zotero.Attachments.LINK_MODE_LINKED_FILE) {
					throw new Error("Cannot save linked file in non-local library");
				}
				attachmentItem.libraryID = parentLibraryID;
			}
			attachmentItem.setField('title', title);
			if (linkMode == self.LINK_MODE_IMPORTED_URL || linkMode == self.LINK_MODE_LINKED_URL) {
				attachmentItem.setField('url', url);
				attachmentItem.setField('accessDate', "CURRENT_TIMESTAMP");
			}
			
			// Get path
			if (file) {
				attachmentItem.attachmentPath = Zotero.Attachments.getPath(file, linkMode);
			}
			
			attachmentItem.parentID = parentItemID;
			attachmentItem.attachmentLinkMode = linkMode;
			attachmentItem.attachmentContentType = contentType;
			attachmentItem.attachmentCharset = charset;
			yield attachmentItem.save();
			
			return attachmentItem.id;
		}.bind(this));
	}
	
	
	/**
	 * Since we have to load the content into the browser to get the
	 * character set (at least until we figure out a better way to get
	 * at the native detectors), we create the item above and update
	 * asynchronously after the fact
	 *
	 * @return {Promise}
	 */
	function _postProcessFile(itemID, file, contentType){
		// Don't try to process if MIME type is unknown
		if (!contentType) {
			return;
		}
		
		// MIME types that get cached by the fulltext indexer can just be
		// indexed directly
		if (Zotero.Fulltext.isCachedMIMEType(contentType)) {
			return Zotero.Fulltext.indexItems([itemID]);
		}
		
		var ext = Zotero.File.getExtension(file);
		if (!Zotero.MIME.hasInternalHandler(contentType, ext) || !Zotero.MIME.isTextType(contentType)) {
			return;
		}
		
		var deferred = Zotero.Promise.defer();
		var browser = Zotero.Browser.createHiddenBrowser();
		
		var callback = function(charset, args) {
			// ignore spurious about:blank loads
			if(browser.contentDocument.location.href == "about:blank") return;
			
			// Since the callback can be called during an import process that uses
			// Zotero.wait(), wait until we're unlocked
			Zotero.unlockPromise
			.then(function () {
				return Zotero.spawn(function* () {
					if (charset) {
						var disabled = Zotero.Notifier.disable();
						
						var item = yield Zotero.Items.getAsync(itemID);
						charset = yield Zotero.CharacterSets.add(charset);
						item.attachmentCharset = charset;
						yield item.save();
						
						if (disabled) {
							Zotero.Notifier.enable();
						}
					}
					
					// Chain fulltext indexer inside the charset callback,
					// since it's asynchronous and a prerequisite
					yield Zotero.Fulltext.indexDocument(browser.contentDocument, itemID);
					Zotero.Browser.deleteHiddenBrowser(browser);
					
					deferred.resolve();
				});
			});
		};
		
		Zotero.File.addCharsetListener(browser, callback, itemID);
		
		var url = Components.classes["@mozilla.org/network/protocol;1?name=file"]
					.getService(Components.interfaces.nsIFileProtocolHandler)
					.getURLSpecFromFile(file);
		browser.loadURI(url);
		
		return deferred.promise;
	}
	
	/**
	 * Determines if a given document is an instance of PDFJS
	 * @return {Boolean}
	 */
	this.isPDFJS = function(doc) {
		// pdf.js HACK
		// This may no longer be necessary (as of Fx 23)
		if(doc.contentType === "text/html") {
			var win = doc.defaultView;
			if(win) {
				win = win.wrappedJSObject;
				if(win && "PDFJS" in win) {
					return true;
				}
			}
		}
		return false;
	}
}<|MERGE_RESOLUTION|>--- conflicted
+++ resolved
@@ -30,22 +30,6 @@
 	this.LINK_MODE_LINKED_URL = 3;
 	this.BASE_PATH_PLACEHOLDER = 'attachments:';
 	
-<<<<<<< HEAD
-=======
-	this.importFromFile = importFromFile;
-	this.linkFromFile = linkFromFile;
-	this.importSnapshotFromFile = importSnapshotFromFile;
-	this.importFromURL = importFromURL;
-	this.linkFromDocument = linkFromDocument;
-	this.importFromDocument = importFromDocument;
-	this.createMissingAttachment = createMissingAttachment;
-	this.getFileBaseNameFromItem = getFileBaseNameFromItem;
-	this.createDirectoryForItem = createDirectoryForItem;
-	this.createDirectoryForMissingItem = createDirectoryForMissingItem;
-	this.getStorageDirectory = getStorageDirectory;
-	this.getPath = getPath;
-	
->>>>>>> b0e37a38
 	var self = this;
 	
 	
@@ -415,7 +399,6 @@
 	});
 	
 	
-<<<<<<< HEAD
 	/**
 	 * Create a link attachment from a URL
 	 *
@@ -447,45 +430,6 @@
 		if (!matches) {
 			throw ("Invalid URL '" + url + "' in Zotero.Attachments.linkFromURL()");
 		}
-=======
-	this.cleanAttachmentURI = function (uri, tryHttp) {
-		uri = uri.trim();
-		if (!uri) return false;
-		
-		var ios = Components.classes["@mozilla.org/network/io-service;1"]
-			.getService(Components.interfaces.nsIIOService);
-		try {
-			return ios.newURI(uri, null, null).spec // Valid URI if succeeds
-		} catch (e) {
-			if (e instanceof Components.Exception
-				&& e.result == Components.results.NS_ERROR_MALFORMED_URI
-			) {
-				if (tryHttp && /\w\.\w/.test(uri)) {
-					// Assume it's a URL missing "http://" part
-					try {
-						return ios.newURI('http://' + uri, null, null).spec;
-					} catch (e) {}
-				}
-				
-				Zotero.debug('cleanAttachmentURI: Invalid URI: ' + uri, 2);
-				return false;
-			}
-			throw e;
-		}
-	}
-	
-	
-	/*
-	 * Create a link attachment from a URL
-	 *
-	 * @param	{String}		url Validated URI
-	 * @param	{Integer}		sourceItemID	Parent item
-	 * @param	{String}		[mimeType]		MIME type of page
-	 * @param	{String}		[title]			Title to use for attachment
-	 */
-	this.linkFromURL = function (url, sourceItemID, mimeType, title) {
-		Zotero.debug('Linking attachment from ' + url);
->>>>>>> b0e37a38
 		
 		// If no title provided, figure it out from the URL
 		// Web addresses with paths will be whittled to the last element
@@ -531,7 +475,6 @@
 		return Zotero.Items.get(itemID);
 	});
 	
-<<<<<<< HEAD
 	
 	/**
 	 * TODO: what if called on file:// document?
@@ -540,10 +483,6 @@
 	 * @return {Promise}
 	 */
 	this.linkFromDocument = Zotero.Promise.coroutine(function* (options) {
-=======
-	// TODO: what if called on file:// document?
-	function linkFromDocument(document, sourceItemID, parentCollectionIDs){
->>>>>>> b0e37a38
 		Zotero.debug('Linking attachment from document');
 		
 		var document = options.document;
@@ -757,6 +696,33 @@
 		
 		return attachmentItem;
 	});
+	
+	
+	this.cleanAttachmentURI = function (uri, tryHttp) {
+		uri = uri.trim();
+		if (!uri) return false;
+		
+		var ios = Components.classes["@mozilla.org/network/io-service;1"]
+			.getService(Components.interfaces.nsIIOService);
+		try {
+			return ios.newURI(uri, null, null).spec // Valid URI if succeeds
+		} catch (e) {
+			if (e instanceof Components.Exception
+				&& e.result == Components.results.NS_ERROR_MALFORMED_URI
+			) {
+				if (tryHttp && /\w\.\w/.test(uri)) {
+					// Assume it's a URL missing "http://" part
+					try {
+						return ios.newURI('http://' + uri, null, null).spec;
+					} catch (e) {}
+				}
+				
+				Zotero.debug('cleanAttachmentURI: Invalid URI: ' + uri, 2);
+				return false;
+			}
+			throw e;
+		}
+	}
 	
 	
 	/*
