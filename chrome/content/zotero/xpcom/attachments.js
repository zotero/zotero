--- conflicted
+++ resolved
@@ -604,12 +604,7 @@
 				};
 			}
 			
-<<<<<<< HEAD
-			if (mimeType === 'text/html' || mimeType === 'application/xhtml+xml') {
-				Zotero.debug('Saving with wpdDOMSaver.saveHTMLDocument()');
-=======
 			if (this.SNAPSHOT_MIMETYPES.indexOf(mimeType) != -1) {
->>>>>>> d60b0221
 				var sync = true;
 				
 				// Load WebPageDump code
