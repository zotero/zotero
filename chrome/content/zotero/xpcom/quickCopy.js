/*
    ***** BEGIN LICENSE BLOCK *****
    
    Copyright © 2009 Center for History and New Media
                     George Mason University, Fairfax, Virginia, USA
                     http://zotero.org
    
    This file is part of Zotero.
    
    Zotero is free software: you can redistribute it and/or modify
    it under the terms of the GNU Affero General Public License as published by
    the Free Software Foundation, either version 3 of the License, or
    (at your option) any later version.
    
    Zotero is distributed in the hope that it will be useful,
    but WITHOUT ANY WARRANTY; without even the implied warranty of
    MERCHANTABILITY or FITNESS FOR A PARTICULAR PURPOSE.  See the
    GNU Affero General Public License for more details.
    
    You should have received a copy of the GNU Affero General Public License
    along with Zotero.  If not, see <http://www.gnu.org/licenses/>.
    
    ***** END LICENSE BLOCK *****
*/


Zotero.QuickCopy = new function() {
	var _siteSettings;
	var _formattedNames;
	
	this.init = Zotero.Promise.coroutine(function* () {
		yield this.loadSiteSettings();
	});
	
	
	this.loadSiteSettings = Zotero.Promise.coroutine(function* () {
		var sql = "SELECT key AS domainPath, value AS format FROM settings "
			+ "WHERE setting='quickCopySite'";
		var rows = yield Zotero.DB.queryAsync(sql);
		// Unproxify storage row
		_siteSettings = [for (row of rows) { domainPath: row.domainPath, format: row.format }];
	});
	
	
	/*
	 * Return Quick Copy setting object from string, stringified object, or object
	 * 
	 * Example string format: "bibliography/html=http://www.zotero.org/styles/apa"
	 *
	 * Quick Copy setting object has the following properties:
	 * - "mode": "bibliography" (for styles) or "export" (for export translators)
	 * - "contentType: "" (plain text output) or "html" (HTML output; for styles
	 *   only)
	 * - "id": style ID or export translator ID
	 * - "locale": locale code (for styles only)
	 */
	this.unserializeSetting = function (setting) {
		var settingObject = {};
		
		if (typeof setting === 'string') {
			try {
				// First test if string input is a stringified object
				settingObject = JSON.parse(setting);
			} catch (e) {
				// Try parsing as formatted string
				var parsedSetting = setting.match(/(bibliography|export)(?:\/([^=]+))?=(.+)$/);
				if (parsedSetting) {
					settingObject.mode = parsedSetting[1];
					settingObject.contentType = parsedSetting[2] || '';
					settingObject.id = parsedSetting[3];
					settingObject.locale = '';
				}
			}
		} else {
			// Return input if not a string; it might already be an object
			return setting;
		}
		
		return settingObject;
	};
	
	
	this.getFormattedNameFromSetting = Zotero.Promise.coroutine(function* (setting) {
		if (!_formattedNames) {
			yield _loadFormattedNames();
		}
		var format = this.unserializeSetting(setting);
		
		var name = _formattedNames[format.mode + "=" + format.id];
		return name ? name : '';
	});
	
	this.getSettingFromFormattedName = Zotero.Promise.coroutine(function* (name) {
		if (!_formattedNames) {
			yield _loadFormattedNames();
		}
		for (var setting in _formattedNames) {
			if (_formattedNames[setting] == name) {
				return setting;
			}
		}
		return '';
	});
	
	
	this.getFormatFromURL = function(url) {
		var quickCopyPref = Zotero.Prefs.get("export.quickCopy.setting");
		quickCopyPref = JSON.stringify(this.unserializeSetting(quickCopyPref));
		
		if (!url) {
			return quickCopyPref;
		}
		
		var ioService = Components.classes["@mozilla.org/network/io-service;1"]
			.getService(Components.interfaces.nsIIOService);
		var nsIURI;
		try {
			nsIURI = ioService.newURI(url, null, null);
			// Accessing some properties may throw for URIs that do not support those
			// parts. E.g. hostPort throws NS_ERROR_FAILURE for about:blank
			var urlHostPort = nsIURI.hostPort;
			var urlPath = nsIURI.path;
		}
		catch (e) {}
		
		// Skip non-HTTP URLs
		if (!nsIURI || !/^https?$/.test(nsIURI.scheme)) {
			return quickCopyPref;
		}
		
<<<<<<< HEAD
		if (!_siteSettings) {
			throw new Zotero.Exception.UnloadedDataException("Quick Copy site settings not loaded");
		}
		
		var matches = [];
		var urlDomain = urlHostPort.match(/[^\.]+\.[^\.]+$/);
		for (let i=0; i<_siteSettings.length; i++) {
			let row = _siteSettings[i];
			
			// Only concern ourselves with entries containing the current domain
			// or paths that apply to all domains
			if (!row.domainPath.contains(urlDomain[0]) && !row.domainPath.startsWith('/')) {
				continue;
			}
			
=======
		var matches = [];
		
		var sql = "SELECT key AS domainPath, value AS format FROM settings "
			+ "WHERE setting='quickCopySite' AND (key LIKE ? OR key LIKE ?)";
		// Match last one or two sections of domain, not counting trailing period
		var urlDomain = urlHostPort.match(/(?:[^.]+\.)?[^.]+(?=\.?$)/);
		// Hopefully can't happen, but until we're sure
		if (!urlDomain) {
			Zotero.logError("Quick Copy host '" + urlHostPort + "' not matched");
			return quickCopyPref;
		}
		var rows = Zotero.DB.query(sql, ['%' + urlDomain[0] + '%', '/%']);
		for (let i = 0; i < rows.length; i++) {
			let row = rows[i];
>>>>>>> 7c9d25da
			let domain = row.domainPath.split('/',1)[0];
			let path = row.domainPath.substr(domain.length) || '/';
			let re = new RegExp('(^|[./])' + Zotero.Utilities.quotemeta(domain) + '$', 'i');
			if (re.test(urlHostPort) && urlPath.indexOf(path) === 0) {
				matches.push({
					format: JSON.stringify(this.unserializeSetting(row.format)),
					domainLength: domain.length,
					pathLength: path.length
				});
			}
		}
		
		// Give priority to longer domains, then longer paths
		var sort = function(a, b) {
			if (a.domainLength > b.domainLength) {
				return -1;
			}
			else if (a.domainLength < b.domainLength) {
				return 1;
			}
			
			if (a.pathLength > b.pathLength) {
				return -1;
			}
			else if (a.pathLength < b.pathLength) {
				return 1;
			}
			
			return -1;
		};
		
		if (matches.length) {
			matches.sort(sort);
			return matches[0].format;
		} else {
			return quickCopyPref;
		}
	};
	
	
	/*
	 * Get text and (when applicable) HTML content from items
	 *
	 * |items| is an array of Zotero.Item objects
	 *
	 * |format| may be a Quick Copy format string
	 * (e.g. "bibliography=http://www.zotero.org/styles/apa")
	 * or an Quick Copy format object
	 *
	 * |callback| is only necessary if using an export format and should be
	 * a function suitable for Zotero.Translate.setHandler, taking parameters
	 * |obj| and |worked|. The generated content should be placed in obj.string
	 * and |worked| should be true if the operation is successful.
	 *
	 * If bibliography format, the process is synchronous and an object
	 * contain properties 'text' and 'html' is returned.
	 */
	this.getContentFromItems = function (items, format, callback, modified) {
		if (items.length > Zotero.Prefs.get('export.quickCopy.dragLimit')) {
			Zotero.debug("Skipping quick copy for " + items.length + " items");
			return false;
		}
		
		format = this.unserializeSetting(format);
		
		if (format.mode == 'export') {
			var translation = new Zotero.Translate.Export;
			translation.noWait = true;	// needed not to break drags
			translation.setItems(items);
			translation.setTranslator(format.id);
			translation.setHandler("done", callback);
			translation.translate();
			return true;
		}
		else if (format.mode == 'bibliography') {
			// Move notes to separate array
			var allNotes = true;
			var notes = [];
			for (var i=0; i<items.length; i++) {
				if (items[i].isNote()) {
					notes.push(items.splice(i, 1)[0]);
					i--;
				}
				else {
					allNotes = false;
				}
			}
			
			// If all notes, export full content
			if (allNotes) {
				var content = [],
					parser = Components.classes["@mozilla.org/xmlextras/domparser;1"]
						.createInstance(Components.interfaces.nsIDOMParser),
					doc = parser.parseFromString('<div class="zotero-notes"/>', 'text/html'),
					textDoc = parser.parseFromString('<div class="zotero-notes"/>', 'text/html'),
					container = doc.documentElement,
					textContainer = textDoc.documentElement;
				for (var i=0; i<notes.length; i++) {
					var div = doc.createElement("div");
					div.className = "zotero-note";
					div.insertAdjacentHTML('afterbegin', notes[i].getNote());
					container.appendChild(div);
					textContainer.appendChild(textDoc.importNode(div, true));
				}
				
				// Raw HTML output
				var html = container.outerHTML;
				
				// Add placeholders for newlines between notes
				if (notes.length > 1) {
					var divs = Zotero.Utilities.xpath(container, "div"),
						textDivs = Zotero.Utilities.xpath(textContainer, "div");
					for (var i=1, len=divs.length; i<len; i++) {
						var p = doc.createElement("p");
						p.appendChild(doc.createTextNode("--------------------------------------------------"));
						container.insertBefore(p, divs[i]);
						textContainer.insertBefore(textDoc.importNode(p, true), textDivs[i]);
					}
				}
				
				const BLOCKQUOTE_PREFS = {
					'export.quickCopy.quoteBlockquotes.richText':doc,
					'export.quickCopy.quoteBlockquotes.plainText':textDoc
				};
				for(var pref in BLOCKQUOTE_PREFS) {
					if (Zotero.Prefs.get(pref)) {
						var currentDoc = BLOCKQUOTE_PREFS[pref];
						// Add quotes around blockquote paragraphs
						var addOpenQuote = Zotero.Utilities.xpath(currentDoc, "//blockquote/p[1]"),
							addCloseQuote = Zotero.Utilities.xpath(currentDoc, "//blockquote/p[last()]");
						for(var i=0; i<addOpenQuote.length; i++) {
							addOpenQuote[i].insertBefore(currentDoc.createTextNode("\u201c"),
								addOpenQuote[i].firstChild);
						}
						for(var i=0; i<addCloseQuote.length; i++) {
							addCloseQuote[i].appendChild(currentDoc.createTextNode("\u201d"));
						}
					}
				}
				
				//
				// Text-only adjustments
				//
				
				// Replace span styles with characters
				var spans = textDoc.getElementsByTagName("span");
				for(var i=0; i<spans.length; i++) {
					var span = spans[i];
					if(span.style.textDecoration == "underline") {
						span.insertBefore(textDoc.createTextNode("_"), span.firstChild);
						span.appendChild(textDoc.createTextNode("_"));
					}
				}
				
				//
				// And add spaces for indents
				//
				// Placeholder for 4 spaces in final output
				const ZTAB = "%%ZOTEROTAB%%";
				var ps = textDoc.getElementsByTagName("p");
				for(var i=0; i<ps.length; i++) {
					var p = ps[i],
						paddingLeft = p.style.paddingLeft;
					if(paddingLeft && paddingLeft.substr(paddingLeft.length-2) === "px") {
						var paddingPx = parseInt(paddingLeft, 10),
							ztabs = "";
						for (let j = 30; j <= paddingPx; j += 30) ztabs += ZTAB;
						p.insertBefore(textDoc.createTextNode(ztabs), p.firstChild);
					}
				}
				
				// Use plaintext serializer to output formatted text
				var docEncoder = Components.classes["@mozilla.org/layout/documentEncoder;1?type=text/html"]
					.createInstance(Components.interfaces.nsIDocumentEncoder);
				docEncoder.init(textDoc, "text/plain", docEncoder.OutputFormatted);
				var text = docEncoder.encodeToString().trim().replace(ZTAB, "    ", "g");
				
				//
				// Adjustments for the HTML copied to the clipboard
				//
				
				// Everything seems to like margin-left better than padding-left
				var ps = Zotero.Utilities.xpath(doc, "p");
				for(var i=0; i<ps.length; i++) {
					var p = ps[i];
					if(p.style.paddingLeft) {
						p.style.marginLeft = p.style.paddingLeft;
						p.style.paddingLeft = "";
					}
				}
				
				// Word and TextEdit don't indent blockquotes on their own and need this
				//
				// OO gets it right, so this results in an extra indent
				if (Zotero.Prefs.get('export.quickCopy.compatibility.indentBlockquotes')) {
					var ps = Zotero.Utilities.xpath(doc, "//blockquote/p");
					for(var i=0; i<ps.length; i++) ps[i].style.marginLeft = "30px";
				}
				
				// Add Word Normal style to paragraphs and add double-spacing
				//
				// OO inserts the conditional style code as a document comment
				if (Zotero.Prefs.get('export.quickCopy.compatibility.word')) {
					var ps = doc.getElementsByTagName("p");
					for (var i=0; i<ps.length; i++) ps[i].className = "msoNormal";
					var copyHTML = "<!--[if gte mso 0]>"
									+ "<style>"
									+ "p { margin-top:.1pt;margin-right:0in;margin-bottom:.1pt;margin-left:0in; line-height: 200%; }"
									+ "li { margin-top:.1pt;margin-right:0in;margin-bottom:.1pt;margin-left:0in; line-height: 200%; }"
									+ "blockquote p { margin-left: 11px; margin-right: 11px }"
									+ "</style>"
									+ "<![endif]-->\n"
									+ container.outerHTML;
				}
				else {
					var copyHTML = container.outerHTML;
				}
				
				var content = {
					text: format.contentType == "html" ? html : text,
					html: copyHTML
				};
				
				return content;
			}
			
			// determine locale preference
			var locale = format.locale ? format.locale : Zotero.Prefs.get('export.quickCopy.locale');
			
			// Copy citations if shift key pressed
			if (modified) {
				var csl = Zotero.Styles.get(format.id).getCiteProc(locale);
				csl.updateItems([item.id for each(item in items)]);
				var citation = {citationItems:[{id:item.id} for each(item in items)], properties:{}};
				var html = csl.previewCitationCluster(citation, [], [], "html"); 
				var text = csl.previewCitationCluster(citation, [], [], "text"); 
			} else {
				var style = Zotero.Styles.get(format.id);
				var cslEngine = style.getCiteProc(locale);
 				var html = Zotero.Cite.makeFormattedBibliographyOrCitationList(cslEngine, items, "html");
				var text = Zotero.Cite.makeFormattedBibliographyOrCitationList(cslEngine, items, "text");
			}
			
			return {text:(format.contentType == "html" ? html : text), html:html};
		}
		
		throw ("Invalid mode '" + format.mode + "' in Zotero.QuickCopy.getContentFromItems()");
	};
	
	
	var _loadFormattedNames = Zotero.Promise.coroutine(function* () {
		var t = new Date;
		Zotero.debug("Loading formatted names for Quick Copy");
		
		var translation = new Zotero.Translate.Export;
		var translators = yield translation.getTranslators();
		
		// add styles to list
		_formattedNames = {};
		var styles = Zotero.Styles.getVisible();
		for each(var style in styles) {
			_formattedNames['bibliography=' + style.styleID] = style.title;
		}
		
		for (var i=0; i<translators.length; i++) {
			// Skip RDF formats
			switch (translators[i].translatorID) {
				case '6e372642-ed9d-4934-b5d1-c11ac758ebb7':
				case '14763d24-8ba0-45df-8f52-b8d1108e7ac9':
					continue;
			}
			_formattedNames['export=' + translators[i].translatorID] = translators[i].label;
		}
		
		Zotero.debug("Loaded formatted names for Quick Copy in " + (new Date - t) + " ms");
	});
}<|MERGE_RESOLUTION|>--- conflicted
+++ resolved
@@ -128,27 +128,11 @@
 			return quickCopyPref;
 		}
 		
-<<<<<<< HEAD
 		if (!_siteSettings) {
 			throw new Zotero.Exception.UnloadedDataException("Quick Copy site settings not loaded");
 		}
 		
 		var matches = [];
-		var urlDomain = urlHostPort.match(/[^\.]+\.[^\.]+$/);
-		for (let i=0; i<_siteSettings.length; i++) {
-			let row = _siteSettings[i];
-			
-			// Only concern ourselves with entries containing the current domain
-			// or paths that apply to all domains
-			if (!row.domainPath.contains(urlDomain[0]) && !row.domainPath.startsWith('/')) {
-				continue;
-			}
-			
-=======
-		var matches = [];
-		
-		var sql = "SELECT key AS domainPath, value AS format FROM settings "
-			+ "WHERE setting='quickCopySite' AND (key LIKE ? OR key LIKE ?)";
 		// Match last one or two sections of domain, not counting trailing period
 		var urlDomain = urlHostPort.match(/(?:[^.]+\.)?[^.]+(?=\.?$)/);
 		// Hopefully can't happen, but until we're sure
@@ -156,10 +140,15 @@
 			Zotero.logError("Quick Copy host '" + urlHostPort + "' not matched");
 			return quickCopyPref;
 		}
-		var rows = Zotero.DB.query(sql, ['%' + urlDomain[0] + '%', '/%']);
-		for (let i = 0; i < rows.length; i++) {
-			let row = rows[i];
->>>>>>> 7c9d25da
+		for (let i=0; i<_siteSettings.length; i++) {
+			let row = _siteSettings[i];
+			
+			// Only concern ourselves with entries containing the current domain
+			// or paths that apply to all domains
+			if (!row.domainPath.contains(urlDomain[0]) && !row.domainPath.startsWith('/')) {
+				continue;
+			}
+			
 			let domain = row.domainPath.split('/',1)[0];
 			let path = row.domainPath.substr(domain.length) || '/';
 			let re = new RegExp('(^|[./])' + Zotero.Utilities.quotemeta(domain) + '$', 'i');
