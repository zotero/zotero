--- conflicted
+++ resolved
@@ -183,20 +183,6 @@
 				}
 			}
 			
-<<<<<<< HEAD
-			if(callback) callback(_integrationVersionsOK);
-		}
-	
-		if(Zotero.isFx4) {
-			Components.utils.import("resource://gre/modules/AddonManager.jsm");
-			AddonManager.getAddonsByIDs(INTEGRATION_PLUGINS, _checkAddons);
-		} else {
-			var extMan = Components.classes['@mozilla.org/extensions/manager;1'].
-				getService(Components.interfaces.nsIExtensionManager);
-			_checkAddons([extMan.getItemForID(id) for each(id in INTEGRATION_PLUGINS)]);
-		}
-
-=======
 			var deferred = Q.defer();
 			AddonManager.getAddonsByIDs(INTEGRATION_PLUGINS, function(addons) {
 				for(var i in addons) {
@@ -214,7 +200,6 @@
 			});
 			return deferred.promise;
 		};
->>>>>>> d60b0221
 	}
 	
 	/**
@@ -234,93 +219,6 @@
 				Zotero.debug("Integration: Request already in progress; not executing "+agent+" "+command);
 				return;
 			}
-<<<<<<< HEAD
-		}
-	}
-
-	/**
-	 * Suspend the unresponsive script indicator throughout the
-	 * document update, independent of the Zotero function, which
-	 * may switch off and on during a single cycle.
-	 */
-	this.UnresponsiveScriptIndicator = new function () {
-		this.disable = disable;
-		this.enable = enable;
-
-		// for storing the unresponsive script value before disabling
-		var _unresponsiveScriptPref = [];
-
-		function disable() {
-
-			var prefService = Components.classes["@mozilla.org/preferences-service;1"].
-				getService(Components.interfaces.nsIPrefBranch);
-				_unresponsiveScriptPref.push(prefService.getIntPref("dom.max_chrome_script_run_time"));
-
-			// do not manipulate setting if already disabled
-			if (_unresponsiveScriptPref.length > 1) {
-				return false;
-			}
-
-			prefService.setIntPref("dom.max_chrome_script_run_time", 600);
-			
-			return true;
-		}
-
-		function enable() {
-			var prefService = Components.classes["@mozilla.org/preferences-service;1"].
-				getService(Components.interfaces.nsIPrefBranch);
-
-			// reset previous to value if any
-			if (_unresponsiveScriptPref.length) {
-				prefService.setIntPref("dom.max_chrome_script_run_time", _unresponsiveScriptPref.pop());
-			}
-		}
-	}
-
-	
-	/**
-	 * Calls the Integration applicatoon
-	 */
-	function _callIntegration(agent, command, docId) {
-		// Try to load the appropriate Zotero component; otherwise display an error using the alert
-		// service
-
-		Zotero.Integration.UnresponsiveScriptIndicator.disable();
-		
-		try {
-			var componentClass = "@zotero.org/Zotero/integration/application?agent="+agent+";1";
-			Zotero.debug("Integration: Instantiating "+componentClass+" for command "+command+(docId ? " with doc "+docId : ""));
-			var application = Components.classes[componentClass]
-				.getService(Components.interfaces.zoteroIntegrationApplication);
-		} catch(e) {
-			_inProgress = false;
-
-			Zotero.Integration.UnresponsiveScriptIndicator.enable();
-
-			Zotero.Integration.activate();
-			Components.classes["@mozilla.org/embedcomp/prompt-service;1"]
-				.getService(Components.interfaces.nsIPromptService)
-				.alert(null, Zotero.getString("integration.error.title"),
-					Zotero.getString("integration.error.notInstalled"));
-			throw e;
-		}
-		
-		// Try to execute the command; otherwise display an error in alert service or word processor
-		// (depending on what is possible)
-		var integration, document;
-		try {
-
-			document = (application.getDocument && docId ? application.getDocument(docId) : application.getActiveDocument());
-			
-			integration = new Zotero.Integration.Document(application, document);
-			integration[command]();
-
-		} catch(e) {
-			Zotero.Integration.UnresponsiveScriptIndicator.enable();
-			Zotero.Integration.handleError(e, document);
-		}
-	}
-=======
 			inProgress = true;
 			
 			// Check integration component versions
@@ -406,7 +304,6 @@
 			}).done();
 		};
 	};
->>>>>>> d60b0221
 	
 	/**
 	 * Activates Firefox
@@ -749,105 +646,11 @@
 			}
 		}
 		XFree(res[0]);
-
-		//return foundWindow;
-		return null;
+		
+		return foundWindow;
 	}
 	
 	/**
-<<<<<<< HEAD
-	 * Show appropriate dialogs for an integration error
-	 */
-	this.handleError = function(e, document) {
-		if(!(e instanceof Zotero.Integration.UserCancelledException)) {
-			try {
-				var displayError = null;
-				if(e instanceof Zotero.Integration.DisplayException) {
-					displayError = e.toString();
-				} else {
-					// check to see whether there's a pyxpcom error in the console, since it doesn't
-					// get thrown directly
-					var message = "";
-					
-					var consoleService = Components.classes["@mozilla.org/consoleservice;1"]
-						.getService(Components.interfaces.nsIConsoleService);
-					
-					var messages = {};
-					consoleService.getMessageArray(messages, {});
-					messages = messages.value;
-					if(messages && messages.length) {
-						var lastMessage = messages[messages.length-1];
-						try {
-							var error = lastMessage.QueryInterface(Components.interfaces.nsIScriptError);
-						} catch(e2) {
-							if(lastMessage.message && lastMessage.message.substr(0, 12) == "ERROR:xpcom:") {
-								// print just the last line of the message, but re-throw the rest
-								message = lastMessage.message.substr(0, lastMessage.message.length-1);
-								message = "\n"+message.substr(message.lastIndexOf("\n"))
-							}
-						}
-					}
-					
-					if(!message && typeof(e) == "object") message = "\n\n"+e.toString();
-					
-					if(message.indexOf("ExceptionAlreadyDisplayed") !== -1) {
-						displayError = Zotero.getString("integration.error.generic")+message;
-					}
-					Zotero.debug(e);
-				}
-				
-				if(displayError) {
-					if(document) {
-						document.activate();
-						document.displayAlert(displayError,
-								Components.interfaces.zoteroIntegrationDocument.DIALOG_ICON_STOP,
-								Components.interfaces.zoteroIntegrationDocument.DIALOG_BUTTONS_OK);
-					} else {
-						Zotero.Integration.activate();
-						Components.classes["@mozilla.org/embedcomp/prompt-service;1"]
-							.getService(Components.interfaces.nsIPromptService)
-							.alert(null, Zotero.getString("integration.error.title"), displayError);
-					}
-				}
-			} finally {
-				Zotero.logError(e);
-			}
-		}
-		
-		this.complete(document);
-	}
-	
-	/**
-	 * Called when integration is complete
-	 */
-	this.complete = function(doc) {
-		if(doc) {
-			try {
-				doc.cleanup();
-				doc.activate();
-				
-				// Call complete function if one exists
-				if(doc.wrappedJSObject && doc.wrappedJSObject.complete) {
-					doc.wrappedJSObject.complete();
-				}
-			} catch(e) {
-				Zotero.logError(e);
-			}
-		}
-		Zotero.Integration.UnresponsiveScriptIndicator.enable();
-
-		if(Zotero.Integration.currentWindow && !Zotero.Integration.currentWindow.closed) {
-			var oldWindow = Zotero.Integration.currentWindow;
-			Zotero.setTimeout(function() {
-				oldWindow.close();
-			}, 100, true);
-		}
-		_inProgress = Zotero.Integration.currentWindow = false;
-	}
-	
-	/**
-=======
->>>>>>> d60b0221
 	 * Runs an AppleScript on OS X
 	 *
 	 * @param script {String}
@@ -1105,12 +908,6 @@
 	this._app = app;
 	this._doc = doc;
 }
-<<<<<<< HEAD
-
-
-
-=======
->>>>>>> d60b0221
 /**
  * Creates a new session
  * @param data {Zotero.Integration.DocumentData} Document data for new session
@@ -1124,19 +921,6 @@
 
 /**
  * Gets preferences for a document
-<<<<<<< HEAD
- * @param require {Boolean} Whether an error should be thrown if no preferences or fields exist 
- *                          (otherwise, the set doc prefs dialog is shown)
- * @param dontRunSetDocPrefs {Boolean} Whether to show the Set Document Preferences window if no
- *                                     preferences exist
- */
-Zotero.Integration.Document.prototype._getSession = function(require, dontRunSetDocPrefs, callback) {
-
-	var dataString = this._doc.getDocumentData();
-	var me = this;
-
-	if(!dataString) {
-=======
  * @param require {Boolean} Whether an error should be thrown if no preferences or fields
  *     exist (otherwise, the set doc prefs dialog is shown)
  * @param dontRunSetDocPrefs {Boolean} Whether to show the Set Document Preferences
@@ -1157,9 +941,8 @@
 	}
 	
 	if(!data) {
->>>>>>> d60b0221
 		var haveFields = false;
-		var data = new Zotero.Integration.DocumentData();
+		data = new Zotero.Integration.DocumentData();
 		
 		if(require) {
 			// check to see if fields already exist
@@ -1199,7 +982,6 @@
 			return me._session;
 		});
 	} else {
-		var data = new Zotero.Integration.DocumentData(dataString);
 		if(data.dataVersion < DATA_VERSION) {
 			if(data.dataVersion == 1
 					&& data.prefs.fieldType == "Field"
@@ -1292,22 +1074,14 @@
 			throw new Zotero.Exception.Alert("integration.error.noBibliography", [],
 				"integration.error.title");
 		}
-
+		
 		var fieldGetter = new Zotero.Integration.Fields(me._session, me._doc),
 			field = fieldGetter.addField();
 		field.setCode("BIBL");
-<<<<<<< HEAD
-		fieldGetter.updateSession(function() {
-			fieldGetter.updateDocument(FORCE_CITATIONS_REGENERATE, true, false, function() {
-				Zotero.Integration.complete(me._doc);
-			});
-		});
-=======
 		return fieldGetter.updateSession().fail(Zotero.Integration.onFieldError)
 		.then(function() {
 			return fieldGetter.updateDocument(FORCE_CITATIONS_FALSE, true, false);
 		})
->>>>>>> d60b0221
 	});
 }
 
@@ -1330,18 +1104,6 @@
 				haveBibliography = true;
 				break;
 			}
-<<<<<<< HEAD
-			
-			fieldGetter.updateSession(function() {
-				me._session.editBibliography(me._doc, function() {
-					me._doc.activate();
-					fieldGetter.updateDocument(FORCE_CITATIONS_REGENERATE, true, false, function() {
-						Zotero.Integration.complete(me._doc);
-					});
-				});
-			});
-		});
-=======
 		}
 		
 		if(!haveBibliography) {
@@ -1354,7 +1116,6 @@
 		return me._session.editBibliography(me._doc);
 	}).then(function() {
 		return fieldGetter.updateDocument(FORCE_CITATIONS_FALSE, true, false);
->>>>>>> d60b0221
 	});
 }
 
@@ -1364,24 +1125,12 @@
  */
 Zotero.Integration.Document.prototype.refresh = function() {
 	var me = this;
-<<<<<<< HEAD
-
-	this._getSession(true, false, function() {
-		// Send request, forcing update of citations and bibliography
-		var fieldGetter = new Zotero.Integration.Fields(me._session, me._doc);
-		me._session.refresh = true;
-		fieldGetter.updateSession(function() {
-			fieldGetter.updateDocument(FORCE_CITATIONS_REGENERATE, true, false, function() {
-				Zotero.Integration.complete(me._doc);
-			});
-=======
 	return this._getSession(true, false).then(function() {
 		// Send request, forcing update of citations and bibliography
 		var fieldGetter = new Zotero.Integration.Fields(me._session, me._doc);
 		return fieldGetter.updateSession().fail(Zotero.Integration.onFieldError)
 		.then(function() {
 			return fieldGetter.updateDocument(FORCE_CITATIONS_REGENERATE, true, false);
->>>>>>> d60b0221
 		});
 	});
 }
@@ -1412,74 +1161,6 @@
  * @return {Promise}
  */
 Zotero.Integration.Document.prototype.setDocPrefs = function() {
-<<<<<<< HEAD
-	var me = this;
-	
-	this._getSession(false, true, function(haveSession) {
-		var setDocPrefs = function() {
-
-			me._session.setDocPrefs(me._doc, me._app.primaryFieldType, me._app.secondaryFieldType,
-			function(oldData) {
-				if(oldData || oldData === null) {
-					me._doc.setDocumentData(me._session.data.serializeXML());
-					if(oldData === null) {
-						return;
-					}
-					
-					fieldGetter.get(function(fields) {
-						if(fields && fields.length) {
-							// if there are fields, we will have to convert some things; get a list of what we need to deal with
-							var convertBibliographies = oldData === true || oldData.prefs.fieldType != me._session.data.prefs.fieldType;
-							var convertItems = convertBibliographies || oldData.prefs.noteType != me._session.data.prefs.noteType;
-							var fieldsToConvert = new Array();
-							var fieldNoteTypes = new Array();
-							for(var i=0, n=fields.length; i<n; i++) {
-								var field = fields[i],
-									fieldCode = field.getCode(),
-									[type, content] = fieldGetter.getCodeTypeAndContent(fieldCode);
-								
-								if(convertItems && type === INTEGRATION_TYPE_ITEM) {
-									var citation = me._session.unserializeCitation(fieldCode);
-									if(!citation.properties.dontUpdate) {
-										fieldsToConvert.push(field);
-										fieldNoteTypes.push(me._session.data.prefs.noteType);
-									}
-								} else if(convertBibliographies && type === INTEGRATION_TYPE_BIBLIOGRAPHY) {
-									fieldsToConvert.push(field);
-									fieldNoteTypes.push(0);
-								}
-							}
-							
-							if(fieldsToConvert.length) {
-								// pass to conversion function
-								me._doc.convert(new Zotero.Integration.Document.JSEnumerator(fieldsToConvert),
-									me._session.data.prefs.fieldType, fieldNoteTypes, fieldNoteTypes.length);
-							}
-							
-							// refresh contents
-							fieldGetter = new Zotero.Integration.Fields(me._session, me._doc);
-							fieldGetter.updateSession(function() {
-								fieldGetter.updateDocument(FORCE_CITATIONS_RESET_TEXT, true, true,
-								function() {
-									Zotero.Integration.complete(me._doc);
-								});
-							});
-						} else {
-							Zotero.Integration.complete(me._doc);
-						}
-					});
-				} else {
-					Zotero.Integration.complete(me._doc);
-				}
-			});
-		};
-		
-		var fieldGetter = new Zotero.Integration.Fields(me._session, me._doc);
-		
-		//elem.setAttribute("hidden", true);
-
-		
-=======
 	var me = this,
 		fieldGetter,
 		oldData;
@@ -1487,7 +1168,6 @@
 		fieldGetter = new Zotero.Integration.Fields(me._session, me._doc);
 		var setDocPrefs = me._session.setDocPrefs.bind(me._session, me._doc,
 				me._app.primaryFieldType, me._app.secondaryFieldType);
->>>>>>> d60b0221
 		if(!haveSession) {
 			// This is a brand new document; don't try to get fields
 			return setDocPrefs();
@@ -1560,7 +1240,6 @@
 	});
 }
 
-
 /**
  * An exceedingly simple nsISimpleEnumerator implementation
  */
@@ -1639,19 +1318,7 @@
 Zotero.Integration.Fields.prototype.get = function get() {
 	// If we already have fields, just return them
 	if(this._fields) {
-<<<<<<< HEAD
-		try {
-			if(callback) {
-				callback(this._fields);
-			}
-		} catch(e) {
-			Zotero.logError(e);
-			Zotero.Integration.handleError(e, this._doc);
-		}
-		return;
-=======
 		return Q.resolve(this._fields);
->>>>>>> d60b0221
 	}
 	
 	// Create a new promise and add it to promise list
@@ -1716,15 +1383,10 @@
 				};
 			}
 		} else if(topic === "fields-error") {
-<<<<<<< HEAD
-			Zotero.logError(data);
-			Zotero.Integration.handleError(data, me._doc);
-=======
 			for(var i=0, n=me._deferreds.length; i<n; i++) {
 				me._deferreds[i].reject(data);
 			}
 			me._deferreds = [];
->>>>>>> d60b0221
 		}
 	}, QueryInterface:XPCOMUtils.generateQI([Components.interfaces.nsIObserver, Components.interfaces.nsISupports])});
 	return deferred.promise;
@@ -1743,58 +1405,6 @@
 		me._bibliographyFields = [];
 		me._bibliographyData = "";
 		
-<<<<<<< HEAD
-		var collectFieldsTime = (new Date()).getTime();
-		me._processFields(fields, function() {
-			var endTime = (new Date()).getTime();
-			if(Zotero.Debug.enabled) {
-				Zotero.debug("Integration: Updated session data for "+fields.length+" fields in "+
-					(endTime-collectFieldsTime)/1000+"; "+
-					1000/((endTime-collectFieldsTime)/fields.length)+" fields/second");
-			}
-			
-			// load uncited items from bibliography
-			if(me._bibliographyData && !me._session.bibliographyData) {
-				try {
-					me._session.loadBibliographyData(me._bibliographyData);
-				} catch(e) {
-					var defaultHandler = function() {
-						if(e instanceof Zotero.Integration.CorruptFieldException) {
-							var msg = Zotero.getString("integration.corruptBibliography")+'\n\n'+
-									  Zotero.getString('integration.corruptBibliography.description');
-							var result = me._doc.displayAlert(msg, 
-										Components.interfaces.zoteroIntegrationDocument.DIALOG_ICON_CAUTION, 
-										Components.interfaces.zoteroIntegrationDocument.DIALOG_BUTTONS_OK_CANCEL);
-							if(result == 0) {
-								throw e;
-							} else {
-								me._bibliographyData = "";
-								me._session.bibliographyHasChanged = true;
-								me._session.bibliographyDataHasChanged = true;
-							}
-						} else {
-							throw e;
-						}
-					};
-					if(errorCallback) {
-						if(!errorCallback(e, defaultHandler)) return;
-					} else if(!defaultHandler()) {
-						return;
-					}
-				}
-			}
-			
-			// if we are reloading this session, assume no item IDs to be updated except for edited items
-			if(me._session.reload) {
-				me._session.updateUpdateIndices();
-				Zotero.pumpGenerator(me._session.updateCitations(function(deleteCitations) {
-						if(callback) callback(me._session);
-				}, FORCE_CITATIONS_REGENERATE));
-			} else {
-				if(callback) callback(me._session);
-			}
-		}, errorCallback);		
-=======
 		collectFieldsTime = (new Date()).getTime();
 		return me._processFields();
 	}).then(function() {
@@ -1832,7 +1442,6 @@
 		} else {
 			return;
 		}
->>>>>>> d60b0221
 	});
 }
 
@@ -1897,22 +1506,6 @@
  * @return {Promise} A promise resolved when the document is updated
  */
 Zotero.Integration.Fields.prototype.updateDocument = function(forceCitations, forceBibliography,
-<<<<<<< HEAD
-		ignoreCitationChanges, callback) {
-	// update citations
-	try {
-		this._session.updateUpdateIndices(forceCitations);
-		var me = this;
-		var deleteCitations = Zotero.pumpGenerator(this._session.updateCitations(function(deleteCitations) {
-			Zotero.pumpGenerator(me._updateDocument(forceCitations, forceBibliography,
-													ignoreCitationChanges, deleteCitations, callback));
-		}, forceCitations));
-
-	} catch(e) {
-		Zotero.logError(e);
-		Zotero.Integration.handleError(e, this._doc);
-	}
-=======
 		ignoreCitationChanges) {
 	// Update citations
 	this._session.updateUpdateIndices(forceCitations);
@@ -1921,7 +1514,6 @@
 		return Zotero.promiseGenerator(me._updateDocument(forceCitations, forceBibliography,
 			ignoreCitationChanges));
 	});
->>>>>>> d60b0221
 }
 
 /**
@@ -1932,25 +1524,11 @@
  *	modified since they were created, instead of showing a warning
  */
 Zotero.Integration.Fields.prototype._updateDocument = function(forceCitations, forceBibliography,
-<<<<<<< HEAD
-		ignoreCitationChanges, deleteCitations, callback) {
-	try {
-
-		// update citations
-		this._deleteFields = this._deleteFields.concat([i for(i in deleteCitations)]);
-		
-		if(this.progressCallback) {
-			var nFieldUpdates = [i for(i in this._session.updateIndices)].length;
-			if(this._session.bibliographyHasChanged || forceBibliography) {
-				nFieldUpdates += this._bibliographyFields.length*5;
-			}
-=======
 		ignoreCitationChanges) {
 	if(this.progressCallback) {
 		var nFieldUpdates = [i for(i in this._session.updateIndices)].length;
 		if(this._session.bibliographyHasChanged || forceBibliography) {
 			nFieldUpdates += this._bibliographyFields.length*5;
->>>>>>> d60b0221
 		}
 	}
 	
@@ -2088,17 +1666,10 @@
 				this._session.citationsByIndex[i].properties.delete) {
 			this._fields[i].delete();
 		}
-<<<<<<< HEAD
-
-	} catch(e) {
-
-		Zotero.Integration.handleError(e, this._doc);
-=======
 	}
 	var removeCodeFields = Object.keys(this._removeCodeFields).sort();
 	for(var i=(removeCodeFields.length-1); i>=0; i--) {
 		this._fields[removeCodeFields[i]].removeCode();
->>>>>>> d60b0221
 	}
 }
 
@@ -2344,61 +1915,9 @@
 	 * @param {Function} [progressCallback] A callback to be run when progress has changed.
 	 *     Receives a number from 0 to 100 indicating current status.
 	 */
-<<<<<<< HEAD
-	"accept":function(progressCallback, force) {
-		var me = this;
-		
-		// Don't allow accept to be called multiple times
-		if(!force && this._haveAccepted) return;
-		this._haveAccepted = true;
-		
-		this._fields.progressCallback = progressCallback;
-		
-		if(this._errorOccurred) {
-			// If an error occurred updating the session, update it again, this time letting the
-			// error get displayed
-			Zotero.setTimeout(function() {
-				me._fields.updateSession(function() {
-					me._errorOccurred = false;
-					me._sessionUpdated = true;
-					me.accept(progressCallback, true);
-				}, function(e, defaultHandler) { return me._errorHandler(e, defaultHandler) });
-			}, 0);
-			return;
-		}
-		
-		if(this.citation.citationItems.length) {
-
-			this._runWhenSessionUpdated(function() {
-
-				// Citation 
-				me._session.newCitation = me.citation;
-
-				me._session.addCitation(me._fieldIndex, me._field.getNoteIndex(), me.citation);
-				me._session.updateIndices[me._fieldIndex] = true;
-				me._session.citationIndex = me._fieldIndex;
-				
-				if(!me._session.bibliographyHasChanged) {
-					var citationItems = me.citation.citationItems;
-					for(var i=0, n=citationItems.length; i<n; i++) {
-						if(me._session.citationsByItemID[citationItems[i].itemID] &&
-								me._session.citationsByItemID[citationItems[i].itemID].length == 1) {
-							me._session.bibliographyHasChanged = true;
-							break;
-						}
-					}
-				}
-				
-				me._fields.updateDocument(FORCE_CITATIONS_FALSE, false, false, me._doneCallback);
-			});
-		} else {
-			if(this._deleteOnCancel) this._field.delete();
-			if(this._doneCallback) this._doneCallback();
-=======
 	"accept":function(progressCallback) {
 		if(!this._acceptDeferred.promise.isFulfilled()) {
 			this._acceptDeferred.resolve(progressCallback);
->>>>>>> d60b0221
 		}
 	},
 	
@@ -2543,6 +2062,10 @@
 		io.style = this.data.style.styleID;
 		io.useEndnotes = this.data.prefs.noteType == 0 ? 0 : this.data.prefs.noteType-1;
 		io.fieldType = this.data.prefs.fieldType;
+		io.primaryFieldType = primaryFieldType;
+		io.secondaryFieldType = secondaryFieldType;
+		io.storeReferences = this.data.prefs.storeReferences;
+		io.requireStoreReferences = !Zotero.Utilities.isEmpty(this.embeddedItems);
 		io.citationTransliteration = this.data.prefs.citationTransliteration;
 		io.citationTranslation = this.data.prefs.citationTranslation;
 		io.citationSort = this.data.prefs.citationSort;
@@ -2552,10 +2075,6 @@
 		io.citationLangPrefsPublishers = this.data.prefs.citationLangPrefsPublishers;
 		io.citationLangPrefsPlaces = this.data.prefs.citationLangPrefsPlaces;
 		io.citationAffixes = this.data.prefs.citationAffixes;
-		io.primaryFieldType = primaryFieldType;
-		io.secondaryFieldType = secondaryFieldType;
-		io.storeReferences = this.data.prefs.storeReferences;
-		io.requireStoreReferences = !Zotero.Utilities.isEmpty(this.embeddedItems);
 	}
 	
 	var me = this;
@@ -2566,8 +2085,6 @@
 			throw new Zotero.Exception.UserCancelled("document preferences window");
 		}
 		
-		Zotero.Integration.UnresponsiveScriptIndicator.disable();
-
 		// set data
 		var oldData = me.data;
 		var data = new Zotero.Integration.DocumentData();
@@ -2596,18 +2113,14 @@
 			me.oldCitationIDs = {};
 		}
 		
-<<<<<<< HEAD
 		me.style.setLangTagsForCslTransliteration(me.data.prefs.citationTransliteration);
 		me.style.setLangTagsForCslTranslation(me.data.prefs.citationTranslation);
 		me.style.setLangTagsForCslSort(me.data.prefs.citationSort);
 		me.style.setLangPrefsForCites(me.data.prefs, function(key){return 'citationLangPrefs'+key});
 		me.style.setLangPrefsForCiteAffixes(me.data.prefs.citationAffixes);
 		me.style.setAutoVietnameseNamesOption(Zotero.Prefs.get('csl.autoVietnameseNames'));
-
-		callback(oldData ? oldData : null);
-=======
+		
 		return oldData || null;
->>>>>>> d60b0221
 	});
 }
 
@@ -2805,6 +2318,9 @@
 			}
 		} else {
 			if(citationItem.key) {
+                // official Zotero uses key, but library and key seem to be needed
+                // to avoid a (very, very small) possibility of ambiguity.
+				//zoteroItem = Zotero.Items.getByKey(citationItem.key);
 				var m = ("" + citationItem.key).match(/(?:([0-9]+)_)*(.*)/);
 				var libraryID = m[1] === "0" ? null : m[1];
 				zoteroItem = Zotero.Items.getByLibraryAndKey(libraryID, m[2]);
@@ -3104,34 +2620,28 @@
 	return [citationsPre, citationsPost, citationIndices];
 }
 
+/**
+ * Returns a formatted citation
+ */
+Zotero.Integration.Session.prototype.formatCitation = function(index, citation) {
+	if(!this.citationText[index]) {
+		var citationsPre, citationsPost, citationIndices;
+		[citationsPre, citationsPost, citationIndices] = this._getPrePost(index);
+		if(Zotero.Debug.enabled) {
+			Zotero.debug("Integration: style.processCitationCluster("+citation.toSource()+", "+citationsPre.toSource()+", "+citationsPost.toSource());
+		}
+		var newCitations = this.style.processCitationCluster(citation, citationsPre, citationsPost);
+		for each(var newCitation in newCitations[1]) {
+			this.citationText[citationIndices[newCitation[0]]] = newCitation[1];
+			this.updateIndices[citationIndices[newCitation[0]]] = true;
+		}
+		return newCitations.bibchange;
+	}
+}
 
 /**
  * Updates the list of citations to be serialized to the document
  */
-<<<<<<< HEAD
-Zotero.Integration.Session.prototype.updateCitations = function(callback, forceCitations) {
-	try {
-		/*var allUpdatesForced = false;
-		var forcedUpdates = {};
-		if(force) {
-			allUpdatesForced = true;
-			// make sure at least one citation gets updated
-			updateLoop: for each(var indexList in [this.newIndices, this.updateIndices]) {
-				for(var i in indexList) {
-					if(!this.citationsByIndex[i].properties.delete) {
-						allUpdatesForced = false;
-						break updateLoop;
-					}
-				}
-			}
-			
-			if(allUpdatesForced) {
-				for(i in this.citationsByIndex) {
-					if(this.citationsByIndex[i] && !this.citationsByIndex[i].properties.delete) {
-						forcedUpdates[i] = true;
-						break;
-					}
-=======
 Zotero.Integration.Session.prototype._updateCitations = function() {
 	/*var allUpdatesForced = false;
 	var forcedUpdates = {};
@@ -3143,155 +2653,9 @@
 				if(!this.citationsByIndex[i].properties.delete) {
 					allUpdatesForced = false;
 					break updateLoop;
->>>>>>> d60b0221
-				}
-			}
-		}
-<<<<<<< HEAD
-
-		var deleteCitations = {};
-
-		if (!(this.reload && this.refresh)) {
-			if (!this.reload) {
-				// Ignore provided updateIndices unless reloading
-				for (var key in this.updateIndices) {
-					delete this.updateIndices[key];
-				}
-				for (var key in this.newIndices) {
-					delete this.newIndices[key];
-				}
-			}
-			
-
-			var citationHints = [];
-			var citationList = [];
-			var citationIndexMap = {};
-			var citationCount = 0;
-			var cslCitationIndex = -1;
-			if (this.newCitation && "number" === typeof this.citationIndex) {
-				this.citationsByIndex[this.citationIndex] = this.newCitation;
-			}
-			for (var i = 0, ilen = this.citationsByIndex.length; i < ilen; i += 1) {
-				if ("undefined" === typeof this.citationsByIndex[i]) {
-					continue;
-				}
-				if (this.citationsByIndex[i].properties.delete) {
-					deleteCitations[i] = true;
-					continue;
-				}
-				if (this.citationIndex === i) {
-					cslCitationIndex = citationCount;
-				}
-				citationHints.push([this.citationsByIndex[i].citationID, this.citationsByIndex[i].properties.noteIndex]);
-				citationList.push(this.citationsByIndex[i]);
-				citationIndexMap[citationCount] = i;
-				citationCount += 1;
-			}
-			
-			if ([FORCE_CITATIONS_RESET_TEXT, FORCE_CITATIONS_REGENERATE].indexOf(forceCitations) > -1) {
-				
-				if (this.refresh) {
-					delete this.refresh;
-				}
-
-				var items = [];
-				var indexCount = 0;
-				
-				for (var i = 0, ilen = citationList.length; i < ilen; i += 1) {
-					citationList[i].sortedItems = [];
-					for (var j = 0, jlen = citationList[i].citationItems.length; j < jlen; j += 1) {
-						var item = citationList[i].citationItems[j];
-						items.push(citationList[i].citationItems[j].id);
-						var Item = this.style.retrieveItem(item.id);
-						citationList[i].sortedItems.push([Item,item]);
-					}
-					var oldCitationVersion = this.style.registry.citationreg.citationById[citationList[i].citationID];
-					if (oldCitationVersion) {
-						citationList[i].cslFormattedCitation = oldCitationVersion.cslFormattedCitation;
-					}
-					this.style.registry.citationreg.citationById[citationList[i].citationID] = citationList[i];
-				}
-				this.style.registry.citationreg.citationByIndex = citationList;
-				// Always rerun ambigs on refresh
-				this.style.updateItems(items, false, true);
-				for (var i = 0, ilen = citationList.length; i < ilen; i += 1) {
-					var citation = citationList[i];
-					// final argument 2 is for CSL.ASSUME_ALL_ITEMS_REGISTERED
-					var res = this.style.processCitationCluster(citation, citationHints.slice(0, i), citationHints.slice(i + 1), 2);
-					var str = res[1][0][1];
-					if (!citationList[i].properties.dontUpdate) {
-						var citationID = citationList[i].citationID;
-						var cslFormattedCitation = this.style.registry.citationreg.citationById[citationID].cslFormattedCitation;
-						if (!cslFormattedCitation || forceCitations === FORCE_CITATIONS_RESET_TEXT) {
-							this.citationText[citationIndexMap[i]] = str;
-							this.updateIndices[citationIndexMap[i]] = true;
-							this.style.registry.citationreg.citationById[citationID].cslFormattedCitation = str;
-							//Zotero.debug("XXX (1) setting @ "+i+": "+str);
-						} else if (cslFormattedCitation !== str) {
-							this.citationText[citationIndexMap[i]] = str;
-							this.updateIndices[citationIndexMap[i]] = true;
-							this.style.registry.citationreg.citationById[citationID].cslFormattedCitation = str;
-							//Zotero.debug("XXX (1) resetting @ "+i+" from "+cslFormattedCitation+" to "+str);
-						}
-					}
-				}
-				if (this.refresh) {
-					delete this.refresh;
-				}
-			} else if (cslCitationIndex > -1) {
-				// This branch assumes new citation, but it is not yet present in citationsByIndex.
-				// Insert it.
-				//Zotero.debug("XXX insert/edit");
-				var items = [];
-				for (var i = 0, ilen = citationList.length; i < ilen; i += 1) {
-					for (var j = 0, jlen = citationList[i].citationItems.length; j < jlen; j += 1) {
-						items.push(citationList[i].citationItems[j].id);
-					}
-				}
-				this.style.updateItems(items);
-				var citation = citationList[cslCitationIndex];
-				// Always assume all items registered.
-				var res = this.style.processCitationCluster(citation, citationHints.slice(0, cslCitationIndex), citationHints.slice(cslCitationIndex + 1), 2);
-				var citations = res[1];
-				for (var pos = 0, poslen = res[1].length; pos < poslen; pos += 1) {
-					var i = res[1][pos][0];
-					var str = res[1][pos][1];
-					if (!citationList[i].properties.dontUpdate) {
-						var citationID = citationList[i].citationID;
-						var cslFormattedCitation = this.style.registry.citationreg.citationById[citationID].cslFormattedCitation;
-						if (!cslFormattedCitation) {
-							//Zotero.debug("XXX (2) setting @ "+i+": "+str);
-							this.citationText[citationIndexMap[i]] = str;
-							this.updateIndices[citationIndexMap[i]] = true;
-							this.style.registry.citationreg.citationById[citationID].cslFormattedCitation = str;
-						} else if (cslFormattedCitation !== str) {
-							//Zotero.debug("XXX (2) resetting @ "+i+" from "+cslFormattedCitation+" to "+str);
-							this.citationText[citationIndexMap[i]] = str;
-							this.updateIndices[citationIndexMap[i]] = true;
-							this.style.registry.citationreg.citationById[citationID].cslFormattedCitation = str;
-						}
-					}
-				}
-				if (this.reload) {
-					delete this.reload;
-				}
-			}
-		}
-		if (this.reload && this.refresh) {
-			delete this.reload;
-			delete this.refresh;
-		}
-		if (this.reload) {
-			delete this.reload;
-		}
-		this.citationIndex = false;
-		this.newCitation = false;
-		callback(deleteCitations);
-	} catch(e) {
-		Zotero.Integration.handleError(e, this._doc);
-	}
-	yield true;
-=======
+				}
+			}
+		}
 		
 		if(allUpdatesForced) {
 			for(i in this.citationsByIndex) {
@@ -3330,7 +2694,6 @@
 		this.newIndices = {};
 		this.updateIndices = {};
 	}*/
->>>>>>> d60b0221
 }
 
 /**
@@ -3383,6 +2746,8 @@
 		} else {
 			for(var itemID in documentData.uncited) {
 				// if not yet in item set, add to item set
+                // see above
+				//var zoteroItem = Zotero.Items.getByKey(itemID);
 				var m = ("" + itemID).match(/(?:([0-9]+)_)*(.*)/);
 				var libraryID = m[1] === "0" ? null : m[1];
 				var zoteroItem = Zotero.Items.getByLibraryAndKey(libraryID, m[2]);
@@ -3413,6 +2778,8 @@
 		} else {
 			// old style hash
 			for(var itemID in documentData.custom) {
+                // see above
+				//var zoteroItem = Zotero.Items.getByKey(itemID);
 				var m = ("" + itemID).match(/(?:([0-9]+)_)*(.*)/);
 				var libraryID = m[1] === "0" ? null : m[1];
 				var zoteroItem = Zotero.Items.getByLibraryAndKey(libraryID, m[2]);
@@ -3659,7 +3026,6 @@
 Zotero.Integration.DocumentData.prototype.serializeXML = function() {
 	var prefs = "";
 	for(var pref in this.prefs) {
-<<<<<<< HEAD
 		if (pref === 'citationAffixes') {
 			var citeaffixes = "|||||||||||||||||||||||||||||||||||||||";
 			if (this.prefs.citationAffixes && this.prefs.citationAffixes.length === 40) {
@@ -3679,20 +3045,6 @@
 			prefs += '<pref name="'+Zotero.Utilities.htmlSpecialChars(pref)+'" '+
 				'value="'+Zotero.Utilities.htmlSpecialChars("" + this.prefs[pref])+'"/>';
 		}
-	}
-	
-	return '<data data-version="'+Zotero.Utilities.htmlSpecialChars("" + DATA_VERSION)+'" '+
-		'zotero-version="'+Zotero.Utilities.htmlSpecialChars("" + Zotero.version)+'">'+
-			'<session id="'+Zotero.Utilities.htmlSpecialChars("" + this.sessionID)+'"/>'+
-		'<style id="'+Zotero.Utilities.htmlSpecialChars("" + this.style.styleID)+'" '+
-			'hasBibliography="'+(this.style.hasBibliography ? "1" : "0")+'" '+
-			'bibliographyStyleHasBeenSet="'+("" + this.style.bibliographyStyleHasBeenSet ? "1" : "0")+'"/>'+
-		(prefs ? '<prefs>'+prefs+'</prefs>' : '<prefs/>')+'</data>';
-};
-
-=======
-		prefs += '<pref name="'+Zotero.Utilities.htmlSpecialChars(pref)+'" '+
-			'value="'+Zotero.Utilities.htmlSpecialChars(this.prefs[pref])+'"/>';
 	}
 	
 	return '<data data-version="'+Zotero.Utilities.htmlSpecialChars(DATA_VERSION)+'" '+
@@ -3703,7 +3055,6 @@
 			'bibliographyStyleHasBeenSet="'+(this.style.bibliographyStyleHasBeenSet ? "1" : "0")+'"/>'+
 		(prefs ? '<prefs>'+prefs+'</prefs>' : '<prefs/>')+'</data>';
 };
->>>>>>> d60b0221
 
 /**
  * Unserializes document-specific XML
@@ -3711,12 +3062,8 @@
 Zotero.Integration.DocumentData.prototype.unserializeXML = function(xmlData) {
 	var parser = Components.classes["@mozilla.org/xmlextras/domparser;1"]
 			.createInstance(Components.interfaces.nsIDOMParser),
-<<<<<<< HEAD
-		 doc = parser.parseFromString(xmlData, "application/xml");
-=======
 		doc = parser.parseFromString(xmlData, "application/xml");
 	
->>>>>>> d60b0221
 	this.sessionID = Zotero.Utilities.xpathText(doc, '/data/session[1]/@id');
 	this.style = {"styleID":Zotero.Utilities.xpathText(doc, '/data/style[1]/@id'),
 		"hasBibliography":(Zotero.Utilities.xpathText(doc, '/data/style[1]/@hasBibliography') == 1),
@@ -3730,6 +3077,7 @@
 		} else if(value === "false") {
 			value = false;
 		}
+		
 		if (Zotero.DOCUMENT_MULTI_PREFERENCES.indexOf(name) > -1) {
 			if (value) {
 				this.prefs[name] = value.split(",");
@@ -3747,11 +3095,7 @@
 	if(!this.zoteroVersion) this.zoteroVersion = "2.0";
 	this.dataVersion = doc.documentElement.getAttribute("data-version");
 	if(!this.dataVersion) this.dataVersion = 2;
-<<<<<<< HEAD
-}
-=======
 };
->>>>>>> d60b0221
 
 /**
  * Unserializes document-specific data, either as XML or as the string form used previously
