--- conflicted
+++ resolved
@@ -692,14 +692,6 @@
 		
 		if(typeof(urls) == "string") urls = [urls];
 		
-<<<<<<< HEAD
-		var prevUrl;
-		var loadEvent = "pageshow";
-		
-		var hiddenBrowser = Zotero.Browser.createHiddenBrowser();
-		hiddenBrowser.addEventListener(loadEvent, onLoad, true);
-		if(cookieSandbox) cookieSandbox.attachToBrowser(hiddenBrowser);
-=======
 		var hiddenBrowsers = [],
 			currentURL = 0;
 		for(var i=0; i<urls.length; i++) {
@@ -708,7 +700,6 @@
 			hiddenBrowser.addEventListener("pageshow", onLoad, true);
 			hiddenBrowsers[i] = hiddenBrowser;
 		}
->>>>>>> 4b80a521
 		
 		doLoad();
 		
