/*
    ***** BEGIN LICENSE BLOCK *****
    
    Copyright © 2011 Center for History and New Media
                     George Mason University, Fairfax, Virginia, USA
                     http://zotero.org
    
    This file is part of Zotero.
    
    Zotero is free software: you can redistribute it and/or modify
    it under the terms of the GNU Affero General Public License as published by
    the Free Software Foundation, either version 3 of the License, or
    (at your option) any later version.
    
    Zotero is distributed in the hope that it will be useful,
    but WITHOUT ANY WARRANTY; without even the implied warranty of
    MERCHANTABILITY or FITNESS FOR A PARTICULAR PURPOSE.  See the
    GNU Affero General Public License for more details.
    
    You should have received a copy of the GNU Affero General Public License
    along with Zotero.  If not, see <http://www.gnu.org/licenses/>.
    
    ***** END LICENSE BLOCK *****
*/
var Zotero_DownloadOverlay = new function() {
	const PDF_MIME_TYPE = "application/pdf";
	const ALLOW_LIST = [
		"application/pdf",
		"application/postscript",
		"application/xhtml+xml",
		"text/html",
		"text/plain",
		/^audio\//,
		/^image\//,
		/^video\//,
		/^application\/vnd\.oasis\.opendocument\./,
		/^application\/vnd\.ms-/,
		/^application\/vnd\.openxmlformats-officedocument/,
		/^application\/vnd\.lotus-/,
		/^application\/vnd\.wolfram\./,
		"application/vnd.wordperfect",
		"application/wordperfect5.1",
		"application/msword",
		"application/x-latex"
	];
	
	/**
	 * Saves this item, if we are supposed to save it.
	 *
	 * @return {Boolean} True if an item was saved, false if we were not supposed to save
	 */
	this.handleSave = function() {
		if(!document.getElementById('zotero-radio').selected) return false;
		
		var retrieveMetadata = document.getElementById('zotero-recognizePDF').selected;
		
		var url = dialog.mLauncher.source.spec;
		Zotero.debug("Zotero_DownloadOverlay: Downloading from "+url);
		
		// set up progress window
		var win = Components.classes["@mozilla.org/appshell/window-mediator;1"]
						.getService(Components.interfaces.nsIWindowMediator)
						.getMostRecentWindow("navigator:browser");
		var libraryID, collection;
		try {
<<<<<<< HEAD
			if(win.ZoteroPane.getCollectionTreeRow().filesEditable) {
=======
			let itemGroup = win.ZoteroPane.getItemGroup();
			if (itemGroup.filesEditable) {
>>>>>>> b0e37a38
				libraryID = win.ZoteroPane.getSelectedLibraryID();
				collection = win.ZoteroPane.getSelectedCollection();
			}
			// TODO: Just show an error instead?
			else {
				Zotero.debug("Cannot save files to library " + itemGroup.ref.libraryID
					+ " -- saving to personal library instead", 2);
			}
		} catch(e) {
			Zotero.debug(e, 1);
		};
		
		var recognizePDF = document.getElementById('zotero-recognizePDF').checked
				&& !document.getElementById('zotero-recognizePDF').hidden
				&& !document.getElementById('zotero-recognizePDF').disabled;
		
		// set up callback
		var callback = function(item) {
			if(!win) return;
						
			if(item) {
				progressWin.addLines([item.getDisplayTitle()], [item.getImageSrc()]);
				progressWin.startCloseTimer();
				if(collection) collection.addItem(item.id);
			} else {
				progressWin.addDescription(Zotero.getString("save.link.error"));
				progressWin.startCloseTimer(8000);
			}
			
			if(recognizePDF) {
				var timer = Components.classes["@mozilla.org/timer;1"]
					.createInstance(Components.interfaces.nsITimer);
				timer.init(function() {
					try {
					if(item.getFile()) {
						timer.cancel();
						var recognizer = new win.Zotero_RecognizePDF.ItemRecognizer();
						recognizer.recognizeItems([item]);
					}
					} catch(e) { dump(e.toSource()) };
				}, 1000, Components.interfaces.nsITimer.TYPE_REPEATING_SLACK);
			}
		};
		
		// show progress dialog
		var progressWin = new Zotero.ProgressWindow();
		progressWin.changeHeadline(Zotero.getString("save.link"));
		progressWin.show();
		
		// perform import
		Zotero.Attachments.importFromURL(url, false, false, false,
			collection ? [collection.id] : [], dialog.mLauncher.MIMEInfo.MIMEType,
			libraryID, callback);
		
		// mimic dialog cancellation
		dialog.onCancel();
		
		return true;
	};
	
	/**
	 * Called when mode in dialog has been changed
	 */
	this.modeChanged = function() {
		var zoteroSelected = document.getElementById('zotero-radio').selected;
		
		// don't allow user to remember Zotero option for file type; i'm not sure anyone wants this
		// to happen automatically
		if(zoteroSelected) document.getElementById('rememberChoice').selected = false;
		document.getElementById('rememberChoice').disabled = zoteroSelected;
		
		// disable recognizePDF checkbox as necessary
		if(!Zotero.Fulltext.pdfConverterIsRegistered()) {
			document.getElementById('zotero-noPDFTools-description').hidden = !zoteroSelected;
			document.getElementById('zotero-recognizePDF').disabled = true;
			window.sizeToContent();
		} else {
			document.getElementById('zotero-recognizePDF').disabled = !zoteroSelected;
		}
		
		Zotero_DownloadOverlay.updateLibraryNote();
	};
	
	/**
	 * Determines whether the note stating that the item will be saved to "My Library" is shown
	 */
	this.updateLibraryNote = function() {
		var zoteroSelected = document.getElementById('zotero-radio').selected;
		var zp = Zotero.getActiveZoteroPane(), canSave = true;
		try {
			canSave = zp.getCollectionTreeRow().filesEditable;
		} catch(e) {
			Zotero.logError(e);
		};
		document.getElementById('zotero-saveToLibrary-description').hidden = !zoteroSelected || canSave;
		window.sizeToContent();
	}
	
	/**
	 * Called when the save dialog is opened
	 */
	this.init = function() {
		if(Zotero.isConnector) return;
		
		// Disable for filetypes people probably don't want to save
		var show = false;
		var mimeType = dialog.mLauncher.MIMEInfo.MIMEType.toLowerCase();
		for each(var elem in ALLOW_LIST) {
			if(typeof elem === "string") {
				if(elem === mimeType) {
					document.getElementById('zotero-container').hidden = false;
					document.getElementById('zotero-radio').disabled = false;
					break;
				}
			} else if(elem.test(mimeType)) {
				document.getElementById('zotero-container').hidden = false;
				document.getElementById('zotero-radio').disabled = false;
				break;
			}
		}
		
		// Hook in event listener to ondialogaccept
		document.documentElement.setAttribute('ondialogaccept',
			'if(!Zotero_DownloadOverlay.handleSave()) { '
			+ document.documentElement.getAttribute('ondialogaccept')
			+'}');
		
		// Hook in event listener for mode change
		var radios = document.getElementById('mode').
			addEventListener("command", Zotero_DownloadOverlay.modeChanged, false);
		
		// Set label on retrieve PDF option
		if(mimeType === PDF_MIME_TYPE) {
			var recognizePDF = document.getElementById('zotero-recognizePDF');
			recognizePDF.label = Zotero.getString("pane.items.menu.recognizePDF");
			recognizePDF.hidden = false;
			recognizePDF.disabled = true;
			if(!Zotero.Fulltext.pdfConverterIsRegistered()) {
				recognizePDF.checked = false;
			}
		}
	};
}

window.addEventListener("load", Zotero_DownloadOverlay.init, false);
window.addEventListener("activate", Zotero_DownloadOverlay.updateLibraryNote, false);<|MERGE_RESOLUTION|>--- conflicted
+++ resolved
@@ -63,12 +63,8 @@
 						.getMostRecentWindow("navigator:browser");
 		var libraryID, collection;
 		try {
-<<<<<<< HEAD
-			if(win.ZoteroPane.getCollectionTreeRow().filesEditable) {
-=======
-			let itemGroup = win.ZoteroPane.getItemGroup();
+			let itemGroup = win.ZoteroPane.getCollectionTreeRow();
 			if (itemGroup.filesEditable) {
->>>>>>> b0e37a38
 				libraryID = win.ZoteroPane.getSelectedLibraryID();
 				collection = win.ZoteroPane.getSelectedCollection();
 			}
