<?xml version="1.0"?>
<?xml-stylesheet href="chrome://global/skin/" type="text/css"?>
<?xml-stylesheet href="chrome://zotero/skin/zotero.css" type="text/css"?>
<?xml-stylesheet href="chrome://zotero/skin/about.css" type="text/css"?>
<!DOCTYPE window SYSTEM "chrome://zotero/locale/about.dtd">

<dialog
	id="zotero-about"
	xmlns="http://www.mozilla.org/keymaster/gatekeeper/there.is.only.xul"
	orient="vertical"
	buttons="accept"
	buttonlabelaccept="&zotero.about.close;"
	onload="moveToAlertPosition(); sizeToContent();"
	ondialogaccept="return true;">
	
<<<<<<< HEAD
	<script>
		<![CDATA[
			function onLoad()
			{
				var translators = {
					"af-ZA": [
						"Samuel Murray"
					],
					
					"ar": [
						"Khaled Fadhel",
						"Ahmed Rizk"
					],
					
					"bg-BG": [
						"Peter Stoilov"
					],
					
					"ca-AD": [
						"Joan Junyent"
					],
					
					"cs-CZ": [
						"Milan Janíček",
						"ffvii",
						"strepon"
					],
					
					"da-DK": [
						"madsjensen",
						"Banta"
					],
					
					"de-AT": [
						"stw"
					],
					
					"de-CH": [
						"stw"
					],
					
					"de-DE": [
						"Harald Kliems",
						"Jason Verber",
						"Morris Vollmann"
					],
					
					"el-GR": [
						"DeadAtHeaven",
						"modestos",
						"sarandos",
						"geraki"
					],
					
					"es-ES": [
						"Alberto González Palomo"
					],
					
					"et-EE": [
						"aethralis",
						"brainbulb",
						"lagle"
					],
					
					"eu-ES": [
						"David Lindemann",
						"Goofy"
					],
					
					"fi-FI": [
						"hirvela"
					],
					
					"fr-FR": [
						"Marie Léger-St-Jean",
						"locale_locker",
						"fiuzzy",
						"Pascal Pichon",
						"Jojaba",
						"La Luciole"
					],
					
					"gl-ES": [
						"Manuel Meixide"
					],
					
					"he-IL": [
						"Doron Tilleman"
					],
					
					"hr-HR": [
						"Vukovic"
					],
					
					"hu-HU": [
						"Tamas Dombos"
					],
					
					"it-IT": [
						"Andrea",
						"Elisabetta Manuele",
						"Giuliano Masseroni",
						"Luca Pedrazzi"
					],
					
					"ja-JP": [
						"himura",
						"Andreas Bovens",
						"Michael Schiltz",
						"ehito",
						"Tatsuki Sugiura"
					],
					
					"km-KH": [
						"Sras Hem"
					],
					
					"ko-KR": [
						"Moonseok Kim",
						"wtspout"
					],
					
					"mn-MN": [
						"L. Gantulga"
					],
					
					"nb-NO": [
						"Finn Arne Jørgensen",
						"Bernt Øyvind Thorvaldsen"
					],
					
					"nl-NL": [
						"Rintze Zelle",
						"Andreas Bovens",
						"Michael Schiltz"
					],
					
					"pl-PL": [
						"novacellus",
						"Pawel Krzyworzeka",
						"Trevor Owens"
					],
					
					"pt-BR": [
						"Fábio Baqueiro Figueiredo",
						"Humberto Sartini"
					],
					
					"pt-PT": [
						"Manuel Menezes de Sequeira",
						"tmfs",
						"gandrenf"
					],
					
					"ro-RO": [
						"Turcan"
					],
					
					"ru-RU": [
						"Maxim Yurkin",
						"Yaroslav"
					],
					
					"sk-SK": [
						"Milan Regec"
					],
					
					"sl-SI": [
						"Martin Srebotnjak"
					],
					
					"sr-RS": [
						"DakSrbija",
						"Igor Miletic"
					],
						
					"sv-SE": [
						"Erik Stattin"
					],
					
					"th-TH": [
						"chin"
					],
					
					"tr-TR": [
						"Zeki Celikbas"
					],
					
					"vi-VN": [
						"Đoàn Như Tùng"
					],
					
					"zh-CN": [
						"santawort",
						"Wenping Guo",
						"liyan"
					],
					
					"zh-TW": [
						"Chun-Chung Chen",
						"Alan Cheng"
					]
				};
				
				var box = document.getElementById('zotero-translators-list');
				
				for (var locale in translators) {
					var heading = document.createElement('label');
					heading.className = 'locale';
					heading.setAttribute('value', locale + ':');
					box.appendChild(heading);
					
					for each(var person in translators[locale]) {
						var label = document.createElement('label');
						label.setAttribute('value', person);
						box.appendChild(label);
					}
				}
			}
		]]>
	</script>
	
=======
>>>>>>> 3769fc5a
	<script src="include.js"/>
	
	<vbox id="aboutcontent">
		<label id="name" value="Zotero"/>
		<hbox>
			<label class="zotero-text-link" href="http://zotero.org" value="http://zotero.org"/>
		</hbox>
		<label id="version" value="3.0m160"/>
        <!--
		<script>
			document.getElementById('version').value += Zotero.version;
		</script>
        -->
		<hbox>
			<vbox id="column1">
				<label class="subhead" value="&zotero.createdby;"/>
				<vbox class="subcontent">
					<label class="zotero-text-link" href="http://chnm.gmu.edu" value="Center for History and New Media"/>
					<label value="George Mason University"/>
					<label value="Fairfax, VA, USA"/>
				</vbox>
				<label class="subhead" value="&zotero.director;"/>
				<vbox class="subcontent">
					<label value="Sean Takats"/>
				</vbox>
				<label class="subhead" value="&zotero.developers;"/>
				<vbox class="subcontent">
					<label value="Dan Stillman"/>
					<label value="Simon Kornblith"/>
					<label value="Faolan Cheslack-Postava"/>
				</vbox>
				<label class="zotero-text-link" href="http://www.zotero.org/support/credits_and_acknowledgments" value="&zotero.moreCreditsAndAcknowledgements;"/>
			</vbox>
			<vbox id="column2">
				<label class="subhead" value="Citation &amp; Bibliography Processing"/>
				<vbox class="subcontent">
					<label class="zotero-text-link" href="http://citationstyles.org/" value="Citation Style Language"/>
					<label class="zotero-text-link" href="http://bitbucket.org/fbennett/citeproc-js/" value="citeproc-js (Frank Bennett)"/>
				</vbox>
				<label class="subhead" value="&zotero.about.additionalSoftware;"/>
				<vbox class="subcontent">
					<label class="zotero-text-link" href="http://www.famfamfam.com/lab/icons/silk/" value="Silk icons (by Mark James)"/>
					<label class="zotero-text-link" href="http://p.yusukekamiyamane.com/" value="Fugue icons (by Yusuke Kamiyamane)"/>
					<label class="zotero-text-link" href="http://simile.mit.edu/timeline/" value="SIMILE Project (Timeline)"/>
					<label class="zotero-text-link" href="http://www.w3.org/2005/ajar/tab" value="Tabulator (RDF parser)"/>
					<label class="zotero-text-link" href="http://tango.freedesktop.org/Tango_Desktop_Project" value="Tango Desktop Project (pref icons)"/>
					<label class="zotero-text-link" href="http://tinymce.moxiecode.com/" value="TinyMCE (rich-text editing)"/>
					<label class="zotero-text-link" href="http://www.dbai.tuwien.ac.at/user/pollak/webpagedump/" value="WebPageDump (snapshot code)"/>
					<label class="zotero-text-link" href="http://www.foolabs.com/xpdf/" value="Xpdf (pdftotext)"/>
				</vbox>
				<label class="subhead" value="&zotero.thanks;"/>
				<vbox class="subcontent">
					<label class="zotero-text-link" href="http://www.mellon.org/" value="Andrew W. Mellon Foundation"/>
					<label class="zotero-text-link" href="http://www.imls.gov/" value="Institute of Museum and Library Services"/>
					<label class="zotero-text-link" href="http://www.sloan.org/" value="Alfred P. Sloan Foundation"/>
				</vbox>
			</vbox>
		</hbox>
	</vbox>
</dialog><|MERGE_RESOLUTION|>--- conflicted
+++ resolved
@@ -13,231 +13,6 @@
 	onload="moveToAlertPosition(); sizeToContent();"
 	ondialogaccept="return true;">
 	
-<<<<<<< HEAD
-	<script>
-		<![CDATA[
-			function onLoad()
-			{
-				var translators = {
-					"af-ZA": [
-						"Samuel Murray"
-					],
-					
-					"ar": [
-						"Khaled Fadhel",
-						"Ahmed Rizk"
-					],
-					
-					"bg-BG": [
-						"Peter Stoilov"
-					],
-					
-					"ca-AD": [
-						"Joan Junyent"
-					],
-					
-					"cs-CZ": [
-						"Milan Janíček",
-						"ffvii",
-						"strepon"
-					],
-					
-					"da-DK": [
-						"madsjensen",
-						"Banta"
-					],
-					
-					"de-AT": [
-						"stw"
-					],
-					
-					"de-CH": [
-						"stw"
-					],
-					
-					"de-DE": [
-						"Harald Kliems",
-						"Jason Verber",
-						"Morris Vollmann"
-					],
-					
-					"el-GR": [
-						"DeadAtHeaven",
-						"modestos",
-						"sarandos",
-						"geraki"
-					],
-					
-					"es-ES": [
-						"Alberto González Palomo"
-					],
-					
-					"et-EE": [
-						"aethralis",
-						"brainbulb",
-						"lagle"
-					],
-					
-					"eu-ES": [
-						"David Lindemann",
-						"Goofy"
-					],
-					
-					"fi-FI": [
-						"hirvela"
-					],
-					
-					"fr-FR": [
-						"Marie Léger-St-Jean",
-						"locale_locker",
-						"fiuzzy",
-						"Pascal Pichon",
-						"Jojaba",
-						"La Luciole"
-					],
-					
-					"gl-ES": [
-						"Manuel Meixide"
-					],
-					
-					"he-IL": [
-						"Doron Tilleman"
-					],
-					
-					"hr-HR": [
-						"Vukovic"
-					],
-					
-					"hu-HU": [
-						"Tamas Dombos"
-					],
-					
-					"it-IT": [
-						"Andrea",
-						"Elisabetta Manuele",
-						"Giuliano Masseroni",
-						"Luca Pedrazzi"
-					],
-					
-					"ja-JP": [
-						"himura",
-						"Andreas Bovens",
-						"Michael Schiltz",
-						"ehito",
-						"Tatsuki Sugiura"
-					],
-					
-					"km-KH": [
-						"Sras Hem"
-					],
-					
-					"ko-KR": [
-						"Moonseok Kim",
-						"wtspout"
-					],
-					
-					"mn-MN": [
-						"L. Gantulga"
-					],
-					
-					"nb-NO": [
-						"Finn Arne Jørgensen",
-						"Bernt Øyvind Thorvaldsen"
-					],
-					
-					"nl-NL": [
-						"Rintze Zelle",
-						"Andreas Bovens",
-						"Michael Schiltz"
-					],
-					
-					"pl-PL": [
-						"novacellus",
-						"Pawel Krzyworzeka",
-						"Trevor Owens"
-					],
-					
-					"pt-BR": [
-						"Fábio Baqueiro Figueiredo",
-						"Humberto Sartini"
-					],
-					
-					"pt-PT": [
-						"Manuel Menezes de Sequeira",
-						"tmfs",
-						"gandrenf"
-					],
-					
-					"ro-RO": [
-						"Turcan"
-					],
-					
-					"ru-RU": [
-						"Maxim Yurkin",
-						"Yaroslav"
-					],
-					
-					"sk-SK": [
-						"Milan Regec"
-					],
-					
-					"sl-SI": [
-						"Martin Srebotnjak"
-					],
-					
-					"sr-RS": [
-						"DakSrbija",
-						"Igor Miletic"
-					],
-						
-					"sv-SE": [
-						"Erik Stattin"
-					],
-					
-					"th-TH": [
-						"chin"
-					],
-					
-					"tr-TR": [
-						"Zeki Celikbas"
-					],
-					
-					"vi-VN": [
-						"Đoàn Như Tùng"
-					],
-					
-					"zh-CN": [
-						"santawort",
-						"Wenping Guo",
-						"liyan"
-					],
-					
-					"zh-TW": [
-						"Chun-Chung Chen",
-						"Alan Cheng"
-					]
-				};
-				
-				var box = document.getElementById('zotero-translators-list');
-				
-				for (var locale in translators) {
-					var heading = document.createElement('label');
-					heading.className = 'locale';
-					heading.setAttribute('value', locale + ':');
-					box.appendChild(heading);
-					
-					for each(var person in translators[locale]) {
-						var label = document.createElement('label');
-						label.setAttribute('value', person);
-						box.appendChild(label);
-					}
-				}
-			}
-		]]>
-	</script>
-	
-=======
->>>>>>> 3769fc5a
 	<script src="include.js"/>
 	
 	<vbox id="aboutcontent">
