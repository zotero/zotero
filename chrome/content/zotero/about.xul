<?xml version="1.0"?>
<?xml-stylesheet href="chrome://global/skin/" type="text/css"?>
<?xml-stylesheet href="chrome://zotero/skin/zotero.css" type="text/css"?>
<?xml-stylesheet href="chrome://zotero/skin/about.css" type="text/css"?>
<!DOCTYPE window SYSTEM "chrome://zotero/locale/about.dtd">

<dialog
	id="zotero-about"
	xmlns="http://www.mozilla.org/keymaster/gatekeeper/there.is.only.xul"
	orient="vertical"
	buttons="accept"
	buttonlabelaccept="&zotero.about.close;"
<<<<<<< HEAD
	onload="onLoad(); moveToAlertPosition(); sizeToContent();"
=======
	onload="moveToAlertPosition(); sizeToContent(); document.documentElement.getButton('accept').focus();"
>>>>>>> 2dc8fc69
	ondialogaccept="return true;">
	
	<script>
		<![CDATA[
			function onLoad()
			{
				var translators = {
					"af-ZA": [
						"Samuel Murray"
					],
					
					"ar": [
						"Khaled Fadhel",
						"Ahmed Rizk"
					],
					
					"bg-BG": [
						"Peter Stoilov"
					],
					
					"ca-AD": [
						"Joan Junyent"
					],
					
					"cs-CZ": [
						"Milan Janíček",
						"ffvii",
						"strepon"
					],
					
					"da-DK": [
						"madsjensen",
						"Banta"
					],
					
					"de-AT": [
						"stw"
					],
					
					"de-CH": [
						"stw"
					],
					
					"de-DE": [
						"Harald Kliems",
						"Jason Verber",
						"Morris Vollmann"
					],
					
					"el-GR": [
						"DeadAtHeaven",
						"modestos",
						"sarandos",
						"geraki"
					],
					
					"es-ES": [
						"Alberto González Palomo"
					],
					
					"et-EE": [
						"aethralis",
						"brainbulb",
						"lagle"
					],
					
					"eu-ES": [
						"David Lindemann",
						"Goofy"
					],
					
					"fi-FI": [
						"hirvela"
					],
					
					"fr-FR": [
						"Marie Léger-St-Jean",
						"locale_locker",
						"fiuzzy",
						"Pascal Pichon",
						"Jojaba",
						"La Luciole"
					],
					
					"gl-ES": [
						"Manuel Meixide"
					],
					
					"he-IL": [
						"Doron Tilleman"
					],
					
					"hr-HR": [
						"Vukovic"
					],
					
					"hu-HU": [
						"Tamas Dombos"
					],
					
					"it-IT": [
						"Andrea",
						"Elisabetta Manuele",
						"Giuliano Masseroni",
						"Luca Pedrazzi"
					],
					
					"ja-JP": [
						"himura",
						"Andreas Bovens",
						"Michael Schiltz",
						"ehito",
						"Tatsuki Sugiura"
					],
					
					"km-KH": [
						"Sras Hem"
					],
					
					"ko-KR": [
						"Moonseok Kim",
						"wtspout"
					],
					
					"mn-MN": [
						"L. Gantulga"
					],
					
					"nb-NO": [
						"Finn Arne Jørgensen",
						"Bernt Øyvind Thorvaldsen"
					],
					
					"nl-NL": [
						"Rintze Zelle",
						"Andreas Bovens",
						"Michael Schiltz"
					],
					
					"pl-PL": [
						"novacellus",
						"Pawel Krzyworzeka",
						"Trevor Owens"
					],
					
					"pt-BR": [
						"Fábio Baqueiro Figueiredo",
						"Humberto Sartini"
					],
					
					"pt-PT": [
						"Manuel Menezes de Sequeira",
						"tmfs",
						"gandrenf"
					],
					
					"ro-RO": [
						"Turcan"
					],
					
					"ru-RU": [
						"Maxim Yurkin",
						"Yaroslav"
					],
					
					"sk-SK": [
						"Milan Regec"
					],
					
					"sl-SI": [
						"Martin Srebotnjak"
					],
					
					"sr-RS": [
						"DakSrbija",
						"Igor Miletic"
					],
						
					"sv-SE": [
						"Erik Stattin"
					],
					
					"th-TH": [
						"chin"
					],
					
					"tr-TR": [
						"Zeki Celikbas"
					],
					
					"vi-VN": [
						"Đoàn Như Tùng"
					],
					
					"zh-CN": [
						"santawort",
						"Wenping Guo",
						"liyan"
					],
					
					"zh-TW": [
						"Chun-Chung Chen",
						"Alan Cheng"
					]
				};
				
				var box = document.getElementById('zotero-translators-list');
				
				for (var locale in translators) {
					var heading = document.createElement('label');
					heading.className = 'locale';
					heading.setAttribute('value', locale + ':');
					box.appendChild(heading);
					
					for each(var person in translators[locale]) {
						var label = document.createElement('label');
						label.setAttribute('value', person);
						box.appendChild(label);
					}
				}
			}
		]]>
	</script>
	
	<script src="include.js"/>
	
	<vbox id="aboutcontent">
		<label id="name" value="Zotero"/>
		<hbox>
			<label class="zotero-text-link" href="http://zotero.org" value="http://zotero.org"/>
		</hbox>
		<label id="version" value="4.0m##REVISION##"/>
        <!--
		<script>
			document.getElementById('version').value += Zotero.version;
		</script>
        -->
		<hbox>
			<vbox id="column1">
				<label class="subhead" value="&zotero.createdby;"/>
				<vbox class="subcontent">
					<label class="zotero-text-link" href="http://chnm.gmu.edu" value="Center for History and New Media"/>
					<label value="George Mason University"/>
					<label value="Fairfax, VA, USA"/>
				</vbox>
				<label class="subhead" value="&zotero.director;"/>
				<vbox class="subcontent">
					<label value="Sean Takats"/>
				</vbox>
				<label class="subhead" value="&zotero.developers;"/>
				<vbox class="subcontent">
					<label value="Dan Stillman"/>
					<label value="Simon Kornblith"/>
					<label value="Faolan Cheslack-Postava"/>
				</vbox>
				<label class="subhead" value="&zotero.about.localizations;"/>
				<vbox class="subcontent">
					<vbox id="zotero-translators-list"/>
				</vbox>
				<label class="zotero-text-link" href="http://www.zotero.org/support/credits_and_acknowledgments" value="&zotero.moreCreditsAndAcknowledgements;"/>
			</vbox>
			<vbox id="column2">
				<label class="subhead" value="Citation &amp; Bibliography Processing"/>
				<vbox class="subcontent">
					<label class="zotero-text-link" href="http://citationstyles.org/" value="Citation Style Language"/>
					<label class="zotero-text-link" href="http://bitbucket.org/fbennett/citeproc-js/" value="citeproc-js (Frank Bennett)"/>
				</vbox>
				<label class="subhead" value="&zotero.about.additionalSoftware;"/>
				<vbox class="subcontent">
<<<<<<< HEAD
					<label class="zotero-text-link" href="http://www.famfamfam.com/lab/icons/silk/" value="famfamfam (small icons)"/>
					<label class="zotero-text-link" href="http://appscript.sourceforge.net/py-appscript/" value="py-appscript (MacWord plug-in IPC)"/>
=======
					<label class="zotero-text-link" href="http://p.yusukekamiyamane.com/" value="Fugue icons (by Yusuke Kamiyamane)"/>
					<label class="zotero-text-link" href="http://www.davidashen.net/rnv.html" value="RNV (CSL validation)"/>
					<label class="zotero-text-link" href="http://documentup.com/kriskowal/q/" value="Q (by Kristopher Michael Kowal)"/>
					<label class="zotero-text-link" href="http://www.famfamfam.com/lab/icons/silk/" value="Silk icons (by Mark James)"/>
>>>>>>> 2dc8fc69
					<label class="zotero-text-link" href="http://simile.mit.edu/timeline/" value="SIMILE Project (Timeline)"/>
					<label class="zotero-text-link" href="http://www.w3.org/2005/ajar/tab" value="Tabulator (RDF parser)"/>
					<label class="zotero-text-link" href="http://tango.freedesktop.org/Tango_Desktop_Project" value="Tango Desktop Project (pref icons)"/>
					<label class="zotero-text-link" href="http://tinymce.moxiecode.com/" value="TinyMCE (rich-text editing)"/>
					<label class="zotero-text-link" href="http://www.dbai.tuwien.ac.at/user/pollak/webpagedump/" value="WebPageDump (snapshot code)"/>
					<label class="zotero-text-link" href="http://www.foolabs.com/xpdf/" value="Xpdf (pdftotext)"/>
				</vbox>
				<label class="subhead" value="&zotero.thanks;"/>
				<vbox class="subcontent">
					<label class="zotero-text-link" href="http://www.mellon.org/" value="Andrew W. Mellon Foundation"/>
					<label class="zotero-text-link" href="http://www.imls.gov/" value="Institute of Museum and Library Services"/>
					<label class="zotero-text-link" href="http://www.sloan.org/" value="Alfred P. Sloan Foundation"/>
				</vbox>
			</vbox>
		</hbox>
	</vbox>
</dialog><|MERGE_RESOLUTION|>--- conflicted
+++ resolved
@@ -10,234 +10,8 @@
 	orient="vertical"
 	buttons="accept"
 	buttonlabelaccept="&zotero.about.close;"
-<<<<<<< HEAD
-	onload="onLoad(); moveToAlertPosition(); sizeToContent();"
-=======
 	onload="moveToAlertPosition(); sizeToContent(); document.documentElement.getButton('accept').focus();"
->>>>>>> 2dc8fc69
 	ondialogaccept="return true;">
-	
-	<script>
-		<![CDATA[
-			function onLoad()
-			{
-				var translators = {
-					"af-ZA": [
-						"Samuel Murray"
-					],
-					
-					"ar": [
-						"Khaled Fadhel",
-						"Ahmed Rizk"
-					],
-					
-					"bg-BG": [
-						"Peter Stoilov"
-					],
-					
-					"ca-AD": [
-						"Joan Junyent"
-					],
-					
-					"cs-CZ": [
-						"Milan Janíček",
-						"ffvii",
-						"strepon"
-					],
-					
-					"da-DK": [
-						"madsjensen",
-						"Banta"
-					],
-					
-					"de-AT": [
-						"stw"
-					],
-					
-					"de-CH": [
-						"stw"
-					],
-					
-					"de-DE": [
-						"Harald Kliems",
-						"Jason Verber",
-						"Morris Vollmann"
-					],
-					
-					"el-GR": [
-						"DeadAtHeaven",
-						"modestos",
-						"sarandos",
-						"geraki"
-					],
-					
-					"es-ES": [
-						"Alberto González Palomo"
-					],
-					
-					"et-EE": [
-						"aethralis",
-						"brainbulb",
-						"lagle"
-					],
-					
-					"eu-ES": [
-						"David Lindemann",
-						"Goofy"
-					],
-					
-					"fi-FI": [
-						"hirvela"
-					],
-					
-					"fr-FR": [
-						"Marie Léger-St-Jean",
-						"locale_locker",
-						"fiuzzy",
-						"Pascal Pichon",
-						"Jojaba",
-						"La Luciole"
-					],
-					
-					"gl-ES": [
-						"Manuel Meixide"
-					],
-					
-					"he-IL": [
-						"Doron Tilleman"
-					],
-					
-					"hr-HR": [
-						"Vukovic"
-					],
-					
-					"hu-HU": [
-						"Tamas Dombos"
-					],
-					
-					"it-IT": [
-						"Andrea",
-						"Elisabetta Manuele",
-						"Giuliano Masseroni",
-						"Luca Pedrazzi"
-					],
-					
-					"ja-JP": [
-						"himura",
-						"Andreas Bovens",
-						"Michael Schiltz",
-						"ehito",
-						"Tatsuki Sugiura"
-					],
-					
-					"km-KH": [
-						"Sras Hem"
-					],
-					
-					"ko-KR": [
-						"Moonseok Kim",
-						"wtspout"
-					],
-					
-					"mn-MN": [
-						"L. Gantulga"
-					],
-					
-					"nb-NO": [
-						"Finn Arne Jørgensen",
-						"Bernt Øyvind Thorvaldsen"
-					],
-					
-					"nl-NL": [
-						"Rintze Zelle",
-						"Andreas Bovens",
-						"Michael Schiltz"
-					],
-					
-					"pl-PL": [
-						"novacellus",
-						"Pawel Krzyworzeka",
-						"Trevor Owens"
-					],
-					
-					"pt-BR": [
-						"Fábio Baqueiro Figueiredo",
-						"Humberto Sartini"
-					],
-					
-					"pt-PT": [
-						"Manuel Menezes de Sequeira",
-						"tmfs",
-						"gandrenf"
-					],
-					
-					"ro-RO": [
-						"Turcan"
-					],
-					
-					"ru-RU": [
-						"Maxim Yurkin",
-						"Yaroslav"
-					],
-					
-					"sk-SK": [
-						"Milan Regec"
-					],
-					
-					"sl-SI": [
-						"Martin Srebotnjak"
-					],
-					
-					"sr-RS": [
-						"DakSrbija",
-						"Igor Miletic"
-					],
-						
-					"sv-SE": [
-						"Erik Stattin"
-					],
-					
-					"th-TH": [
-						"chin"
-					],
-					
-					"tr-TR": [
-						"Zeki Celikbas"
-					],
-					
-					"vi-VN": [
-						"Đoàn Như Tùng"
-					],
-					
-					"zh-CN": [
-						"santawort",
-						"Wenping Guo",
-						"liyan"
-					],
-					
-					"zh-TW": [
-						"Chun-Chung Chen",
-						"Alan Cheng"
-					]
-				};
-				
-				var box = document.getElementById('zotero-translators-list');
-				
-				for (var locale in translators) {
-					var heading = document.createElement('label');
-					heading.className = 'locale';
-					heading.setAttribute('value', locale + ':');
-					box.appendChild(heading);
-					
-					for each(var person in translators[locale]) {
-						var label = document.createElement('label');
-						label.setAttribute('value', person);
-						box.appendChild(label);
-					}
-				}
-			}
-		]]>
-	</script>
 	
 	<script src="include.js"/>
 	
@@ -246,12 +20,10 @@
 		<hbox>
 			<label class="zotero-text-link" href="http://zotero.org" value="http://zotero.org"/>
 		</hbox>
-		<label id="version" value="4.0m##REVISION##"/>
-        <!--
+		<label id="version" value="&zotero.version; "/>
 		<script>
 			document.getElementById('version').value += Zotero.version;
 		</script>
-        -->
 		<hbox>
 			<vbox id="column1">
 				<label class="subhead" value="&zotero.createdby;"/>
@@ -270,29 +42,26 @@
 					<label value="Simon Kornblith"/>
 					<label value="Faolan Cheslack-Postava"/>
 				</vbox>
-				<label class="subhead" value="&zotero.about.localizations;"/>
+				<label class="subhead" value="&zotero.thanks;"/>
 				<vbox class="subcontent">
-					<vbox id="zotero-translators-list"/>
+					<label class="zotero-text-link" href="http://www.mellon.org/" value="Andrew W. Mellon Foundation"/>
+					<label class="zotero-text-link" href="http://www.imls.gov/" value="Institute of Museum and Library Services"/>
+					<label class="zotero-text-link" href="http://www.sloan.org/" value="Alfred P. Sloan Foundation"/>
 				</vbox>
 				<label class="zotero-text-link" href="http://www.zotero.org/support/credits_and_acknowledgments" value="&zotero.moreCreditsAndAcknowledgements;"/>
 			</vbox>
 			<vbox id="column2">
-				<label class="subhead" value="Citation &amp; Bibliography Processing"/>
+				<label class="subhead" value="&zotero.citationProcessing;"/>
 				<vbox class="subcontent">
 					<label class="zotero-text-link" href="http://citationstyles.org/" value="Citation Style Language"/>
 					<label class="zotero-text-link" href="http://bitbucket.org/fbennett/citeproc-js/" value="citeproc-js (Frank Bennett)"/>
 				</vbox>
 				<label class="subhead" value="&zotero.about.additionalSoftware;"/>
 				<vbox class="subcontent">
-<<<<<<< HEAD
-					<label class="zotero-text-link" href="http://www.famfamfam.com/lab/icons/silk/" value="famfamfam (small icons)"/>
-					<label class="zotero-text-link" href="http://appscript.sourceforge.net/py-appscript/" value="py-appscript (MacWord plug-in IPC)"/>
-=======
 					<label class="zotero-text-link" href="http://p.yusukekamiyamane.com/" value="Fugue icons (by Yusuke Kamiyamane)"/>
 					<label class="zotero-text-link" href="http://www.davidashen.net/rnv.html" value="RNV (CSL validation)"/>
 					<label class="zotero-text-link" href="http://documentup.com/kriskowal/q/" value="Q (by Kristopher Michael Kowal)"/>
 					<label class="zotero-text-link" href="http://www.famfamfam.com/lab/icons/silk/" value="Silk icons (by Mark James)"/>
->>>>>>> 2dc8fc69
 					<label class="zotero-text-link" href="http://simile.mit.edu/timeline/" value="SIMILE Project (Timeline)"/>
 					<label class="zotero-text-link" href="http://www.w3.org/2005/ajar/tab" value="Tabulator (RDF parser)"/>
 					<label class="zotero-text-link" href="http://tango.freedesktop.org/Tango_Desktop_Project" value="Tango Desktop Project (pref icons)"/>
@@ -300,12 +69,6 @@
 					<label class="zotero-text-link" href="http://www.dbai.tuwien.ac.at/user/pollak/webpagedump/" value="WebPageDump (snapshot code)"/>
 					<label class="zotero-text-link" href="http://www.foolabs.com/xpdf/" value="Xpdf (pdftotext)"/>
 				</vbox>
-				<label class="subhead" value="&zotero.thanks;"/>
-				<vbox class="subcontent">
-					<label class="zotero-text-link" href="http://www.mellon.org/" value="Andrew W. Mellon Foundation"/>
-					<label class="zotero-text-link" href="http://www.imls.gov/" value="Institute of Museum and Library Services"/>
-					<label class="zotero-text-link" href="http://www.sloan.org/" value="Alfred P. Sloan Foundation"/>
-				</vbox>
 			</vbox>
 		</hbox>
 	</vbox>
