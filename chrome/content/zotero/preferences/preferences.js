--- conflicted
+++ resolved
@@ -90,733 +90,7 @@
 				);
 			}
 		}
-<<<<<<< HEAD
-	}
-}
-
-function init()
-{
-	if(Zotero.isConnector) {
-		Zotero.activateStandalone();
-		window.close();
-		return;
-	}
-	
-	observerService.addObserver(function() {
-		if(Zotero.isConnector) window.close();
-	}, "zotero-reloaded", false);
-	
-	// Display the appropriate modifier keys for the platform
-	var rows = document.getElementById('zotero-prefpane-keys').getElementsByTagName('row');
-	for (var i=0; i<rows.length; i++) {
-		rows[i].firstChild.nextSibling.value = Zotero.isMac ? 'Cmd+Shift+' : 'Ctrl+Alt+';
-	}
-	
-	// JS-based strings
-	var checkbox = document.getElementById('launchNonNativeFiles-checkbox');
-	if (checkbox ) {
-		checkbox.label = Zotero.getString(
-			'zotero.preferences.launchNonNativeFiles', Zotero.appName
-		);
-	}
-	
-	updateStorageSettings(null, null, true);
-	updateWordProcessorInstructions();
-	refreshStylesList();
-	refreshProxyList();
-	populateQuickCopyList();
-	updateQuickCopyInstructions();
-	initSearchPane();
-	Zotero_Preferences.Debug_Output.init();
-	
-	var charsetMenu = document.getElementById("zotero-import-charsetMenu");
-	var charsetMap = Zotero_Charset_Menu.populate(charsetMenu, false);
-	charsetMenu.selectedItem =
-		charsetMap[Zotero.Prefs.get("import.charset")] ?
-			charsetMap[Zotero.Prefs.get("import.charset")] : charsetMap["auto"];
-	
-	if(window.arguments) {
-		_io = window.arguments[0];
-		
-		if(_io.pane) {
-			var pane = document.getElementById(_io.pane);
-			document.getElementById('zotero-prefs').showPane(pane);
-			// Quick hack to support install prompt from PDF recognize option
-			if (_io.action && _io.action == 'pdftools-install') {
-				checkPDFToolsDownloadVersion();
-			}
-		}
-	} else if(document.location.hash == "#cite") {
-		document.getElementById('zotero-prefs').showPane(document.getElementById("zotero-prefpane-cite"));
-	}
-}
-
-
-function onDataDirLoad() {
-	var path = document.getElementById('dataDirPath');
-	var useDataDir = Zotero.Prefs.get('useDataDir');
-	path.setAttribute('disabled', !useDataDir);
-}
-
-
-function onDataDirUpdate(event) {
-	var radiogroup = document.getElementById('dataDir');
-	var path = document.getElementById('dataDirPath');
-	var useDataDir = Zotero.Prefs.get('useDataDir');
-	
-	// If triggered from the Choose button, don't show the dialog, since
-	// Zotero.chooseZoteroDirectory() shows its own
-	if (event.originalTarget && event.originalTarget.tagName == 'button') {
-		return true;
-	}
-	// Fx3.6
-	else if (event.explicitOriginalTarget && event.explicitOriginalTarget.tagName == 'button') {
-		return true;
-	}
-	
-	// If directory not set or invalid, prompt for location
-	if (!getDataDirPath()) {
-		event.stopPropagation();
-		var file = Zotero.chooseZoteroDirectory(true);
-		radiogroup.selectedIndex = file ? 1 : 0;
-		return !!file;
-	}
-	
-	var ps = Components.classes["@mozilla.org/embedcomp/prompt-service;1"]
-		.getService(Components.interfaces.nsIPromptService);
-	var buttonFlags = (ps.BUTTON_POS_0) * (ps.BUTTON_TITLE_IS_STRING)
-		+ (ps.BUTTON_POS_1) * (ps.BUTTON_TITLE_CANCEL);
-	var app = Zotero.isStandalone ? Zotero.getString('app.standalone') : Zotero.getString('app.firefox');
-	var index = ps.confirmEx(window,
-		Zotero.getString('general.restartRequired'),
-		Zotero.getString('general.restartRequiredForChange', app),
-		buttonFlags,
-		Zotero.getString('general.restartNow'),
-		null, null, null, {});
-	
-	if (index == 0) {
-		useDataDir = !!radiogroup.selectedIndex;
-		// quit() is asynchronous, but set this here just in case
-		Zotero.Prefs.set('useDataDir', useDataDir);
-		var appStartup = Components.classes["@mozilla.org/toolkit/app-startup;1"]
-				.getService(Components.interfaces.nsIAppStartup);
-		appStartup.quit(Components.interfaces.nsIAppStartup.eAttemptQuit
-			| Components.interfaces.nsIAppStartup.eRestart);
-	}
-	
-	radiogroup.selectedIndex = useDataDir ? 1 : 0;
-	return useDataDir;
-}
-
-
-function getDataDirPath() {
-	var desc = Zotero.Prefs.get('dataDir');
-	if (desc == '') {
-		return '';
-	}
-	
-	var file = Components.classes["@mozilla.org/file/local;1"].
-		createInstance(Components.interfaces.nsILocalFile);
-	try {
-		file.persistentDescriptor = desc;
-	}
-	catch (e) {
-		return '';
-	}
-	return file.path;
-}
-
-
-function populateOpenURLResolvers() {
-	var openURLMenu = document.getElementById('openURLMenu');
-	
-	openURLResolvers = Zotero.OpenURL.discoverResolvers();
-	var i = 0;
-	for each(var r in openURLResolvers) {
-		openURLMenu.insertItemAt(i, r.name);
-		if (r.url == Zotero.Prefs.get('openURL.resolver') && r.version == Zotero.Prefs.get('openURL.version')) {
-			openURLMenu.selectedIndex = i;
-		}
-		i++;
-	}
-	
-	var button = document.getElementById('openURLSearchButton');
-	switch (openURLResolvers.length) {
-		case 0:
-			var num = 'zero';
-			break;
-		case 1:
-			var num = 'singular';
-			break;
-		default:
-			var num = 'plural';
-	}
-	
-	button.setAttribute('label', Zotero.getString('zotero.preferences.openurl.resolversFound.' + num, openURLResolvers.length));
-}
-
-
-//
-// Sync
-//
-function updateStorageSettings(enabled, protocol, skipWarnings) {
-	if (enabled === null) {
-		enabled = document.getElementById('pref-storage-enabled').value;
-	}
-	
-	var oldProtocol = document.getElementById('pref-storage-protocol').value;
-	if (protocol === null) {
-		protocol = oldProtocol;
-	}
-	
-	var storageSettings = document.getElementById('storage-settings');
-	var protocolMenu = document.getElementById('storage-protocol');
-	var settings = document.getElementById('storage-webdav-settings');
-	var sep = document.getElementById('storage-separator');
-	
-	if (!enabled || protocol == 'zotero') {
-		settings.hidden = true;
-		sep.hidden = false;
-	}
-	else {
-		settings.hidden = false;
-		sep.hidden = true;
-	}
-	
-	var menulists = storageSettings.getElementsByTagName('menulist');
-	for each(var menulist in menulists) {
-		if (menulist.className == 'storage-personal') {
-			menulist.disabled = !enabled;
-		}
-	}
-	
-	if (!skipWarnings) {
-		// WARN if going between
-	}
-	
-	if (oldProtocol == 'zotero' && protocol == 'webdav') {
-		var sql = "SELECT COUNT(*) FROM version WHERE schema='storage_zfs'";
-		if (Zotero.DB.valueQuery(sql)) {
-			var ps = Components.classes["@mozilla.org/embedcomp/prompt-service;1"]
-									.getService(Components.interfaces.nsIPromptService);
-			var buttonFlags = (ps.BUTTON_POS_0) * (ps.BUTTON_TITLE_IS_STRING)
-								+ (ps.BUTTON_POS_1) * (ps.BUTTON_TITLE_IS_STRING)
-								+ ps.BUTTON_DELAY_ENABLE;
-			var account = Zotero.Sync.Server.username;
-			var index = ps.confirmEx(
-				null,
-				Zotero.getString('zotero.preferences.sync.purgeStorage.title'),
-				Zotero.getString('zotero.preferences.sync.purgeStorage.desc'),
-				buttonFlags,
-				Zotero.getString('zotero.preferences.sync.purgeStorage.confirmButton'),
-				Zotero.getString('zotero.preferences.sync.purgeStorage.cancelButton'), null, null, {}
-			);
-			
-			if (index == 0) {
-				var sql = "INSERT OR IGNORE INTO settings VALUES (?,?,?)";
-				Zotero.DB.query(sql, ['storage', 'zfsPurge', 'user']);
-				
-				Zotero.Sync.Storage.ZFS.purgeDeletedStorageFiles(function (success) {
-					if (success) {
-						ps.alert(
-							null,
-							Zotero.getString("general.success"),
-							"Attachment files from your personal library have been removed from the Zotero servers."
-						);
-					}
-					else {
-						ps.alert(
-							null,
-							Zotero.getString("general.error"),
-							"An error occurred. Please try again later."
-						);
-					}
-				});
-			}
-		}
-	}
-	
-	setTimeout(function () {
-		updateStorageTerms();
-	}, 1)
-}
-
-
-function updateStorageSettingsGroups(enabled) {
-	var storageSettings = document.getElementById('storage-settings');
-	var menulists = storageSettings.getElementsByTagName('menulist');
-	for each(var menulist in menulists) {
-		if (menulist.className == 'storage-groups') {
-			menulist.disabled = !enabled;
-		}
-	}
-	
-	setTimeout(function () {
-		updateStorageTerms();
-	}, 1)
-}
-
-
-function updateStorageTerms() {
-	var terms = document.getElementById('storage-terms');
-	
-	var libraryEnabled = document.getElementById('pref-storage-enabled').value;
-	var storageProtocol = document.getElementById('pref-storage-protocol').value;
-	var groupsEnabled = document.getElementById('pref-group-storage-enabled').value;
-	
-	terms.hidden = !((libraryEnabled && storageProtocol == 'zotero') || groupsEnabled);
-}
-
-
-
-function unverifyStorageServer() {
-	Zotero.Prefs.set('sync.storage.verified', false);
-	Zotero.Sync.Storage.resetAllSyncStates(null, true, false);
-}
-
-function verifyStorageServer() {
-	Zotero.debug("Verifying storage");
-	
-	var verifyButton = document.getElementById("storage-verify");
-	var abortButton = document.getElementById("storage-abort");
-	var progressMeter = document.getElementById("storage-progress");
-	var urlField = document.getElementById("storage-url");
-	var usernameField = document.getElementById("storage-username");
-	var passwordField = document.getElementById("storage-password");
-	
-	verifyButton.hidden = true;
-	abortButton.hidden = false;
-	progressMeter.hidden = false;
-	
-	var request = null;
-	var onDone = false;
-	
-	Zotero.Sync.Storage.WebDAV.checkServer()
-	// Get the XMLHttpRequest for possible cancelling
-	.progress(function (obj) {
-		request = obj.xmlhttp;
-	})
-	.finally(function () {
-		verifyButton.hidden = false;
-		abortButton.hidden = true;
-		progressMeter.hidden = true;
-	})
-	.spread(function (uri, status) {
-		switch (status) {
-			case Zotero.Sync.Storage.ERROR_NO_URL:
-				onDone = function () {
-					urlField.focus();
-				};
-				break;
-			
-			case Zotero.Sync.Storage.ERROR_NO_USERNAME:
-				onDone = function () {
-					usernameField.focus();
-				};
-				break;
-			
-			case Zotero.Sync.Storage.ERROR_NO_PASSWORD:
-			case Zotero.Sync.Storage.ERROR_AUTH_FAILED:
-				onDone = function () {
-					passwordField.focus();
-				};
-				break;
-		}
-		
-		return Zotero.Sync.Storage.WebDAV.checkServerCallback(uri, status, window);
-	})
-	.then(function (success) {
-		if (success) {
-			Zotero.debug("WebDAV verification succeeded");
-			
-			var promptService = Components.classes["@mozilla.org/embedcomp/prompt-service;1"]
-				.getService(Components.interfaces.nsIPromptService);
-			promptService.alert(
-				window,
-				Zotero.getString('sync.storage.serverConfigurationVerified'),
-				Zotero.getString('sync.storage.fileSyncSetUp')
-			);
-			Zotero.Prefs.set("sync.storage.verified", true);
-		}
-		else {
-			Zotero.debug("WebDAV verification failed");
-			if (onDone) {
-				setTimeout(function () {
-					onDone();
-				}, 1);
-			}
-		}
-	})
-	.catch(function (e) {
-		Zotero.debug("WebDAV verification failed");
-		Zotero.debug(e, 1);
-		Components.utils.reportError(e);
-		Zotero.Utilities.Internal.errorPrompt(Zotero.getString('general.error'), e);
-		
-		if (onDone) {
-			setTimeout(function () {
-				onDone();
-			}, 1);
-		}
-	})
-	.done();
-	
-	abortButton.onclick = function () {
-		if (request) {
-			Zotero.debug("Cancelling verification request");
-			request.onreadystatechange = undefined;
-			request.abort();
-			verifyButton.hidden = false;
-			abortButton.hidden = true;
-			progressMeter.hidden = true;
-		}
-	}
-}
-
-function handleSyncResetSelect(obj) {
-	var index = obj.selectedIndex;
-	var rows = obj.getElementsByTagName('row');
-	
-	for (var i=0; i<rows.length; i++) {
-		if (i == index) {
-			rows[i].setAttribute('selected', 'true');
-		}
-		else {
-			rows[i].removeAttribute('selected');
-		}
-	}
-}
-
-function handleSyncReset(action) {
-	var ps = Components.classes["@mozilla.org/embedcomp/prompt-service;1"]
-							.getService(Components.interfaces.nsIPromptService);
-	
-	if (!Zotero.Sync.Server.enabled) {
-		ps.alert(
-			null,
-			Zotero.getString('general.error'),
-			Zotero.getString('zotero.preferences.sync.reset.userInfoMissing',
-							document.getElementById('zotero-prefpane-sync')
-							.getElementsByTagName('tab')[0].label)
-		);
-		return;
-	}
-	
-	var account = Zotero.Sync.Server.username;
-	
-	switch (action) {
-		case 'restore-from-server':
-			var buttonFlags = (ps.BUTTON_POS_0) * (ps.BUTTON_TITLE_IS_STRING)
-								+ (ps.BUTTON_POS_1) * (ps.BUTTON_TITLE_CANCEL)
-								+ ps.BUTTON_POS_1_DEFAULT;
-			var index = ps.confirmEx(
-				null,
-				Zotero.getString('general.warning'),
-				Zotero.getString('zotero.preferences.sync.reset.restoreFromServer', account),
-				buttonFlags,
-				Zotero.getString('zotero.preferences.sync.reset.replaceLocalData'),
-				null, null, null, {}
-			);
-			
-			switch (index) {
-				case 0:
-					// TODO: better error handling
-					
-					// Verify username and password
-					var callback = function () {
-						Zotero.Schema.stopRepositoryTimer();
-						Zotero.Sync.Runner.clearSyncTimeout();
-						
-						Zotero.DB.skipBackup = true;
-						
-						var file = Zotero.getZoteroDirectory();
-						file.append('restore-from-server');
-						Zotero.File.putContents(file, '');
-						
-						var buttonFlags = (ps.BUTTON_POS_0) * (ps.BUTTON_TITLE_IS_STRING);
-						var index = ps.confirmEx(
-							null,
-							Zotero.getString('general.restartRequired'),
-							Zotero.getString('zotero.preferences.sync.reset.restartToComplete'),
-							buttonFlags,
-							Zotero.getString('general.restartNow'),
-							null, null, null, {}
-						);
-						
-						var appStartup = Components.classes["@mozilla.org/toolkit/app-startup;1"]
-								.getService(Components.interfaces.nsIAppStartup);
-						appStartup.quit(Components.interfaces.nsIAppStartup.eRestart | Components.interfaces.nsIAppStartup.eAttemptQuit);
-					};
-					
-					// TODO: better way of checking for an active session?
-					if (Zotero.Sync.Server.sessionIDComponent == 'sessionid=') {
-						Zotero.Sync.Server.login(callback);
-					}
-					else {
-						callback();
-					}
-					break;
-				
-				// Cancel
-				case 1:
-					return;
-			}
-			break;
-		
-		case 'restore-to-server':
-			var buttonFlags = (ps.BUTTON_POS_0) * (ps.BUTTON_TITLE_IS_STRING)
-							+ (ps.BUTTON_POS_1) * (ps.BUTTON_TITLE_CANCEL)
-							+ ps.BUTTON_POS_1_DEFAULT;
-			var index = ps.confirmEx(
-				null,
-				Zotero.getString('general.warning'),
-				Zotero.getString('zotero.preferences.sync.reset.restoreToServer', account),
-				buttonFlags,
-				Zotero.getString('zotero.preferences.sync.reset.replaceServerData'),
-				null, null, null, {}
-			);
-			
-			switch (index) {
-				case 0:
-					// TODO: better error handling
-					Zotero.Sync.Server.clear(function () {
-						Zotero.Sync.Server.sync(/*{
-							
-							// TODO: this doesn't work if the pref window is 
-							closed. fix, perhaps by making original callbacks
-							available to the custom callbacks
-							
-							onSuccess: function () {
-								Zotero.Sync.Runner.setSyncIcon();
-								ps.alert(
-									null,
-									"Restore Completed",
-									"Data on the Zotero server has been successfully restored."
-								);
-							},
-							onError: function (msg) {
-								// TODO: combine with error dialog for regular syncs
-								ps.alert(
-									null,
-									"Restore Failed",
-									"An error occurred uploading your data to the server.\n\n"
-										+ "Click the sync error icon in the Zotero toolbar "
-										+ "for further information."
-								);
-								Zotero.Sync.Runner.error(msg);
-							}
-						}*/);
-					});
-					break;
-				
-				// Cancel
-				case 1:
-					return;
-			}
-			
-			break;
-		
-		
-		case 'reset-storage-history':
-			var buttonFlags = (ps.BUTTON_POS_0) * (ps.BUTTON_TITLE_IS_STRING)
-							+ (ps.BUTTON_POS_1) * (ps.BUTTON_TITLE_CANCEL)
-							+ ps.BUTTON_POS_1_DEFAULT;
-			var index = ps.confirmEx(
-				null,
-				Zotero.getString('general.warning'),
-				Zotero.getString('zotero.preferences.sync.reset.fileSyncHistory'),
-				buttonFlags,
-				Zotero.getString('general.reset'),
-				null, null, null, {}
-			);
-			
-			switch (index) {
-				case 0:
-					Zotero.Sync.Storage.resetAllSyncStates();
-					ps.alert(
-						null,
-						"File Sync History Cleared",
-						"The file sync history has been cleared."
-					);
-					break;
-				
-				// Cancel
-				case 1:
-					return;
-			}
-			
-			break;
-		
-		default:
-			throw ("Invalid action '" + action + "' in handleSyncReset()");
-	}
-}
-
-
-/*
- * Builds the main Quick Copy drop-down from the current global pref
- */
-function populateQuickCopyList() {
-	// Initialize default format drop-down
-	var format = Zotero.Prefs.get("export.quickCopy.setting");
-	var menulist = document.getElementById("zotero-quickCopy-menu");
-	buildQuickCopyFormatDropDown(menulist, Zotero.QuickCopy.getContentType(format), format);
-	menulist.setAttribute('preference', "pref-quickCopy-setting");
-	updateQuickCopyHTMLCheckbox();
-	
-	if (!Zotero.isStandalone) {
-		refreshQuickCopySiteList();
-	}
-}
-
-
-/*
- * Builds a Quick Copy drop-down 
- */
-function buildQuickCopyFormatDropDown(menulist, contentType, currentFormat) {
-	if (!currentFormat) {
-		currentFormat = menulist.value;
-	}
-	// Strip contentType from mode
-	currentFormat = Zotero.QuickCopy.stripContentType(currentFormat);
-	
-	menulist.selectedItem = null;
-	menulist.removeAllItems();
-	
-	// Prevent Cmd-w from setting "Wikipedia"
-	menulist.onkeydown = function (event) {
-		if ((Zotero.isMac && event.metaKey) || event.ctrlKey) {
-			event.preventDefault();
-		}
-	}
-	
-	var popup = document.createElement('menupopup');
-	menulist.appendChild(popup);
-	
-	var itemNode = document.createElement("menuitem");
-	itemNode.setAttribute("label", Zotero.getString('zotero.preferences.export.quickCopy.bibStyles'));
-	itemNode.setAttribute("disabled", true);
-	popup.appendChild(itemNode);
-	
-	// add styles to list
-	var styles = Zotero.Styles.getVisible();
-	for each(var style in styles) {
-		var baseVal = 'bibliography=' + style.styleID;
-		var val = 'bibliography' + (contentType == 'html' ? '/html' : '') + '=' + style.styleID;
-		var itemNode = document.createElement("menuitem");
-		itemNode.setAttribute("value", val);
-		itemNode.setAttribute("label", style.title);
-		itemNode.setAttribute("oncommand", 'updateQuickCopyHTMLCheckbox()');
-		popup.appendChild(itemNode);
-		
-		if (baseVal == currentFormat) {
-			menulist.selectedItem = itemNode;
-		}
-	}
-	
-	var itemNode = document.createElement("menuitem");
-	itemNode.setAttribute("label", Zotero.getString('zotero.preferences.export.quickCopy.exportFormats'));
-	itemNode.setAttribute("disabled", true);
-	popup.appendChild(itemNode);
-	
-	// add export formats to list
-	var translation = new Zotero.Translate("export");
-	var translators = translation.getTranslators();
-	
-	for (var i=0; i<translators.length; i++) {
-		// Skip RDF formats
-		switch (translators[i].translatorID) {
-			case '6e372642-ed9d-4934-b5d1-c11ac758ebb7':
-			case '14763d24-8ba0-45df-8f52-b8d1108e7ac9':
-				continue;
-		}
-		var val  = 'export=' + translators[i].translatorID;
-		var itemNode = document.createElement("menuitem");
-		itemNode.setAttribute("value", val);
-		itemNode.setAttribute("label", translators[i].label);
-		itemNode.setAttribute("oncommand", 'updateQuickCopyHTMLCheckbox()');
-		popup.appendChild(itemNode);
-		
-		if (val == currentFormat) {
-			menulist.selectedItem = itemNode;
-		}
-	}
-	
-	menulist.click();
-	
-	return popup;
-}
-
-function updateQuickCopyHTMLCheckbox() {
-	var format = document.getElementById('zotero-quickCopy-menu').value;
-	var mode, contentType;
-	
-	var linkCheckbox = document.getElementById('zotero-quickCopy-linkWrapOption');
-	var linkModeCheckbox = document.getElementById('zotero-quickCopy-linkWrapCitationFormReverse');
-
-	var checkbox = document.getElementById('zotero-quickCopy-copyAsHTML');
-	[mode, format] = format.split('=');
-	[mode, contentType] = mode.split('/');
-	
-	checkbox.checked = contentType === 'html';
-	if (!(mode === 'bibliography')) {
-		linkCheckbox.checked = false;
-	}
-	checkbox.disabled = mode !== 'bibliography';
-	linkCheckbox.disabled = mode !== 'bibliography';
-	linkModeCheckbox.disabled = mode !== 'bibliography';
-	if (!linkCheckbox.checked) {
-		linkModeCheckbox.disabled = true;
-	}
-}
-
-function showQuickCopySiteEditor(index) {
-	var treechildren = document.getElementById('quickCopy-siteSettings-rows');
-	
-	if (index != undefined && index > -1 && index < treechildren.childNodes.length) {
-		var treerow = treechildren.childNodes[index].firstChild;
-		var domain = treerow.childNodes[0].getAttribute('label');
-		var format = treerow.childNodes[1].getAttribute('label');
-		var asHTML = treerow.childNodes[2].getAttribute('label') != '';
-	}
-	
-	var format = Zotero.QuickCopy.getSettingFromFormattedName(format);
-	if (asHTML) {
-		format = format.replace('bibliography=', 'bibliography/html=');
-	}
-	
-	var io = {domain: domain, format: format, ok: false};
-	window.openDialog('chrome://zotero/content/preferences/quickCopySiteEditor.xul', "zotero-preferences-quickCopySiteEditor", "chrome, modal", io);
-	
-	if (!io.ok) {
-		return;
-	}
-	
-	if (domain && domain != io.domain) {
-		Zotero.DB.query("DELETE FROM settings WHERE setting='quickCopySite' AND key=?", [domain]);
-	}
-	
-	Zotero.DB.query("REPLACE INTO settings VALUES ('quickCopySite', ?, ?)", [io.domain, io.format]);
-	
-	refreshQuickCopySiteList();
-}
-
-function refreshQuickCopySiteList() {
-	var treechildren = document.getElementById('quickCopy-siteSettings-rows');
-	while (treechildren.hasChildNodes()) {
-		treechildren.removeChild(treechildren.firstChild);
-	}
-	
-	var sql = "SELECT key AS domainPath, value AS format FROM settings "
-		+ "WHERE setting='quickCopySite' ORDER BY domainPath COLLATE NOCASE";
-	var siteData = Zotero.DB.query(sql);
-	
-	if (!siteData) {
-		return;
-	}
-=======
 	},
->>>>>>> 253c22f5
 	
 	openHelpLink: function () {
 		var url = "http://www.zotero.org/support/preferences/";
@@ -858,1940 +132,5 @@
 				var win = ww.openWindow(null, uri, null, features + ",width=775,height=575", null);
 			}
 		}
-<<<<<<< HEAD
-		catch (e) {
-			onPDFToolsDownloadError(e);
-		}
-	});
-	
-	// Browser is offline
-	if (!sent) {
-		onPDFToolsDownloadError();
-	}
-}
-
-
-/*
- * Begin installation of specified PDF tools from server -- does a HEAD call to
- * make sure file exists and then calls downloadPDFTool() if so
- */
-function installPDFTools(installVersions) {
-	if (!installVersions) {
-		installVersions = {
-			converter: true,
-			info: true
-		};
-	}
-	
-	// We install the converter first if it's available
-	var url = Zotero.Fulltext.pdfToolsDownloadBaseURL;
-	if (installVersions.converter) {
-		var tool = 'converter';
-		var version = installVersions.converter;
-		url += Zotero.Fulltext.pdfConverterFileName + '-' + installVersions.converter;
-	}
-	else if (installVersions.info) {
-		var tool = 'info';
-		var version = installVersions.info;
-		url += Zotero.Fulltext.pdfInfoFileName + '-' + installVersions.info;
-	}
-	else {
-		return; 
-	}
-	
-	// Find latest version for this platform
-	var sent = Zotero.HTTP.doHead(url, function (xmlhttp) {
-		try {
-			if (xmlhttp.status == 200) {
-				// If doing both and on converter, chain pdfinfo
-				if (installVersions.converter && installVersions.info) {
-					downloadPDFTool(tool, version, function () {
-						return installPDFTools({ info: installVersions.info });
-					});
-				}
-				else {
-					downloadPDFTool(tool, version);
-				}
-			}
-			// Version not found for platform
-			else if (xmlhttp.status == 404) {
-				onPDFToolsDownloadError(404);
-			}
-		}
-		catch (e) {
-			onPDFToolsDownloadError(e);
-		}
-	});
-	
-	// Browser is offline
-	if (!sent) {
-		onPDFToolsDownloadError();
-	}
-}
-
-
-/*
- * Download and install specified PDF tool
- */
-function downloadPDFTool(tool, version, callback) {
-	var ioService = Components.classes["@mozilla.org/network/io-service;1"]
-						.getService(Components.interfaces.nsIIOService);
-	
-	if (tool == 'converter') {
-		var fileName = Zotero.Fulltext.pdfConverterFileName; 
-	}
-	else {
-		var fileName = Zotero.Fulltext.pdfInfoFileName;
-	}
-	
-	
-	var url = Zotero.Fulltext.pdfToolsDownloadBaseURL + fileName + '-' + version;
-	var uri = ioService.newURI(url, null, null);
-	
-	var file = Zotero.getZoteroDirectory();
-	file.append(fileName);
-	var fileURL = ioService.newFileURI(file);
-	
-	const nsIWBP = Components.interfaces.nsIWebBrowserPersist;
-	var wbp = Components.classes["@mozilla.org/embedding/browser/nsWebBrowserPersist;1"]
-				.createInstance(nsIWBP);
-	
-	var progressListener = new Zotero.WebProgressFinishListener(function () {
-		// Set permissions to 755
-		if (Zotero.isMac) {
-			file.permissions = 33261;
-		}
-		else if (Zotero.isLinux) {
-			file.permissions = 493;
-		}
-		
-		// Write the version number to a file
-		var versionFile = Zotero.getZoteroDirectory();
-		versionFile.append(fileName + '.version');
-		Zotero.File.putContents(versionFile, version + '');
-		
-		Zotero.Fulltext.registerPDFTool(tool);
-		
-		// Used to install info tool after converter
-		if (callback) {
-			callback();
-		}
-		// If done
-		else {
-			updatePDFToolsStatus();
-		}
-	});
-	
-	/*
-	var tr = Components.classes["@mozilla.org/transfer;1"].
-		createInstance(Components.interfaces.nsITransfer);
-	tr.init(uri, fileURL, "", null, null, null, wbp);
-	*/
-	
-	document.getElementById('pdftools-update-button').disabled = true;
-	var str = Zotero.getString('zotero.preferences.search.pdf.downloading');
-	document.getElementById('pdftools-update-button').setAttribute('label', str);
-	
-	wbp.progressListener = progressListener;
-	Zotero.debug("Saving " + uri.spec + " to " + fileURL.spec);
-	try {
-		wbp.saveURI(uri, null, null, null, null, fileURL);
-	} catch(e if e.name === "NS_ERROR_XPC_NOT_ENOUGH_ARGS") {
-		// https://bugzilla.mozilla.org/show_bug.cgi?id=794602
-		// XXX Always use when we no longer support Firefox < 18
-		wbp.saveURI(uri, null, null, null, null, fileURL, null);
-	}
-}
-
-
-function onPDFToolsDownloadError(e) {
-	if (e == 404) {
-		var str = Zotero.getString('zotero.preferences.search.pdf.toolDownloadsNotAvailable',
-			Zotero.Fulltext.pdfToolsName) + ' '
-			+ Zotero.getString('zotero.preferences.search.pdf.viewManualInstructions');
-	}
-	else if (e) {
-		Components.utils.reportError(e);
-		var str = Zotero.getString('zotero.preferences.search.pdf.toolsDownloadError', Zotero.Fulltext.pdfToolsName)
-			+ ' ' + Zotero.getString('zotero.preferences.search.pdf.tryAgainOrViewManualInstructions');
-	}
-	else {
-		var info = Components.classes["@mozilla.org/xre/app-info;1"]
-                     .getService(Components.interfaces.nsIXULAppInfo);
-		var browser = info.name; // Returns "Firefox" for Firefox
-		var str = Zotero.getString('general.browserIsOffline', browser);
-	}
-	alert(str);
-}
-
-
-function updateIndexStats() {
-	var stats = Zotero.Fulltext.getIndexStats();
-	document.getElementById('fulltext-stats-indexed').
-		lastChild.setAttribute('value', stats.indexed);
-	document.getElementById('fulltext-stats-partial').
-		lastChild.setAttribute('value', stats.partial);
-	document.getElementById('fulltext-stats-unindexed').
-		lastChild.setAttribute('value', stats.unindexed);
-	document.getElementById('fulltext-stats-words').
-		lastChild.setAttribute('value', stats.words);
-}
-
-
-function revealDataDirectory() {
-	var dataDir = Zotero.getZoteroDirectory();
-	dataDir.QueryInterface(Components.interfaces.nsILocalFile);
-	try {
-		dataDir.reveal();
-	}
-	catch (e) {
-		// On platforms that don't support nsILocalFile.reveal() (e.g. Linux),
-		// launch the directory
-		window.opener.ZoteroPane_Local.launchFile(dataDir);
-	}
-}
-
-
-function runIntegrityCheck() {
-	var ps = Components.classes["@mozilla.org/embedcomp/prompt-service;1"]
-		.getService(Components.interfaces.nsIPromptService);
-	
-	var ok = Zotero.DB.integrityCheck();
-	if (ok) {
-		ok = Zotero.Schema.integrityCheck();
-		if (!ok) {
-			var buttonFlags = (ps.BUTTON_POS_0) * (ps.BUTTON_TITLE_IS_STRING)
-				+ (ps.BUTTON_POS_1) * (ps.BUTTON_TITLE_CANCEL);
-			var index = ps.confirmEx(window,
-				Zotero.getString('general.failed'),
-				Zotero.getString('db.integrityCheck.failed') + "\n\n" +
-					Zotero.getString('db.integrityCheck.repairAttempt') + " " +
-					Zotero.getString('db.integrityCheck.appRestartNeeded', Zotero.appName),
-				buttonFlags,
-				Zotero.getString('db.integrityCheck.fixAndRestart', Zotero.appName),
-				null, null, null, {}
-			);
-			
-			if (index == 0) {
-				// Safety first
-				Zotero.DB.backupDatabase();
-				
-				// Fix the errors
-				Zotero.Schema.integrityCheck(true);
-				
-				// And run the check again
-				ok = Zotero.Schema.integrityCheck();
-				var buttonFlags = (ps.BUTTON_POS_0) * (ps.BUTTON_TITLE_IS_STRING);
-				if (ok) {
-					var str = 'success';
-					var msg = Zotero.getString('db.integrityCheck.errorsFixed');
-				}
-				else {
-					var str = 'failed';
-					var msg = Zotero.getString('db.integrityCheck.errorsNotFixed')
-								+ "\n\n" + Zotero.getString('db.integrityCheck.reportInForums');
-				}
-				
-				ps.confirmEx(window,
-					Zotero.getString('general.' + str),
-					msg,
-					buttonFlags,
-					Zotero.getString('general.restartApp', Zotero.appName),
-					null, null, null, {}
-				);
-				
-				var appStartup = Components.classes["@mozilla.org/toolkit/app-startup;1"]
-						.getService(Components.interfaces.nsIAppStartup);
-				appStartup.quit(Components.interfaces.nsIAppStartup.eAttemptQuit
-					| Components.interfaces.nsIAppStartup.eRestart);
-			}
-			
-			return;
-		}
-	}
-	var str = ok ? 'passed' : 'failed';
-	
-	ps.alert(window,
-		Zotero.getString('general.' + str),
-		Zotero.getString('db.integrityCheck.' + str)
-		+ (!ok ? "\n\n" + Zotero.getString('db.integrityCheck.dbRepairTool') : ''));
-}
-
-
-function updateTranslators() {
-	Zotero.Schema.updateFromRepository(true, function (xmlhttp, updated) {
-		var button = document.getElementById('updateButton');
-		if (button) {
-			if (updated===-1) {
-				var label = Zotero.getString('zotero.preferences.update.upToDate');
-			}
-			else if (updated) {
-				var label = Zotero.getString('zotero.preferences.update.updated');
-			}
-			else {
-				var label = Zotero.getString('zotero.preferences.update.error');
-			}
-			button.setAttribute('label', label);
-			
-			if (updated) {
-				refreshStylesList();
-			}
-		}
-	});
-}
-
-
-function resetTranslatorsAndStyles() {
-	var ps = Components.classes["@mozilla.org/embedcomp/prompt-service;1"]
-		.getService(Components.interfaces.nsIPromptService);
-	
-	var buttonFlags = (ps.BUTTON_POS_0) * (ps.BUTTON_TITLE_IS_STRING)
-		+ (ps.BUTTON_POS_1) * (ps.BUTTON_TITLE_CANCEL);
-	
-	var index = ps.confirmEx(null,
-		Zotero.getString('general.warning'),
-		Zotero.getString('zotero.preferences.advanced.resetTranslatorsAndStyles.changesLost'),
-		buttonFlags,
-		Zotero.getString('zotero.preferences.advanced.resetTranslatorsAndStyles'),
-		null, null, null, {});
-	
-	if (index == 0) {
-		Zotero.Schema.resetTranslatorsAndStyles(function (xmlhttp, updated) {
-			populateQuickCopyList();
-		});
-	}
-}
-
-
-function resetTranslators() {
-	var ps = Components.classes["@mozilla.org/embedcomp/prompt-service;1"]
-		.getService(Components.interfaces.nsIPromptService);
-	
-	var buttonFlags = (ps.BUTTON_POS_0) * (ps.BUTTON_TITLE_IS_STRING)
-		+ (ps.BUTTON_POS_1) * (ps.BUTTON_TITLE_CANCEL);
-	
-	var index = ps.confirmEx(null,
-		Zotero.getString('general.warning'),
-		Zotero.getString('zotero.preferences.advanced.resetTranslators.changesLost'),
-		buttonFlags,
-		Zotero.getString('zotero.preferences.advanced.resetTranslators'),
-		null, null, null, {});
-	
-	if (index == 0) {
-		Zotero.Schema.resetTranslators();
-	}
-}
-
-
-function resetStyles() {
-	var ps = Components.classes["@mozilla.org/embedcomp/prompt-service;1"]
-		.getService(Components.interfaces.nsIPromptService);
-	
-	var buttonFlags = (ps.BUTTON_POS_0) * (ps.BUTTON_TITLE_IS_STRING)
-		+ (ps.BUTTON_POS_1) * (ps.BUTTON_TITLE_CANCEL);
-	
-	var index = ps.confirmEx(null,
-		Zotero.getString('general.warning'),
-		Zotero.getString('zotero.preferences.advanced.resetStyles.changesLost'),
-		buttonFlags,
-		Zotero.getString('zotero.preferences.advanced.resetStyles'),
-		null, null, null, {});
-	
-	if (index == 0) {
-		Zotero.Schema.resetStyles(function (xmlhttp, updated) {
-			populateQuickCopyList();
-		});
-	}
-}
-
-
-Zotero_Preferences.Debug_Output = {
-	_timer: null,
-	
-	init: function () {
-		var storing = Zotero.Debug.storing;
-		this._updateButton();
-		this.updateLines();
-		if (storing) {
-			this._initTimer();
-		}
-	},
-	
-	
-	toggleStore: function () {
-		this.setStore(!Zotero.Debug.storing);
-	},
-	
-	
-	setStore: function (set) {
-		Zotero.Debug.setStore(set);
-		if (set) {
-			this._initTimer();
-		}
-		else {
-			if (this._timerID) {
-				this._timer.cancel();
-				this._timerID = null;
-			}
-		}
-		this._updateButton();
-		this.updateLines();
-	},
-	
-	
-	view: function () {
-		openInViewer("zotero://debug/");
-	},
-	
-	
-	submit: function () {
-		document.getElementById('debug-output-submit').disabled = true;
-		document.getElementById('debug-output-submit-progress').hidden = false;
-		
-		var url = "https://repo.zotero.org/repo/report?debug=1";
-		var output = Zotero.Debug.get(
-			Zotero.Prefs.get('debug.store.submitSize'),
-			Zotero.Prefs.get('debug.store.submitLineLength')
-		);
-		Zotero_Preferences.Debug_Output.setStore(false);
-		
-		var uploadCallback = function (xmlhttp) {
-			document.getElementById('debug-output-submit').disabled = false;
-			document.getElementById('debug-output-submit-progress').hidden = true;
-			
-			Zotero.debug(xmlhttp.responseText);
-			
-			var ps = Components.classes["@mozilla.org/embedcomp/prompt-service;1"]
-									.getService(Components.interfaces.nsIPromptService);
-			
-			if (!xmlhttp.responseXML) {
-				ps.alert(
-					null,
-					Zotero.getString('general.error'),
-					Zotero.getString('general.invalidResponseServer')
-				);
-				return;
-			}
-			var reported = xmlhttp.responseXML.getElementsByTagName('reported');
-			if (reported.length != 1) {
-				ps.alert(
-					null,
-					Zotero.getString('general.error'),
-					Zotero.getString('general.serverError')
-				);
-				return;
-			}
-			
-			var reportID = reported[0].getAttribute('reportID');
-			ps.alert(
-				null,
-				Zotero.getString('zotero.preferences.advanced.debug.title'),
-				Zotero.getString('zotero.preferences.advanced.debug.sent', reportID)
-			);
-		}
-		
-		var bufferUploader = function (data) {
-			var ps = Components.classes["@mozilla.org/embedcomp/prompt-service;1"]
-									.getService(Components.interfaces.nsIPromptService);
-			
-			var oldLen = output.length;
-			var newLen = data.length;
-			var savings = Math.round(((oldLen - newLen) / oldLen) * 100)
-			Zotero.debug("HTTP POST " + newLen + " bytes to " + url
-				+ " (gzipped from " + oldLen + " bytes; "
-				+ savings + "% savings)");
-			
-			if (Zotero.HTTP.browserIsOffline()) {
-				ps.alert(
-					null,
-					Zotero.getString('general.error'),
-					Zotero.getString('general.browserIsOffline', Zotero.appName)
-				);
-				return false;
-			}
-			
-			var req =
-				Components.classes["@mozilla.org/xmlextras/xmlhttprequest;1"].
-					createInstance();
-			req.open('POST', url, true);
-			req.setRequestHeader('Content-Type', "text/plain");
-			req.setRequestHeader('Content-Encoding', 'gzip');
-			
-			req.channel.notificationCallbacks = {
-				onProgress: function (request, context, progress, progressMax) {
-					var pm = document.getElementById('debug-output-submit-progress');
-					pm.mode = 'determined'
-					pm.value = progress;
-					pm.max = progressMax;
-				},
-				
-				// nsIInterfaceRequestor
-				getInterface: function (iid) {
-					try {
-						return this.QueryInterface(iid);
-					}
-					catch (e) {
-						throw Components.results.NS_NOINTERFACE;
-					}
-				},
-				
-				QueryInterface: function(iid) {
-					if (iid.equals(Components.interfaces.nsISupports) ||
-							iid.equals(Components.interfaces.nsIInterfaceRequestor) ||
-							iid.equals(Components.interfaces.nsIProgressEventSink)) {
-						return this;
-					}
-					throw Components.results.NS_NOINTERFACE;
-				},
-
-			}
-			req.onreadystatechange = function () {
-				if (req.readyState == 4) {
-					uploadCallback(req);
-				}
-			};
-			try {
-				req.sendAsBinary(data);
-			}
-			catch (e) {
-				ps.alert(
-					null,
-					Zotero.getString('general.error'),
-					Zotero.getString('zotero.preferences.advanced.debug.error')
-				);
-			}
-		}
-		
-		// Get input stream from debug output data
-		var unicodeConverter =
-			Components.classes["@mozilla.org/intl/scriptableunicodeconverter"]
-				.createInstance(Components.interfaces.nsIScriptableUnicodeConverter);
-		unicodeConverter.charset = "UTF-8";
-		var bodyStream = unicodeConverter.convertToInputStream(output);
-		
-		// Get listener for when compression is done
-		var listener = new Zotero.BufferedInputListener(bufferUploader);
-		
-		// Initialize stream converter
-		var converter =
-			Components.classes["@mozilla.org/streamconv;1?from=uncompressed&to=gzip"]
-				.createInstance(Components.interfaces.nsIStreamConverter);
-		converter.asyncConvertData("uncompressed", "gzip", listener, null);
-		
-		// Send input stream to stream converter
-		var pump = Components.classes["@mozilla.org/network/input-stream-pump;1"].
-				createInstance(Components.interfaces.nsIInputStreamPump);
-		pump.init(bodyStream, -1, -1, 0, 0, true);
-		pump.asyncRead(converter, null);
-	},
-	
-	
-	clear: function () {
-		Zotero.Debug.clear();
-		this.updateLines();
-	},
-	
-	
-	updateLines: function () {
-		var enabled = Zotero.Debug.storing;
-		var lines = Zotero.Debug.count();
-		document.getElementById('debug-output-lines').value = lines;
-		var empty = lines == 0;
-		document.getElementById('debug-output-view').disabled = !enabled && empty;
-		document.getElementById('debug-output-clear').disabled = empty;
-		document.getElementById('debug-output-submit').disabled = empty;
-	},
-	
-	
-	_initTimer: function () {
-		this._timer = Components.classes["@mozilla.org/timer;1"].
-			createInstance(Components.interfaces.nsITimer);
-		this._timer.initWithCallback({
-			notify: function() {
-				Zotero_Preferences.Debug_Output.updateLines();
-			}
-		}, 10000, Components.interfaces.nsITimer.TYPE_REPEATING_SLACK);
-	},
-	
-	
-	_updateButton: function () {
-		var storing = Zotero.Debug.storing
-		
-		var button = document.getElementById('debug-output-enable');
-		if (storing) {
-			button.label = Zotero.getString('general.disable');
-		}
-		else {
-			button.label = Zotero.getString('general.enable');
-		}
-	},
-	
-	
-	onUnload: function () {
-		if (this._timer) {
-			this._timer.cancel();
-		}
-	}
-}
-
-function onOpenURLSelected()
-{
-	var openURLServerField = document.getElementById('openURLServerField');
-	var openURLVersionMenu = document.getElementById('openURLVersionMenu');
-	var openURLMenu = document.getElementById('openURLMenu');
-	
-	if(openURLMenu.value == "custom")
-	{
-		openURLServerField.focus();
-	}
-	else
-	{
-		openURLServerField.value = openURLResolvers[openURLMenu.selectedIndex]['url'];
-		openURLVersionMenu.value = openURLResolvers[openURLMenu.selectedIndex]['version'];
-		Zotero.Prefs.set("openURL.resolver", openURLResolvers[openURLMenu.selectedIndex]['url']);
-		Zotero.Prefs.set("openURL.version", openURLResolvers[openURLMenu.selectedIndex]['version']);
-	}
-}
-
-function onOpenURLCustomized()
-{
-	document.getElementById('openURLMenu').value = "custom";
-}
-
-/** STYLES **/
-
-/**
- * Refreshes the list of styles in the styles pane
- * @param {String} cslID Style to select
- */
-function refreshStylesList(cslID) {
-	var treechildren = document.getElementById('styleManager-rows');
-	while (treechildren.hasChildNodes()) {
-		treechildren.removeChild(treechildren.firstChild);
-	}
-	
-	var styles = Zotero.Styles.getVisible();
-	
-	var selectIndex = false;
-	var i = 0;
-	for each(var style in styles) {
-		var treeitem = document.createElement('treeitem');
-		var treerow = document.createElement('treerow');
-		var titleCell = document.createElement('treecell');
-		var updatedCell = document.createElement('treecell');
-		var cslCell = document.createElement('treecell');
-		
-		if (style.updated) {
-			var updatedDate = Zotero.Date.formatDate(Zotero.Date.strToDate(style.updated), true);
-		}
-		else {
-			var updatedDate = '';
-		}
-		
-		treeitem.setAttribute('id', 'zotero-csl-' + style.styleID);
-		titleCell.setAttribute('label', style.title);
-		updatedCell.setAttribute('label', updatedDate);
-		// if not EN
-		if(style.type == "csl") {
-			cslCell.setAttribute('src', 'chrome://zotero/skin/tick.png');
-		}
-		
-		treerow.appendChild(titleCell);
-		treerow.appendChild(updatedCell);
-		treerow.appendChild(cslCell);
-		treeitem.appendChild(treerow);
-		treechildren.appendChild(treeitem);
-		
-		if (cslID == style.styleID) {
-			document.getElementById('styleManager').view.selection.select(i);
-		}
-		i++;
-	}
-}
-
-/**
- * Adds a new style to the style pane
- **/
-function addStyle() {	
-	const nsIFilePicker = Components.interfaces.nsIFilePicker;
-	var fp = Components.classes["@mozilla.org/filepicker;1"]
-			.createInstance(nsIFilePicker);
-	fp.init(window, Zotero.getString("zotero.preferences.styles.addStyle"), nsIFilePicker.modeOpen);
-	
-	fp.appendFilter("CSL Style", "*.csl");
-	fp.appendFilter("ENS Style", "*.ens");
-	
-	var rv = fp.show();
-	if (rv == nsIFilePicker.returnOK || rv == nsIFilePicker.returnReplace) {
-		Zotero.Styles.install(fp.file);
-	}
-}
-
-/**
- * Deletes selected styles from the styles pane
- **/
-function deleteStyle() {
-	// get selected cslIDs
-	var tree = document.getElementById('styleManager');
-	var treeItems = tree.lastChild.childNodes;
-	var cslIDs = [];
-	var start = {};
-	var end = {};
-	var nRanges = tree.view.selection.getRangeCount();
-	for(var i=0; i<nRanges; i++) {
-		tree.view.selection.getRangeAt(i, start, end);
-		for(var j=start.value; j<=end.value; j++) {
-			cslIDs.push(treeItems[j].getAttribute('id').substr(11));
-		}
-	}
-	
-	if(cslIDs.length == 0) {
-		return;
-	} else if(cslIDs.length == 1) {
-		var selectedStyle = Zotero.Styles.get(cslIDs[0])
-		var text = Zotero.getString('styles.deleteStyle', selectedStyle.title);
-	} else {
-		var text = Zotero.getString('styles.deleteStyles');
-	}
-	
-	var ps = Components.classes["@mozilla.org/embedcomp/prompt-service;1"]
-		.getService(Components.interfaces.nsIPromptService);
-	if(ps.confirm(null, '', text)) {
-		// delete if requested
-		if(cslIDs.length == 1) {
-			selectedStyle.remove();
-		} else {
-			for(var i=0; i<cslIDs.length; i++) {
-				Zotero.Styles.get(cslIDs[i]).remove();
-			}
-		}
-		
-		this.refreshStylesList();
-		document.getElementById('styleManager-delete').disabled = true;
-	}
-}
-
-/**
- * Shows an error if import fails
- **/
-function styleImportError() {
-	alert(Zotero.getString('styles.installError', "This"));
-}
-
-/**PROXIES**/
-
-/**
- * Adds a proxy to the proxy pane
- */
-function showProxyEditor(index) {
-	if(index == -1) return;
-	window.openDialog('chrome://zotero/content/preferences/proxyEditor.xul',
-		"zotero-preferences-proxyEditor", "chrome, modal", index !== undefined ? proxies[index] : null);
-	refreshProxyList();
-}
-
-/**
- * Deletes the currently selected proxy
- */
-function deleteProxy() {
-	if(document.getElementById('proxyTree').currentIndex == -1) return;
-	proxies[document.getElementById('proxyTree').currentIndex].erase();
-	refreshProxyList();
-	document.getElementById('proxyTree-delete').disabled = true;
-}
-
-/**
- * Refreshes the proxy pane
- */
-function refreshProxyList() {
-	if(!document.getElementById("zotero-prefpane-proxies")) return;
-	
-	// get and sort proxies
-	proxies = Zotero.Proxies.proxies.slice();
-	for(var i=0; i<proxies.length; i++) {
-		if(!proxies[i].proxyID) {
-			proxies.splice(i, 1);
-			i--;
-		}
-	}
-	proxies = proxies.sort(function(a, b) {
-		if(a.multiHost) {
-			if(b.multiHost) {
-				if(a.hosts[0] < b.hosts[0]) {
-					return -1;
-				} else {
-					return 1;
-				}
-			} else {
-				return -1;
-			}
-		} else if(b.multiHost) {
-			return 1;
-		}
-		
-		if(a.scheme < b.scheme) {
-			return -1;
-		} else if(b.scheme > a.scheme) {
-			return 1;
-		}
-		
-		return 0;
-	});
-	
-	// erase old children
-	var treechildren = document.getElementById('proxyTree-rows');
-	while (treechildren.hasChildNodes()) {
-		treechildren.removeChild(treechildren.firstChild);
-	}
-	
-	// add proxies to list
-	for (var i=0; i<proxies.length; i++) {
-		var treeitem = document.createElement('treeitem');
-		var treerow = document.createElement('treerow');
-		var hostnameCell = document.createElement('treecell');
-		var schemeCell = document.createElement('treecell');
-		
-		hostnameCell.setAttribute('label', proxies[i].multiHost ? Zotero.getString("proxies.multiSite") : proxies[i].hosts[0]);
-		schemeCell.setAttribute('label', proxies[i].scheme);
-		
-		treerow.appendChild(hostnameCell);
-		treerow.appendChild(schemeCell);
-		treeitem.appendChild(treerow);
-		treechildren.appendChild(treeitem);
-	}
-	
-	document.getElementById('proxyTree').currentIndex = -1;
-	document.getElementById('proxyTree-delete').disabled = true;
-	document.getElementById('zotero-proxies-transparent').checked = Zotero.Prefs.get("proxies.transparent");
-	document.getElementById('zotero-proxies-autoRecognize').checked = Zotero.Prefs.get("proxies.autoRecognize");
-	document.getElementById('zotero-proxies-disableByDomain-checkbox').checked = Zotero.Prefs.get("proxies.disableByDomain");
-	document.getElementById('zotero-proxies-disableByDomain-textbox').value = Zotero.Prefs.get("proxies.disableByDomainString");
-}
-
-/**
- * Updates proxy autoRecognize and transparent settings based on checkboxes
- */
-function updateProxyPrefs() {
-	var transparent = document.getElementById('zotero-proxies-transparent').checked;
-	Zotero.Prefs.set("proxies.transparent", transparent);
-	Zotero.Prefs.set("proxies.autoRecognize", document.getElementById('zotero-proxies-autoRecognize').checked);
-	Zotero.Prefs.set("proxies.disableByDomainString", document.getElementById('zotero-proxies-disableByDomain-textbox').value);
-	Zotero.Prefs.set("proxies.disableByDomain", document.getElementById('zotero-proxies-disableByDomain-checkbox').checked &&
-			document.getElementById('zotero-proxies-disableByDomain-textbox').value != "");
-
-	Zotero.Proxies.init();
-
-	document.getElementById('proxyTree-add').disabled =
-		document.getElementById('proxyTree-delete').disabled =
-		document.getElementById('proxyTree').disabled =
-		document.getElementById('zotero-proxies-autoRecognize').disabled =
-		document.getElementById('zotero-proxies-disableByDomain-checkbox').disabled =
-		document.getElementById('zotero-proxies-disableByDomain-textbox').disabled = !transparent;
-
-}
-
-/** LANGUAGES **/
-
-/*
- * Initialize the language panel when preferences is
- * opened.
- */
-function onLangLoad() {
-	var startTime = Date.now();
-	refreshMenus();
-	refreshLanguages();
-	var radios = ['Persons', 'Institutions', 'Titles', 'Publishers', 'Places']
-	var forms = ['orig', 'translit', 'translat'];
-	// Check for a settings in Prefs. For those not found, set to orig.
-	// Then set language in node.
-	// Then update disable status on partner nodes.
-	for (var i = 0, ilen = radios.length; i < ilen; i += 1) {
-		var settings = Zotero.Prefs.get("csl.citation" + radios[i]).split(',');
-		if (!settings || !settings[0] || forms.indexOf(settings[0]) == -1) {
-			Zotero.Prefs.set("csl.citation" + radios[i], 'orig');
-		}
-		citationLangSet(radios[i], true);
-	}
-	Zotero.setupLocale(document);
-}
-
-function refreshMenus() {
-	Zotero.DB.beginTransaction();
-	//var startTime = Date.now();
-	refreshScriptMenu();
-	//Zotero.debug("XXX scripts: "+(Date.now() - startTime));
-	//var startTime = Date.now();
-	refreshRegionMenu();
-	//Zotero.debug("XXX regions: "+(Date.now() - startTime));
-	//
-	// The variant menu is built on the fly
-	// because the number of items is relatively 
-	// small.ZZZ
-	// 
-	//refreshVariantMenu();
-	Zotero.DB.commitTransaction();
-}
-
-function refreshScriptMenu () {
-	Zotero.DB.beginTransaction();
-	var box = document.getElementById('script-lang-box');
-	if (!box.childNodes.length) {
-		var sql = 'SELECT TA.value AS subtag, D.value AS description FROM zlsSubtags S '
-			+ 'LEFT JOIN zlsSubTagData TA ON S.subtag=TA.id '
-			+ 'LEFT JOIN zlsSubTagData TY ON S.type=TY.id '
-			+ 'LEFT JOIN zlsSubTagData D ON S.description=D.id '
-			+ 'WHERE TY.value=? '
-			+ 'ORDER BY D.value';
-		var res = Zotero.DB.query(sql,['script']);
-		for (var i = 0, ilen = res.length; i < ilen; i += 1) {
-			var item = document.createElement('menuitem');
-			item.setAttribute('label',res[i].description+" -- "+res[i].subtag);
-			item.setAttribute('id',res[i].subtag+'::script');
-			item.setAttribute('onclick','selectScript(this);');
-			box.appendChild(item);
-		}
-	}
-	Zotero.DB.commitTransaction();
-};
-
-function selectScript(node) {
-    Zotero.debug("zls: selectScript()");
-	var parent = node.parentNode;
-	var hiddenItemId = parent.getAttribute('hidden-item');
-	if (hiddenItemId) {
-		var elem = document.getElementById(hiddenItemId);
-		elem.setAttribute('hidden',false);
-	}
-	var topnode = document.getElementById('extend-lang-menu');
-	var rowId = topnode.getAttribute('target-row-id');
-	var tag = rowId.slice(0,-5);
-	tag += '-' + node.getAttribute('id').slice(0, -8);
-	handleDependentLanguageRowInsert(tag);
-}
-
-function selectRegion(node) {
-	var parent = node.parentNode;
-	var topnode = document.getElementById('extend-lang-menu');
-	var rowId = topnode.getAttribute('target-row-id');
-	var tag = rowId.slice(0,-5);
-	tag += '-' + node.getAttribute('id').slice(0, -8);
-	handleDependentLanguageRowInsert(tag);
-}
-
-function selectVariant(node) {
-	var parent = node.parentNode;
-	var topnode = document.getElementById('extend-lang-menu');
-	var rowId = topnode.getAttribute('target-row-id');
-	var tag = rowId.slice(0,-5);
-	tag += '-' + node.getAttribute('id').slice(0, -9);
-	handleDependentLanguageRowInsert(tag);
-}
-
-function handleDependentLanguageRowInsert (tag) {
-	var validator = Zotero.zlsValidator;
-    Zotero.debug("zls: tag for validation: ("+tag+")");
-	var res = validator.validate(tag);
-	if (res) {
-		insertLanguageRow(validator.tagdata);
-	}
-}
-				
-function refreshRegionMenu () {
-	Zotero.DB.beginTransaction();
-	var box = document.getElementById('region-lang-box');
-	if (!box.childNodes.length) {
-		var sql = 'SELECT TA.value AS subtag, D.value AS description FROM zlsSubtags S '
-			+ 'LEFT JOIN zlsSubTagData TA ON S.subtag=TA.id '
-			+ 'LEFT JOIN zlsSubTagData TY ON S.type=TY.id '
-			+ 'LEFT JOIN zlsSubTagData D ON S.description=D.id '
-			+ 'WHERE TY.value=? '
-			+ 'ORDER BY D.value';
-		var res = Zotero.DB.query(sql,['region']);
-		for (var i = 0, ilen = res.length; i < ilen; i += 1) {
-			var item = document.createElement('menuitem');
-			item.setAttribute('label',res[i].description);
-			item.setAttribute('id',res[i].subtag+'::region');
-			item.setAttribute('onclick','selectRegion(this);');
-			box.appendChild(item);
-		}
-	}
-	Zotero.DB.commitTransaction();
-}
-
-function scriptLangMenuPrep (topnode) {
-	var targetId = topnode.getAttribute('target-row-id');
-	var tag = targetId.slice(0,-5);
-	var sql = 'SELECT SS.value AS script FROM zlsSubtags S '
-		+ 'LEFT JOIN zlsSubTagData TA ON S.subtag=TA.id '
-		+ 'LEFT JOIN zlsSubTagData SS ON S.suppressscript=SS.id '
-		+ 'LEFT JOIN zlsSubTagData TY ON S.type=TY.id '
-		+ 'WHERE TY.value=? AND TA.value=? AND S.suppressscript IS NOT NULL';
-	var script = Zotero.DB.columnQuery(sql,['language',tag]);
-	if (script && script.length) {
-		var elem = document.getElementById(script[0]+'::script');
-		elem.setAttribute('hidden',true);
-		elem.parentNode.setAttribute('hidden-item',script[0]+'::script');
-	}
-}
-
-function variantLangMenuPrep (topnode) {
-	var existing_variants = "";
-	var targetId = topnode.getAttribute('target-row-id');
-	var menubox = document.getElementById('variant-lang-box');
-	for (var i = menubox.childNodes.length - 1; i > -1; i += -1) {
-		menubox.removeChild(menubox.childNodes[i]);
-	}
-	var tag = targetId.slice(0,-5);
-	// Drop regions for prefix comparison
-	var searchtag = tag.replace(/(?:-[A-Z]{2})/g,"").replace(/(?:-[0-9]{3})/g,"");
-	var m = searchtag.match(/(?:([0-9]{4,8}|[a-zA-Z][a-zA-Z0-9]{4,8})(?:-|$))/g);
-	if (m) {
-		for (var i = 0, ilen = m.length; i < ilen; i += 1) {
-			m[i] = m[i].replace(/-$/,"");
-		}
-		existing_variants = "'" + m.join("','") + "'";
-	}
-	var sql = 'SELECT TA.value AS subtag, D.value AS description FROM zlsSubtags S '
-		+ 'LEFT JOIN zlsSubTagData TA ON S.subtag=TA.id '
-		+ 'LEFT JOIN zlsSubTagData TY ON S.type=TY.id '
-		+ 'LEFT JOIN zlsSubTagData D ON S.description=D.id '
-		+ 'LEFT JOIN zlsSubTagData PR ON S.prefix=PR.id '
-		+ 'WHERE TY.value=? AND (PR.value=? OR S.prefix IS NULL) AND NOT TA.value IN (?)';
-	var res = Zotero.DB.query(sql,['variant',searchtag,existing_variants]);
-	for (var i = 0, ilen = res.length; i < ilen; i += 1) {
-		var item = document.createElement('menuitem');
-		item.setAttribute('label',res[i].description);
-		item.setAttribute('id',res[i].subtag+'::variant');
-		item.setAttribute('onclick','selectVariant(this);');
-		menubox.appendChild(item);
-	}
-}
-
-function refreshLanguages () {
-	var parent = document.getElementById("language-rows");
-	for (var i = parent.childNodes.length - 1; i > -1; i += -1) {
-		parent.removeChild(parent.childNodes[i]);
-	}
-	var tags = Zotero.DB.query("SELECT * FROM zlsTags ORDER BY tag");
-	for (var i = 0, ilen = tags.length; i < ilen; i += 1) {
-		var validator = Zotero.zlsValidator;
-		var res = validator.validate(tags[i].tag);
-		if (res) {
-			var row = addLangRow(parent, tags[i].nickname, validator.tagdata);
-			row.setAttribute("class", "compact");
-			addSelectors(row, tags[i]);
-			parent.appendChild(row);
-		}
-		// Should have an else here, that deletes invalid tags
-		// from zlsTags et al. ?
-	}
-}
-
-function getTagFromTagdata (tagdata) {
-	var tag = [];
-	for (var i = 0, ilen = tagdata.length; i < ilen; i += 1) {
-		tag.push(tagdata[i].subtag);
-	}
-	tag = tag.join('-');
-	return tag;
-}
-
-function addLangRow(parent, nickname, tagdata) {
-	// Compose tag name as a string
-	var tag = getTagFromTagdata(tagdata);
-	
-	// New row node
-	var newrow = document.createElement('row');
-	newrow.setAttribute('id', tag+'::row');
-	newrow.setAttribute("class", "compact");
-    //newrow.setAttribute("minwidth","600");
-    //newrow.setAttribute("maxwidth","600");	
-	// Set nickname
-
-	var firsthbox = document.createElement('hbox');
-	firsthbox.setAttribute('class', 'zotero-clicky');
-	firsthbox.setAttribute("flex", "1");
-	firsthbox.setAttribute('onclick', 'showNicknameEditor(this.firstChild)');
-	var valbox = document.createElement('label');
-	//valbox.setAttribute("width", "100");
-	//valbox.setAttribute("style", "font-size:larger;");
-	valbox.setAttribute("flex","1");
-	valbox.setAttribute("value",nickname);
-	firsthbox.appendChild(valbox);
-	newrow.appendChild(firsthbox);
-
-	var secondhbox = document.createElement('hbox');
-	//secondhbox.setAttribute('minwidth', '150');
-	//secondhbox.setAttribute('maxwidth', '150');
-	// Set tags
-	if (tagdata.length) {
-		addSubtag(secondhbox, tagdata[0]);		
-	}
-	for (var i = 1, ilen = tagdata.length; i < ilen; i += 1) {
-		var subtagdata = tagdata[i];
-		addHyphen(secondhbox);
-		addSubtag(secondhbox, subtagdata);
-	}
-	newrow.appendChild(secondhbox);
-
-	var thirdhbox = document.createElement('hbox');
-	var removeButton = document.createElement('label');
-	removeButton.setAttribute('value', "-");
-	removeButton.setAttribute('class', 'zotero-clicky zotero-clicky-minus');
-	removeButton.setAttribute('style', 'max-height:18px;min-height:18px;');
-	removeButton.setAttribute('disabled',true);
-	setRemoveDisable(removeButton, tag);
-	var removeBox = document.createElement("vbox");
-	removeBox.appendChild(removeButton);
-	thirdhbox.appendChild(removeBox);
-
-	var addButton = document.createElement('label');
-	addButton.setAttribute('value', "+");
-	addButton.setAttribute('class', 'zotero-clicky zotero-clicky-plus');
-	addButton.setAttribute('style', 'min-height:18px;max-height:18px;');
-	addButton.setAttribute('disabled',false);
-	addButton.setAttribute('onmouseover','extendLangMenuPrep(this.parentNode.parentNode.parentNode)');
-	addButton.setAttribute('popup','extend-lang-menu');
-	var addBox = document.createElement("vbox");
-	addBox.appendChild(addButton);
-	thirdhbox.appendChild(addBox);
-	newrow.appendChild(thirdhbox);
-
-	// temporary
-	parent.appendChild(newrow);
-	return newrow;
-}
-
-function addHyphen(box) {
-	var label = document.createElement('label');
-	label.setAttribute('value','-');
-	label.setAttribute('style','font-size:larger;margin:0px;');
-	box.appendChild(label);
-}
-
-function addSubtag(box, subtagdata) {
-	var label = document.createElement('label');
-	label.setAttribute('tooltiptext',subtagdata.description);
-	label.setAttribute('value',subtagdata.subtag);
-	label.setAttribute('type',subtagdata.type);
-	label.setAttribute('style','font-size:larger;margin:0px;');
-	box.appendChild(label);
-}
-
-/*
- * Handle Return key (traps to prevent panel from closing immediately)
- */
-function handleLangKeypress (event, type) {
-	//alert(textbox.mController);
-	var target = event.target;
-	var focused = document.commandDispatcher.focusedElement;
-					
-	switch (event.keyCode) {
-		case event.DOM_VK_TAB:
-		case event.DOM_VK_RETURN:
-			event.preventDefault();
-			switch (type) {
-				case 'simpleEdit':
-					hideNicknameEditor(target);
-				default:
-					event.target.value = '';
-					event.target.blur();
-			}
-		break;
-	}
-	return false;
-}
-
-/*
- * Support function for SAYT
- */
-function getResultComment (textbox){
-	var controller = textbox.controller;
-	
-	for (var i=0; i<controller.matchCount; i++) {
-		if (controller.getValueAt(i) == textbox.value) {
-			return controller.getCommentAt(i);
-		}
-	}
-	return false;
-}
-
-
-/*
- * Function performed after auto-complete selection.
- */
-function handleLangAutoCompleteSelect (textbox) {
-	if (textbox.value) {
-		// Comment is the tag code, value is the tag description
-		
-		var comment = getResultComment(textbox);
-		if (!comment) {
-			textbox.value = '';
-		} else {
-			var validator = Zotero.zlsValidator;
-			if (validator.validate(comment)) {
-				insertLanguageRow(validator.tagdata);
-				textbox.value = '';
-				textbox.blur();
-			}
-		}
-	}
-}
-
-function insertLanguageRow (tagdata) {
-	// XXXZ This does not run for primary tags ... system uses
-	// cachedLanguages instead. Should be using cachedLanguages
-	// for everything?
-	var tag = getTagFromTagdata(tagdata);
-	var parent = getTagFromTagdata(tagdata.slice(0,-1));
-	var sql = "INSERT INTO zlsTags VALUES (?,?,?)";
-	// XXXZ The parent field is unnecessary and can be
-	// dropped.
-	// XXXZ The tag should be added to the (persistent)
-	// store of language tags seen by the system if
-	// necessary, so that it is assigned an integer
-	// value.
-	// XXXZ The second tag field should be the integer
-	// key of the tag.
-	Zotero.DB.query(sql, [tag,tag,parent]);
-	refreshLanguages();
-}
-
-function extendLanguageTopMenu (row) {
-	// ZZZ
-	var tag = row.getAttribute('id').slice(0,-5);
-	//alert("Extend me: "+tag);
-	var validator = Zotero.zlsValidator;
-	var tagdata = validator.validate(tag);
-	var menudata = getLanguageMenuData(tag, tagdata);
-}
-
-function extendLangMenuPrep(row) {
-	var menu = document.getElementById('extend-lang-menu');
-	menu.setAttribute('target-row-id',row.getAttribute('id'));
-	var type = row.firstChild.nextSibling.lastChild.getAttribute('type');
-	var scriptElem = document.getElementById('script-lang-menu');
-	var regionElem = document.getElementById('region-lang-menu');
-	var variantElem = document.getElementById('variant-lang-menu');
-	if (type === 'script') {
-		scriptElem.setAttribute('hidden',true);
-	} else if (type === 'region') {
-		scriptElem.setAttribute('hidden',true);		
-		regionElem.setAttribute('hidden',true);		
-	} else if (type === 'variant') {
-		scriptElem.setAttribute('hidden',true);		
-		regionElem.setAttribute('hidden',true);
-		// If no variants are available, the + button
-		// itself will be disabled, so no special
-		// action is required here.
-	} else {
-		scriptElem.setAttribute('hidden',false);
-		regionElem.setAttribute('hidden',false);		
-	}
-}
-
-/*
- * Disable or enable the delete button on language rows,
- * as appropriate.
- */
-function setRemoveDisable(button, tag) {
-	if (tagDependents(tag)) {
-		button.setAttribute('disabled',true);
-		button.setAttribute('onclick',false);
-	} else {
-		button.setAttribute('disabled',false);
-		button.setAttribute('onclick','deleteTag(this.parentNode.parentNode.parentNode)');
-	}
-}
-
-/*
- * Deletes a language tag from the preferences
- * panel and from the language tags table in the 
- * database.
- */
-function deleteTag (row) {
-	var tag = row.getAttribute('id');
-	// tag attribute on the row carries a '::row' suffix.
-	tag = tag.slice(0,-5);
-	if (!tagDependents(tag)) {
-		var sql = "DELETE FROM zlsTags WHERE tag=?";
-		Zotero.DB.query(sql,[tag]);
-	}
-	refreshLanguages();
-}
-
-/*
- * Check for dependents and preferences that rely
- * on a tag.  Return true if found, false if not.
- */
-function tagDependents (tag) {
-	// Releasing dependent-tag constraint: disable delete
-	// only when used in default prefs.
-	//var sql = "SELECT COUNT(*) FROM zlsTags WHERE parent=?";
-	// dependent tags
-	//var hasDependents = Zotero.DB.valueQuery(sql, [tag]);
-
-	var hasDependents = false;
-	if (!hasDependents) {
-		// dependent preferences
-		var sql = "SELECT COUNT(*) FROM zlsPreferences WHERE tag=?";
-		hasDependents = Zotero.DB.valueQuery(sql, [tag]);
-	}
-	return hasDependents;
-}
-
-/*
- * Check for a given nickname in the list of chosen
- * language tags.  Return true if found, false if not.
- */
-function nicknameExists (nickname) {
-	var sql = 'SELECT COUNT(*) FROM zlsTags WHERE nickname=?';
-	var result = Zotero.DB.valueQuery(sql,[nickname]);
-	return result;
-}
-
-function showNicknameEditor (label) {
-	var parent = label.parentNode;
-	parent.setAttribute('onclick',false);
-	var textbox = document.createElement('textbox');
-	textbox.setAttribute('value',label.value);
-	textbox.setAttribute('oncommand','hideNicknameEditor(this)');
-	textbox.setAttribute('width','80');
-	textbox.setAttribute('onkeypress', 'handleLangKeypress(event,"simpleEdit")');
-	textbox.setAttribute('flex','1');
-	parent.replaceChild(textbox,label);
-	textbox.focus();
-}
-
-function hideNicknameEditor (textbox) {
-	if (textbox.value !== textbox.getAttribute('value') && nicknameExists(textbox.value)) {
-		return;
-	}
-	var oldval = textbox.getAttribute('value');
-	var newval = textbox.value;
-	var parent = textbox.parentNode;
-	parent.setAttribute('onclick', 'showNicknameEditor(this.firstChild)');
-	var label = document.createElement('label');
-	label.setAttribute("value",newval);
-	label.setAttribute("flex", "1");
-	parent.replaceChild(label, textbox);
-	var sql = 'UPDATE zlsTags SET nickname=? WHERE nickname=?';
-	Zotero.DB.query(sql,[newval,oldval]);
-	Zotero.CachedLanguages.taint();
-	//updateSelectors(parent.parentNode, parent.parentNode.id.slice(-5));
-}
-
-function addSelectors (row, tag) {
-	//var tags = Zotero.DB.query("SELECT * FROM zlsTags ORDER BY tag");
-	//while (row.childNodes.length) {
-	//	row.removeChild(row.childNodes[0]);
-	//}
-	var languageSelectorTypes = [
-		'zoteroSort',
-		'zoteroDisplay',
-		'citationTransliteration',
-		'citationTranslation',
-		'citationSort'
-	];
-	for (var j = 0, jlen = languageSelectorTypes.length; j < jlen; j += 1) {
-		var newselector = buildSelector('default',tag,languageSelectorTypes[j]);
-		if ((j % 5) == 2) {
-			newselector.setAttribute("class", "translit");
-			newselector.setAttribute("onmouseover", "setLanguageRoleHighlight(['translit-primary', 'translit-secondary', 'translit'],true);");
-			newselector.setAttribute("onmouseout", "setLanguageRoleHighlight(['translit-primary', 'translit-secondary', 'translit'],false);");
-		} else if ((j % 5) == 3) {
-			newselector.setAttribute("class", "translat");
-			newselector.setAttribute("onmouseover", "setLanguageRoleHighlight(['translat-primary', 'translat-secondary', 'translat'],true);");
-			newselector.setAttribute("onmouseout", "setLanguageRoleHighlight(['translat-primary', 'translat-secondary', 'translat'],false);");
-		}
-		row.appendChild(newselector);
-	}
-}
-
-function setLanguageRoleHighlight(classes, mode) {
-	for (var i = 0, ilen = classes.length; i < ilen; i += 1) {
-		var nodes = document.getElementsByClassName(classes[i]);
-		for (var j = 0, jlen = nodes.length; j < jlen; j += 1) {
-			var lst;
-			var str = nodes[j].getAttribute("class");
-			if (str) {
-				lst = str.split(/\s+/);
-			} else {
-				lst = [];
-			}
-			if (mode) {
-				lst.push("language-role-highlight");
-				nodes[j].setAttribute("class", lst.join(" "));
-			} else {
-				for (var k = lst.length - 1; k > -1; k += -1) {
-					if (lst[k] === "language-role-highlight") {
-						lst = lst.slice(0, k).concat(lst.slice(k + 1));
-					}
-				}
-				nodes[j].setAttribute("class", lst.join(" "));
-			}
-		}
-	}
-};
-
-function buildSelector (profile,tagdata,param) {
-	var checkbox = document.createElement('checkbox');
-	if (langPrefIsSet(profile,tagdata.tag,param)) {
-		checkbox.setAttribute('checked',true);
-	}
-	checkbox.setAttribute('profile', profile);
-	checkbox.setAttribute('param', param);
-	checkbox.setAttribute('oncommand', 'setLangPref(event)');
-	checkbox.setAttribute('value',tagdata.tag);
-	checkbox.setAttribute("style", "overflow:hidden;margin-top:0px;max-width:18px;max-height:18px;");
-	var checkboxBox = document.createElement("vbox");
-	checkboxBox.appendChild(checkbox);
-	var hbox = document.createElement("hbox");
-	hbox.setAttribute("flex", "1");
-	var lbox = document.createElement("hbox");
-	lbox.setAttribute("flex", 1);
-	var rbox = document.createElement("hbox");
-	rbox.setAttribute("flex", 1);
-	hbox.appendChild(lbox);
-	hbox.appendChild(checkboxBox);
-	hbox.appendChild(rbox);
-	//checkbox.setAttribute('label',tagdata.nickname);
-	//checkbox.setAttribute('type','checkbox');
-	//checkbox.setAttribute('flex','1');
-	return hbox;
-}
-
-function langPrefIsSet(profile,tag,param) {
-	var sql = 'SELECT COUNT(*) FROM zlsPreferences WHERE profile=? AND tag=? AND param=?';
-	var res = Zotero.DB.valueQuery(sql,[profile, tag, param]);
-	return res;
-}
-
-function setLangPref(event) {
-	var target = event.target;
-	var profile = target.getAttribute('profile');
-	var param = target.getAttribute('param');
-	var tag = target.getAttribute('value');
-	var enable = target.hasAttribute('checked');
-	if (enable) {
-		var sql = 'INSERT INTO zlsPreferences VALUES (?,?,?)';
-		Zotero.DB.query(sql,['default',param,tag]);
-	} else {
-		var sql = 'DELETE FROM zlsPreferences WHERE profile=? AND param=? and tag=?';
-		Zotero.DB.query(sql,['default',param,tag]);
-	}
-	Zotero.CachedLanguagePreferences.taint();
-	var langRow = document.getElementById(tag+'::row');
-	var removeButton = langRow.lastChild.lastChild.previousSibling;
-	setRemoveDisable(removeButton,tag);
-};
-
-/**
- * Determines if there are word processors, and if not, enables no word processor message
- */
-function updateWordProcessorInstructions() {
-	if(document.getElementById("wordProcessors").childNodes.length == 2) {
-		document.getElementById("wordProcessors-noWordProcessorPluginsInstalled").hidden = undefined;
-	}
-	if(Zotero.isStandalone) {
-		document.getElementById("wordProcessors-getWordProcessorPlugins").hidden = true;
-	}
-}
-
-/**
- * Sets "Status bar icon" to "None" if Zotero is set to load in separate tab
- */
-function handleShowInPreferenceChange() {
-	var showInSeparateTab = document.getElementById("zotero-prefpane-general-showIn-separateTab");
-	var showInAppTab = document.getElementById("zotero-prefpane-general-showIn-appTab");
-	if(showInAppTab.selected) {
-		document.getElementById('statusBarIcon').selectedItem = document.getElementById('statusBarIcon-none');
-		Zotero.Prefs.set("statusBarIcon", 0);
-	} else {
-		document.getElementById('statusBarIcon').selectedItem = document.getElementById('statusBarIcon-full');
-		Zotero.Prefs.set("statusBarIcon", 2);
-	}
-}
-
-/**
- * Opens a URI in the basic viewer in Standalone, or a new window in Firefox
- */
-function openInViewer(uri, newTab) {
-	var wm = Components.classes["@mozilla.org/appshell/window-mediator;1"]
-		.getService(Components.interfaces.nsIWindowMediator);
-	const features = "menubar=yes,toolbar=no,location=no,scrollbars,centerscreen,resizable";
-	
-	if(Zotero.isStandalone) {
-		var win = wm.getMostRecentWindow("zotero:basicViewer");
-		if(win) {
-			win.loadURI(uri);
-		} else {
-			window.openDialog("chrome://zotero/content/standalone/basicViewer.xul",
-				"basicViewer", "chrome,resizable,centerscreen,menubar,scrollbars", uri);
-		}
-	} else {
-		var win = wm.getMostRecentWindow("navigator:browser");
-		if(win) {
-			if(newTab) {
-				win.gBrowser.selectedTab = win.gBrowser.addTab(uri);
-			} else {
-				win.open(uri, null, features);
-			}
-		}
-		else {
-			var ww = Components.classes["@mozilla.org/embedcomp/window-watcher;1"]
-						.getService(Components.interfaces.nsIWindowWatcher);
-			var win = ww.openWindow(null, uri, null, features + ",width=775,height=575", null);
-		}
-	}
-}
-
-function capFirst(str) {
-	return str[0].toUpperCase() + str.slice(1);
-}
-
-function citationPrimary(node) {
-	var lst = node.id.split('-');
-	var base = lst[0];
-	var primarySetting = lst[2];
-	var settings = Zotero.Prefs.get('csl.citation' + capFirst(base));
-	if (settings) {
-		settings = settings.split(',');
-	} else {
-		settings = ['orig'];
-	}
-	Zotero.Prefs.set('csl.citation' + capFirst(base), [primarySetting].concat(settings.slice(1)).join(','));
-	// Second true is for a radio click
-	citationLangSet(capFirst(base), true, true);
-}
-
-// Possibly want to cast two separate functions,
-// depending on whether we are updating in onpopupshowing
-// or menuitem? Is the ticked state the same in the two?
-function citationSecondary() {
-	var node = document.popupNode;
-	var lst = node.id.split('-');
-	var base = lst[0];
-	var addme = false;
-	var cullme = false;
-	var secondarySetting = lst[2];
-	var forms = ['orig', 'translit', 'translat'];
-	// Check-box has not yet changed when this executes.
-	if (!node.checked) {
-		addme = secondarySetting;
-	} else {
-		cullme = secondarySetting;
-		// Also unset configured affixes.
-		citationSetAffixes(node);
-	}
-	var settings = Zotero.Prefs.get('csl.citation' + capFirst(base));
-	var primarySetting = settings.split(',')[0];
-	settings = settings.split(',').slice(1);
-	for (var i = 0, ilen = settings.length; i < ilen; i += 1) {
-		if (forms.indexOf(settings[i]) === -1) {
-			settings = settings.slice(0, i).concat(settings.slice(i + 1));
-		}
-	}
-	if (addme && settings.indexOf(secondarySetting) === -1) {
-		settings.push(secondarySetting);
-	}
-	if (cullme) {
-		var cullidx = settings.indexOf(secondarySetting);
-		if (cullidx > -1) {
-			settings = settings.slice(0, cullidx).concat(settings.slice(cullidx + 1));
-		}
-	}
-	Zotero.Prefs.set('csl.citation' + capFirst(base), [primarySetting].concat(settings).join(','));
-	if (addme || cullme) {
-		citationLangSet(capFirst(base));
-	}
-}
-
-function citationLangSet (name, init, radioClick) {
-	var settings = Zotero.Prefs.get('csl.citation' + name).split(',');
-	if (!settings || !settings[0]) {
-		settings = ['orig'];
-	}
-	var nodes = [];
-	var forms = ['orig', 'translit', 'translat'];
-	var base = name.toLowerCase();
-	// get node
-	// set node from pref
-	if (init) {
-		citationGetAffixes();
-		var currentPrimaryID = base + "-radio-" + settings[0];
-		var node = document.getElementById(currentPrimaryID);
-		var control = node.control;
-		control.selectedItem = node;
-
-		var translitID = base + "-radio-translit";
-		var translitNode = document.getElementById(translitID);
-		nodes.push(translitNode);
-
-		for (var i = 0, ilen = forms.length; i < ilen; i += 1) {
-			nodes.push(document.getElementById(base + "-checkbox-" + forms[i]));
-		}
-		for (var i = 0, ilen = nodes.length; i < ilen; i += 1) {
-			nodes[i].checked = false;
-			for (var j = 1, jlen = settings.length; j < jlen; j += 1) {
-				if (nodes[i].id === base + '-checkbox-' + settings[j]) {
-					nodes[i].checked = true;
-				}
-			}
-			if (nodes[i].id === base + "-checkbox-" + settings[0]) {
-				nodes[i].checked = false;
-				var idx = settings.slice(1).indexOf(settings[0]);
-				if (idx > -1) {
-					// +1 and +2 b/c first-position item (primary) is sliced off for this check
-					settings = settings.slice(0,idx + 1).concat(settings.slice(idx + 2)); 
-					Zotero.Prefs.set('csl.citation' + capFirst(base), settings.join(','));
-				}
-				citationSetAffixes(nodes[i]);
-				nodes[i].disabled = true;
-			} else if (radioClick && nodes[i].id === translitID) {
-				// true invokes a quash of the affixes
-				if (currentPrimaryID === translitID) {
-					citationSetAffixes(nodes[i]);
-				} else {
-					citationSetAffixes(nodes[i], null, true);
-				}
-			} else {
-				nodes[i].disabled = false;
-			}
-		}
-	}
-}
-
-function citationSetAffixes (node, affixNode, quashPrimaryAffixes) {
-	if (!node) {
-		var node = document.popupNode;
-	}
-	var currentId = node.id;
-	var prefixNode = document.getElementById(node.id + '-prefix');
-	var suffixNode = document.getElementById(node.id + '-suffix');
-	if (!affixNode || quashPrimaryAffixes) {
-		prefixNode.value = "";
-		suffixNode.value = "";
-	} else {
-		var prefix = affixNode.value.split("|")[0];
-		if (!prefix) {
-			prefix = "";
-		}
-		var suffix = affixNode.value.split("|")[1];
-		if (!suffix) {
-			suffix = "";
-		}
-		prefixNode.value = prefix;
-		suffixNode.value = suffix;
-	}
-	// Do something to store this data in Prefs
-	var types = ['persons', 'institutions', 'titles', 'publishers', 'places'];
-	var forms = ['orig', 'translit', 'translat'];
-	var affixList = [];
-	for (var i = 0, ilen = types.length; i < ilen; i += 1) {
-		affixListPush(types[i], "radio", "translit", affixList, "prefix");
-		affixListPush(types[i], "radio", "translit", affixList, "suffix");
-		for (var j = 0, jlen = forms.length; j < jlen; j += 1) {
-			affixListPush(types[i], "checkbox", forms[j], affixList, "prefix");
-			affixListPush(types[i], "checkbox", forms[j], affixList, "suffix");
-		}
-	}
-	var affixes = affixList.join('|');
-	Zotero.Prefs.set('csl.citationAffixes', affixes);
-}
-
-function affixListPush(type, boxtype, form, lst, affix) {
-	var elem = document.getElementById(type + "-" + boxtype + "-" + form + "-" +affix);
-	if (!elem.value) {
-		elem.value = "";
-	}
-	lst.push(elem.value);
-};
-
-// Hurray. For UI, all we need now is a function to apply the stored
-// affixes back into nodes.
-function citationGetAffixes () {
-	var affixList = Zotero.Prefs.get('csl.citationAffixes');
-	if (affixList) {
-		affixList = affixList.split('|');
-	} else {
-		affixList = '|||||||||||||||||||||||||||||||||||||||'.split('|');
-	}
-	var types = ['persons', 'institutions', 'titles', 'publishers', 'places'];
-	var forms = ['orig', 'translit', 'translat'];
-	var count = 0;
-	for (var i = 0, ilen = types.length; i < ilen; i += 1) {
-		count =  citationGetAffixesAction(types[i], "radio", "translit", affixList, count);
-
-		for (var j = 0, jlen = forms.length; j < jlen; j += 1) {
-			count = citationGetAffixesAction(types[i], "checkbox", forms[j], affixList, count);
-		}
-	}
-}
-
-function citationGetAffixesAction(type, boxtype, form, affixList, count) {
-	var affixPos = ['prefix', 'suffix']
-	for (var k = 0, klen = affixPos.length; k < klen; k += 1) {
-		var id = type + '-' + boxtype + '-' + form + '-' + affixPos[k];
-		var node = document.getElementById(id);
-		if (affixList[count]) {
-			node.value = affixList[count];
-		}
-		count += 1;
-	}
-	return count;
-}
-
-Zotero_Preferences.Attachment_Base_Directory = {
-	choosePath: function () {
-		// Get existing base directory
-		var oldBasePath = Zotero.Prefs.get('baseAttachmentPath');
-		if (oldBasePath) {
-			var oldBasePathFile = Components.classes["@mozilla.org/file/local;1"]
-				.createInstance(Components.interfaces.nsILocalFile);
-			try {
-				oldBasePathFile.persistentDescriptor = oldBasePath;
-			}
-			catch (e) {
-				Zotero.debug(e, 1);
-				Components.utils.reportError(e);
-				oldBasePathFile = null;
-			}
-		}
-		
-		//Prompt user to choose new base path
-		var nsIFilePicker = Components.interfaces.nsIFilePicker;
-		var fp = Components.classes["@mozilla.org/filepicker;1"]
-					.createInstance(nsIFilePicker);
-		if (oldBasePathFile) {
-			fp.displayDirectory = oldBasePathFile;
-		}
-		fp.init(window, Zotero.getString('attachmentBasePath.selectDir'), nsIFilePicker.modeGetFolder);
-		fp.appendFilters(nsIFilePicker.filterAll);
-		if (fp.show() != nsIFilePicker.returnOK) {
-			return false;
-		}
-		var newBasePathFile = fp.file;
-		
-		if (oldBasePathFile && oldBasePathFile.equals(newBasePathFile)) {
-			Zotero.debug("Base directory hasn't changed");
-			return false;
-		}
-		
-		// Find all current attachments with relative attachment paths
-		var sql = "SELECT itemID FROM itemAttachments WHERE linkMode=? AND path LIKE '"
-			+ Zotero.Attachments.BASE_PATH_PLACEHOLDER  + "%'";
-		var params = [Zotero.Attachments.LINK_MODE_LINKED_FILE];
-		var oldRelativeAttachmentIDs = Zotero.DB.columnQuery(sql, params) || [];
-		
-		//Find all attachments on the new base path
-		var sql = "SELECT itemID FROM itemAttachments WHERE linkMode=?";
-		var params = [Zotero.Attachments.LINK_MODE_LINKED_FILE];
-		var allAttachments = Zotero.DB.columnQuery(sql,params);
-		var newAttachmentPaths = {};
-		var numNewAttachments = 0;
-		var numOldAttachments = 0;
-		var attachmentFile = Components.classes["@mozilla.org/file/local;1"]
-			.createInstance(Components.interfaces.nsILocalFile);
-		for (let i=0; i<allAttachments.length; i++) {
-			let attachmentID = allAttachments[i];
-			
-			try {
-				let attachment = Zotero.Items.get(attachmentID);
-				attachmentFile.persistentDescriptor = attachment.attachmentPath;
-			}
-			catch (e) {
-				// Don't deal with bad attachment paths. Just skip them.
-				continue;
-			}
-			
-			// If a file with the same relative path exists within the new base directory,
-			// don't touch the attachment, since it will continue to work
-			let isExistingRelativeAttachment = oldRelativeAttachmentIDs.indexOf(attachmentID) != -1;
-			if (isExistingRelativeAttachment && oldBasePathFile) {
-				let relFile = attachmentFile.clone();
-				let relPath = attachmentFile.getRelativeDescriptor(oldBasePathFile);
-				relFile.setRelativeDescriptor(newBasePathFile, relPath);
-				if (relFile.exists()) {
-					numNewAttachments++;
-					continue;
-				}
-			}
-			
-			// Files within the new base directory need to be updated to use
-			// relative paths (or, if the new base directory is an ancestor or
-			// descendant of the old one, new relative paths)
-			if (Zotero.File.directoryContains(newBasePathFile, attachmentFile)) {
-				newAttachmentPaths[attachmentID] = isExistingRelativeAttachment
-					? attachmentFile.persistentDescriptor : null;
-				numNewAttachments++;
-			}
-			// Existing relative attachments not within the new base directory
-			// will be converted to absolute paths
-			else if (isExistingRelativeAttachment && oldBasePathFile) {
-				newAttachmentPaths[attachmentID] = attachmentFile.persistentDescriptor;
-				numOldAttachments++;
-			}
-		}
-		
-		//Confirm change of the base path
-		var ps = Components.classes["@mozilla.org/embedcomp/prompt-service;1"]
-			.getService(Components.interfaces.nsIPromptService);
-		
-		var chooseStrPrefix = 'attachmentBasePath.chooseNewPath.';
-		var clearStrPrefix = 'attachmentBasePath.clearBasePath.';
-		var title = Zotero.getString(chooseStrPrefix + 'title');
-		var msg1 = Zotero.getString(chooseStrPrefix + 'message') + "\n\n", msg2 = msg3 = "";
-		switch (numNewAttachments) {
-			case 0:
-				break;
-			
-			case 1:
-				msg2 += Zotero.getString(chooseStrPrefix + 'existingAttachments.singular') + " ";
-				break;
-			
-			default:
-				msg2 += Zotero.getString(chooseStrPrefix + 'existingAttachments.plural', numNewAttachments) + " ";
-		}
-		
-		switch (numOldAttachments) {
-			case 0:
-				break;
-			
-			case 1:
-				msg3 += Zotero.getString(clearStrPrefix + 'existingAttachments.singular');
-				break;
-			
-			default:
-				msg3 += Zotero.getString(clearStrPrefix + 'existingAttachments.plural', numOldAttachments);
-		}
-		
-		
-		var buttonFlags = (ps.BUTTON_POS_0) * (ps.BUTTON_TITLE_IS_STRING)
-			+ (ps.BUTTON_POS_1) * (ps.BUTTON_TITLE_CANCEL);
-		var index = ps.confirmEx(
-			null,
-			title,
-			(msg1 + msg2 + msg3).trim(),
-			buttonFlags,
-			Zotero.getString(chooseStrPrefix + 'button'),
-			null,
-			null,
-			null,
-			{}
-		);
-		
-		if (index == 1) {
-			return false;
-		}
-		
-		// Set new data directory
-		Zotero.debug("Setting new base directory");
-		Zotero.Prefs.set('baseAttachmentPath', newBasePathFile.persistentDescriptor);
-		Zotero.Prefs.set('saveRelativeAttachmentPath', true);
-		// Resave all attachments on base path (so that their paths become relative)
-		// and all other relative attachments (so that their paths become absolute)
-		for (let id in newAttachmentPaths) {
-			let attachment = Zotero.Items.get(id);
-			if (newAttachmentPaths[id]) {
-				attachment.attachmentPath = newAttachmentPaths[id];
-				attachment.save();
-			}
-			else {
-				attachment.updateAttachmentPath();
-			}
-		}
-		return newBasePathFile.persistentDescriptor;
-	},
-	
-	
-	getPath: function (asFile) {
-		var desc = Zotero.Prefs.get('baseAttachmentPath');
-		if (desc == '') {
-			return asFile ? null : '';
-		}
-		
-		var file = Components.classes["@mozilla.org/file/local;1"]
-			.createInstance(Components.interfaces.nsILocalFile);
-		try {
-			file.persistentDescriptor = desc;
-		}
-		catch (e) {
-			return asFile ? null : '';
-		}
-		return asFile ? file : file.path;
-	},
-	
-	
-	clearPath: function () {
-		// Find all current attachments with relative paths
-		var sql = "SELECT itemID FROM itemAttachments WHERE linkMode=? AND path LIKE '"
-			+ Zotero.Attachments.BASE_PATH_PLACEHOLDER  + "%'";
-		var params = [Zotero.Attachments.LINK_MODE_LINKED_FILE];
-		var relativeAttachmentIDs = Zotero.DB.columnQuery(sql, params) || [];
-		
-		// Prompt for confirmation
-		var ps = Components.classes["@mozilla.org/embedcomp/prompt-service;1"]
-			.getService(Components.interfaces.nsIPromptService);
-		
-		var strPrefix = 'attachmentBasePath.clearBasePath.';
-		var title = Zotero.getString(strPrefix + 'title');
-		var msg = Zotero.getString(strPrefix + 'message');
-		switch (relativeAttachmentIDs.length) {
-			case 0:
-				break;
-			
-			case 1:
-				msg += "\n\n" + Zotero.getString(strPrefix + 'existingAttachments.singular');
-				break;
-			
-			default:
-				msg += "\n\n" + Zotero.getString(strPrefix + 'existingAttachments.plural',
-					relativeAttachmentIDs.length);
-		}
-		
-		var buttonFlags = (ps.BUTTON_POS_0) * (ps.BUTTON_TITLE_IS_STRING)
-			+ (ps.BUTTON_POS_1) * (ps.BUTTON_TITLE_CANCEL);
-		var index = ps.confirmEx(
-			window,
-			title,
-			msg,
-			buttonFlags,
-			Zotero.getString(strPrefix + 'button'),
-			null,
-			null,
-			null,
-			{}
-		);
-		
-		if (index == 1) {
-			return false;
-		}
-		
-		// Disable relative path saving and then resave all relative
-		// attachments so that their absolute paths are stored
-		Zotero.debug('Clearing base directory');
-		Zotero.Prefs.set('saveRelativeAttachmentPath', false);
-		for (var i=0; i<relativeAttachmentIDs.length; i++) {
-			Zotero.Items.get(relativeAttachmentIDs[i]).updateAttachmentPath();
-		}
-		Zotero.Prefs.set('baseAttachmentPath', '');
-	},
-	
-	
-	updateUI: function () {
-		var filefield = document.getElementById('baseAttachmentPath');
-		var file = this.getPath(true);
-		filefield.file = file;
-		if (file) {
-			filefield.label = file.path;
-		}
-		else {
-			filefield.label = '';
-		}
-		
-		document.getElementById('resetBasePath').disabled = !Zotero.Prefs.get('baseAttachmentPath');
-=======
->>>>>>> 253c22f5
 	}
 };