--- conflicted
+++ resolved
@@ -545,8 +545,6 @@
 			}), true);
 	}
 	
-<<<<<<< HEAD
-=======
 	/**
 	 * Translates using the specified translation instance. setTranslator() must already
 	 * have been called
@@ -674,7 +672,6 @@
 		translate.translate(libraryID);
 	}
 	
->>>>>>> 6c0be342
 	
 	//////////////////////////////////////////////////////////////////////////////
 	//
