/*
    ***** BEGIN LICENSE BLOCK *****
    
    Copyright © 2009 Center for History and New Media
                     George Mason University, Fairfax, Virginia, USA
                     http://zotero.org
    
    This file is part of Zotero.
    
    Zotero is free software: you can redistribute it and/or modify
    it under the terms of the GNU Affero General Public License as published by
    the Free Software Foundation, either version 3 of the License, or
    (at your option) any later version.
    
    Zotero is distributed in the hope that it will be useful,
    but WITHOUT ANY WARRANTY; without even the implied warranty of
    MERCHANTABILITY or FITNESS FOR A PARTICULAR PURPOSE.  See the
    GNU Affero General Public License for more details.
    
    You should have received a copy of the GNU Affero General Public License
    along with Zotero.  If not, see <http://www.gnu.org/licenses/>.
    
    ***** END LICENSE BLOCK *****
*/

/**
 * @fileOverview Tools for automatically retrieving a citation for the given PDF
 */

/**
 * Front end for recognizing PDFs
 * @namespace
 */
var Zotero_RecognizePDF = new function() {
	var _progressWindow, _progressIndicator;
	
	/**
	 * Checks whether a given PDF could theoretically be recognized
	 * @returns {Boolean} True if the PDF can be recognized, false if it cannot be
	 */
	this.canRecognize = function(/**Zotero.Item*/ item) {
		return item.attachmentMIMEType
			&& item.attachmentMIMEType == "application/pdf"
			&& item.isTopLevelItem();
	}
	
	/**
	 * Retrieves metadata for the PDF(s) selected in the Zotero Pane, placing the PDFs as a children
	 * of the new items
	 */
	this.recognizeSelected = function() {
		var installed = ZoteroPane_Local.checkPDFConverter();
		if (!installed) {
			return;
		}
		
		var items = ZoteroPane_Local.getSelectedItems();
		if (!items) return;
		var itemRecognizer = new Zotero_RecognizePDF.ItemRecognizer();
		itemRecognizer.recognizeItems(items);
	}	
	
	/**
	 * Retrieves metadata for a PDF and saves it as an item
	 *
	 * @param {nsIFile} file The PDF file to retrieve metadata for
	 * @param {Integer} libraryID The library in which to save the PDF
	 * @param {Function} stopCheckCallback Function that returns true if the
	 *                   process is to be interrupted
	 * @return {Promise} A promise resolved when PDF metadata has been retrieved
	 */
	this.recognize = function(file, libraryID, stopCheckCallback) {
		const MAX_PAGES = 7;
		var me = this;
		
		return _extractText(file, MAX_PAGES).then(function(lines) {
			// Look for DOI - Use only first 80 lines to avoid catching article references
			var allText = lines.join("\n"),
				firstChunk = lines.slice(0,80).join('\n'),
				doi = Zotero.Utilities.cleanDOI(firstChunk),
				promise;
			Zotero.debug(allText);
			
			if(!doi) {
				// Look for a JSTOR stable URL, which can be converted to a DOI by prepending 10.2307
				doi = firstChunk.match(/www.\jstor\.org\/stable\/(\S+)/i);
				if(doi) {
					doi = Zotero.Utilities.cleanDOI(
						doi[1].indexOf('10.') == 0 ? doi[1] : '10.2307/' + doi[1]
					);
				}
			}
			
			if(doi) {
				// Look up DOI
				Zotero.debug("RecognizePDF: Found DOI: "+doi);
				
				var translateDOI = new Zotero.Translate.Search();
				translateDOI.setTranslator("11645bd1-0420-45c1-badb-53fb41eeb753");
				translateDOI.setSearch({"itemType":"journalArticle", "DOI":doi});
				promise = _promiseTranslate(translateDOI, libraryID);
			} else {
<<<<<<< HEAD
				// Look for ISBNs if no DOI
				var isbns = _findISBNs(allText);
				if(isbns.length) {
					Zotero.debug("RecognizePDF: Found ISBNs: " + isbns);
					
					var translate = new Zotero.Translate.Search();
					translate.setTranslator("c73a4a8c-3ef1-4ec8-8229-7531ee384cc4"); 
					translate.setSearch({"itemType":"book", "ISBN":isbns[0]});
					promise = _promiseTranslate(translate, libraryID);
				} else {
					promise = Zotero.Promise.reject("No ISBN or DOI found");
				}
			}
			
			// If no DOI or ISBN, query Google Scholar
			return promise.catch(function(error) {
				Zotero.debug("RecognizePDF: "+error);
				return me.GSFullTextSearch.findItem(lines, libraryID, stopCheckCallback);
			});
=======
				promise = Q.reject("No DOI found in text");
			}
			
			return promise
				// Look for ISBNs if no DOI
				.fail(function(error) {
					Zotero.debug("RecognizePDF: " + error);
					var isbns = _findISBNs(allText);
					if (isbns.length) {
						Zotero.debug("RecognizePDF: Found ISBNs: " + isbns);
						
						var translate = new Zotero.Translate.Search();
						translate.setSearch({"itemType":"book", "ISBN":isbns[0]});
						return _promiseTranslate(translate, libraryID);
					} else {
						return Q.reject("No ISBN found in text.");
					}
				})
				// If no DOI or ISBN, query Google Scholar
				.fail(function(error) {
					Zotero.debug("RecognizePDF: " + error);
					return me.GSFullTextSearch.findItem(lines, libraryID, stopCheckCallback);
				});
>>>>>>> b0e37a38
		});
	}
	
	/**
	 * Get text from a PDF
	 * @param {nsIFile} file PDF
	 * @param {Number} pages Number of pages to extract
	 * @return {Promise}
	 */
	function _extractText(file, pages) {
		var cacheFile = Zotero.getZoteroDirectory();
		cacheFile.append("recognizePDFcache.txt");
		if(cacheFile.exists()) {
			cacheFile.remove(false);
		}
		
		var exec = Zotero.getZoteroDirectory();
		exec.append(Zotero.Fulltext.pdfConverterFileName);
		
		var args = ['-enc', 'UTF-8', '-nopgbrk', '-layout', '-l', pages];
		args.push(file.path, cacheFile.path);
		
		Zotero.debug('RecognizePDF: Running pdftotext '+args.join(" "));
		
		return Zotero.Utilities.Internal.exec(exec, args).then(function() {
			if(!cacheFile.exists()) {
				throw new Zotero.Exception.Alert("recognizePDF.couldNotRead");
			}
			
			try {
				var inputStream = Components.classes["@mozilla.org/network/file-input-stream;1"]
					.createInstance(Components.interfaces.nsIFileInputStream);
				inputStream.init(cacheFile, 0x01, 0664, 0);
				try {
					var intlStream = Components.classes["@mozilla.org/intl/converter-input-stream;1"]
						.createInstance(Components.interfaces.nsIConverterInputStream);
					intlStream.init(inputStream, "UTF-8", 65535,
						Components.interfaces.nsIConverterInputStream.DEFAULT_REPLACEMENT_CHARACTER);
					intlStream.QueryInterface(Components.interfaces.nsIUnicharLineInputStream);
					
					// get the lines in this sample
					var lines = [], str = {};
					while(intlStream.readLine(str)) {
						var line = str.value.trim();
						if(line) lines.push(line);
					}
				} finally {
					inputStream.close();
				}
			} finally {
				cacheFile.remove(false);
			}
			
			return lines;
		}, function() {
			throw new Zotero.Exception.Alert("recognizePDF.couldNotRead");
		});
	}
	
	/**
	 * Attach appropriate handlers to a Zotero.Translate instance and begin translation
	 * @return {Promise}
	 */
	function _promiseTranslate(translate, libraryID) {
		var deferred = Zotero.Promise.defer();
		translate.setHandler("select", function(translate, items, callback) {
			for(var i in items) {
				var obj = {};
				obj[i] = items[i];
				callback(obj);
				return;
			}
		});
		translate.setHandler("done", function(translate, success) {
			if(success && translate.newItems.length) {
				deferred.resolve(translate.newItems[0]);
			} else {
				deferred.reject(translate.translator && translate.translator.length
					? "Translation with " + translate.translator.map(t => t.label) + " failed"
					: "Could not find a translator for given search item"
				);
			}
		});
		translate.translate(libraryID, false);
		return deferred.promise;
	}
	
	/**
	 * Search ISBNs in text
	 * @private
	 * @return {String[]} Array of ISBNs
	 */
	function _findISBNs(x) {
		if(typeof(x) != "string") {
			throw "findISBNs: argument must be a string";
		}
		var isbns = [];
	
		// Match lines saying "isbn: " or "ISBN-10:" or similar, consider m-dashes and n-dashes as well
		var pattern = /(SBN|sbn)[ \u2014\u2013\u2012-]?(10|13)?[: ]*([0-9X][0-9X \u2014\u2013\u2012-]+)/g; 
		var match;
		
		while (match = pattern.exec(x)) {
			var isbn = match[3];
			isbn = isbn.replace(/[ \u2014\u2013\u2012-]/g, '');
			if(isbn.length==20 || isbn.length==26) { 
				// Handle the case of two isbns (e.g. paper+hardback) next to each other
				isbns.push(isbn.slice(0,isbn.length/2), isbn.slice(isbn.length/2));
			} else if(isbn.length==23) { 
				// Handle the case of two isbns (10+13) next to each other
				isbns.push(isbn.slice(0,10), isbn.slice(10));
			} else if(isbn.length==10 || isbn.length==13) {
				isbns.push(isbn);
			}
		}
	
		// Validate ISBNs
		var validIsbns = [], cleanISBN;
		for (var i =0; i < isbns.length; i++) {
			cleanISBN = Zotero.Utilities.cleanISBN(isbns[i]);
			if(cleanISBN) validIsbns.push(cleanISBN);
		}
		return validIsbns;
	}
	
	/**
	 * @class Handles UI, etc. for recognizing multiple items
	 */
	this.ItemRecognizer = function () {
		this._items = [];
	}

	this.ItemRecognizer.prototype = {
		"_stopped": false,
		"_itemsTotal": 0,
		"_progressWindow": null,
		"_progressIndicator": null,

		/**
		 * Retreives metadata for the PDF items passed, displaying a progress dialog during conversion 
		 * and placing the PDFs as a children of the new items
		 * @param {Zotero.Item[]} items
		 */
		"recognizeItems": function(items) {
			var me = this;
			this._items = items.slice();
			this._itemTotal = items.length;
			
			_progressWindow = this._progressWindow = window.openDialog("chrome://zotero/content/pdfProgress.xul", "", "chrome,close=yes,resizable=yes,dependent,dialog,centerscreen");
			this._progressWindow.addEventListener("pageshow", function() { me._onWindowLoaded() }, false);
		},

		/**
		 * Halts recognition of PDFs
		 */
		"stop": function() {
			this._stopped = true;	
		},
		
		/**
		 * Halts recognition and closes window
		 */
		"close": function() {
			this.stop();
			this._progressWindow.close();
		},
		
		/**
		 * Called when the progress window has been opened; adds items to the tree and begins recognizing
		 * @param
		 */
		"_onWindowLoaded": function() {
			// populate progress window
			var treechildren = this._progressWindow.document.getElementById("treechildren");
			this._rowIDs = [];
			for(var i in this._items) {
				var treeitem = this._progressWindow.document.createElement('treeitem');
				var treerow = this._progressWindow.document.createElement('treerow');
				this._rowIDs.push(this._items[i].id);
				
				var treecell = this._progressWindow.document.createElement('treecell');
				treecell.setAttribute("id", "item-"+this._items[i].id+"-icon");
				treerow.appendChild(treecell);
				
				treecell = this._progressWindow.document.createElement('treecell');
				treecell.setAttribute("label", this._items[i].getField("title"));
				treerow.appendChild(treecell);
				
				treecell = this._progressWindow.document.createElement('treecell');
				treecell.setAttribute("id", "item-"+this._items[i].id+"-title");
				treerow.appendChild(treecell);
				
				treeitem.appendChild(treerow);
				treechildren.appendChild(treeitem);
			}
			
			var me = this;
			
			this._progressWindow.document.getElementById("tree").addEventListener(
				"dblclick", function(event) { me._onDblClick(event, this); });
			
			this._cancelHandler = function() { me.stop() };
			this._keypressCancelHandler = function(e) {
				if(e.keyCode === KeyEvent.DOM_VK_ESCAPE) me.stop();
			};
			
			_progressIndicator = this._progressIndicator = this._progressWindow.document.getElementById("progress-indicator");
			this._progressWindow.document.getElementById("cancel-button")
				.addEventListener("command", this._cancelHandler, false);
			// Also cancel if the user presses Esc
			this._progressWindow.addEventListener("keypress", this._keypressCancelHandler);
			this._progressWindow.addEventListener("close", this._cancelHandler, false);
			Zotero_RecognizePDF.GSFullTextSearch.resetQueryLimit();
			this._recognizeItem();
		},

		/**
		 * Shifts an item off of this._items and recognizes it, then calls itself again if there are more
		 * @private
		 */
		"_recognizeItem": function() {
			const SUCCESS_IMAGE = "chrome://zotero/skin/tick.png";
			const FAILURE_IMAGE = "chrome://zotero/skin/cross.png";
			const LOADING_IMAGE = "chrome://global/skin/icons/loading_16.png";

			if(!this._items.length) {
				this._done();
				return;
			}
			
			// Order here matters. Otherwise we may show an incorrect label
			if(this._stopped) {
				this._done(true);
				return;
			}
			
			this._progressIndicator.value = (this._itemTotal-this._items.length)/this._itemTotal*100;
			
			var item = this._items.shift(),
				itemIcon = this._progressWindow.document.getElementById("item-"+item.id+"-icon"),
				itemTitle = this._progressWindow.document.getElementById("item-"+item.id+"-title"),
				rowNumber = this._rowIDs.indexOf(item.id);
			itemIcon.setAttribute("src", LOADING_IMAGE);
			itemTitle.setAttribute("label", "");
			
			var file = item.getFile(), me = this;
			
			(file
			? Zotero_RecognizePDF.recognize(file, item.libraryID, function() { return me._stopped; })
			: Q.reject(new Zotero.Exception.Alert("recognizePDF.fileNotFound")))
			.then(function(newItem) {
				// If already stopped, delete
				if(me._stopped) {
					Zotero.Items.erase(newItem.id);
					throw new Zotero.Exception.Alert('recognizePDF.stopped');
				}
				
				// put new item in same collections as the old one
				var itemCollections = item.getCollections();
				for(var j=0; j<itemCollections.length; j++) {
					var collection = Zotero.Collections.get(itemCollections[j]);
					collection.addItem(newItem.id);
				}
				
				// put old item as a child of the new item
				item.parentID = newItem.id;
				item.save();
				
				itemTitle.setAttribute("label", newItem.getField("title"));
				itemIcon.setAttribute("src", SUCCESS_IMAGE);
				me._rowIDs[rowNumber] = newItem.id;
				
				me._recognizeItem();
			})
			.catch(function(error) {
				Zotero.debug(error);
				Zotero.logError(error);

				itemTitle.setAttribute("label", error instanceof Zotero.Exception.Alert ? error.message : Zotero.getString("recognizePDF.error"));
				itemIcon.setAttribute("src", FAILURE_IMAGE);
				
				// Don't show "completed" label if stopped on last item
				if(me._stopped && !me._items.length) {
					me._done(true);
				} else {
					me._recognizeItem();
				}
			}).finally(function() {
				// scroll to this item
				me._progressWindow.document.getElementById("tree").treeBoxObject.scrollToRow(Math.max(0, me._itemTotal-me._items.length-4));
			}).done();
		},

		/**
		 * Cleans up after items are recognized, disabling the cancel button and
		 * making the progress window close on blur.
		 * @param {Boolean} cancelled Whether the process was cancelled
		 */
		"_done": function(cancelled) {
			this._progressIndicator.value = 100;
			// Switch out cancel for close
			var cancelButton = this._progressWindow.document.getElementById("cancel-button"),
				me = this;
			cancelButton.label = Zotero.getString("recognizePDF.close.label");
			cancelButton.removeEventListener("command", this._cancelHandler, false);
			cancelButton.addEventListener("command", function() { me.close() }, false);
			this._progressWindow.removeEventListener("keypress", this._keypressCancelHandler);
			this._progressWindow.addEventListener("keypress", function() { me.close() });
			
			if(Zotero.isMac) {
				// On MacOS X, the windows are not always on top, so we hide them on
				// blur to avoid clutter
				this._setCloseTimer();
			}
			this._progressWindow.document.getElementById("label").value = 
				cancelled ? Zotero.getString("recognizePDF.cancelled.label")
					: Zotero.getString("recognizePDF.complete.label");
		},
		
		/**
		 * Set a timer after which the window will close automatically. If the
		 * window is refocused, clear the timer and do not attempt to auto-close
		 * any more
		 * @private
		 */
		"_setCloseTimer": function() {
			var me = this, win = this._progressWindow;
			var focusListener = function() {
				if(!win.zoteroCloseTimeoutID) return;
				
				win.clearTimeout(win.zoteroCloseTimeoutID);
				delete win.zoteroCloseTimeoutID;
				
				win.removeEventListener('blur', blurListener, false);
				win.removeEventListener('focus', focusListener, false);
			};
			var blurListener = function() {
				// Close window after losing focus for 5 seconds
				win.zoteroCloseTimeoutID = win.setTimeout(function() { win.close() }, 5000);
				// Prevent auto-close if we gain focus again
				win.addEventListener("focus", focusListener, false);
			};
			win.addEventListener("blur", blurListener, false);
		},
		
		/**
		 * Focus items in Zotero library when double-clicking them in the Retrieve
		 * metadata window.
		 * @param {Event} event
		 * @param {tree} tree XUL tree object
		 * @private
		 */
		"_onDblClick": function(event, tree) {
			if (event && tree && event.type == "dblclick") {
				var itemID = this._rowIDs[tree.treeBoxObject.getRowAt(event.clientX, event.clientY)];
				if(!itemID) return;
				
				// Get the right window. In tab mode, it's the container window
				var lastWin = (window.ZoteroTab ? window.ZoteroTab.containerWindow : window);
				
				if (lastWin.ZoteroOverlay) {
					lastWin.ZoteroOverlay.toggleDisplay(true);
				}
				
				lastWin.ZoteroPane.selectItem(itemID, false, true);
				lastWin.focus();
			}
		}
	};
	
	/**
	 * Singleton for querying Google Scholar. Ensures that all queries are
	 * sequential and respect the delay inbetween queries.
	 * @namespace
	 */
	this.GSFullTextSearch = new function() {
		const GOOGLE_SCHOLAR_QUERY_DELAY = 2000; // In ms
		var queryLimitReached = false,
			inProgress = false,
			queue = [],
			stopCheckCallback; // As long as we process one query at a time, this is ok
		// Load nsICookieManager2
		Components.utils.import("resource://gre/modules/Services.jsm");
		var cookieService = Services.cookies;
		
		/**
		 * Reset "Query Limit Reached" flag, so that we attempt to query Google again
		 */
		this.resetQueryLimit = function() {
			queryLimitReached = false;
		};
		
		/**
		 * Queue up item for Google Scholar query
		 * @param {String[]} lines Lines of text to use for full-text query
		 * @param {Integer | null} libraryID Library to save the item to
		 * @param {Function} stopCheckCallback Function that returns true if the
		 *                   process is to be interrupted
		 * @return {Promise} A promise resolved when PDF metadata has been retrieved
		 */
		this.findItem = function(lines, libraryID, stopCheckCallback) {
			if(!inProgress && queryLimitReached) {
				// There's no queue, so we can reject immediately
				return Q.reject(new Zotero.Exception.Alert("recognizePDF.limit"));
			}
			
			var deferred = Q.defer();
			queue.push({
				deferred: deferred,
				lines: lines,
				libraryID: libraryID,
				stopCheckCallback: stopCheckCallback
			});
			_processQueue();
			return deferred.promise;
		};
		
		/**
		 * Process Google Scholar queue
		 * @private
		 * @param {Boolean} proceed Whether we should pop the next item off the queue
		 *                  This should not be true unless being called after processing
		 *                  another item
		 */
		function _processQueue(proceed) {
			if(inProgress && !proceed) return; //only one at a time
			
			if(!queue.length) {
				inProgress = false;
				return;
			}
			
			inProgress = true;
			if(queryLimitReached) {
				// Irreversibly blocked. Reject remaining items in queue
				var item;
				while(item = queue.shift()) {
					item.deferred.reject(new Zotero.Exception.Alert("recognizePDF.limit"));
				}
				_processQueue(true); // Wrap it up
			} else {
				var item = queue.shift();
				
				stopCheckCallback = item.stopCheckCallback;
				if(stopCheckCallback && stopCheckCallback()) {
					item.deferred.reject(new Zotero.Exception.Alert('recognizePDF.stopped'));
					_processQueue(true);
					return;
				}
				
				item.deferred.resolve(
					Q.try(getGoodLines, item.lines)
					.then(function(lines) {
						return queryGoogle(lines, item.libraryID, 3); // Try querying 3 times
					})
					.finally(function() { _processQueue(true); })
				);
			}
		}
		
		/**
		 * Select lines that are good candidates for Google Scholar query
		 * @private
		 * @param {String[]} lines
		 * @return {String[]}
		 */
		function getGoodLines(lines) {
			// Use only first column from multi-column lines
			const lineRe = /^[\s_]*([^\s]+(?: [^\s_]+)+)/;
			var cleanedLines = [], cleanedLineLengths = [];
			for(var i=0; i<lines.length && cleanedLines.length<100; i++) {
				var m = lineRe.exec(lines[i]);
				if(m && m[1].split(' ').length > 3) {
					cleanedLines.push(m[1]);
					cleanedLineLengths.push(m[1].length);
				}
			}
			
			// Get (not quite) median length
			var lineLengthsLength = cleanedLineLengths.length;
			if(lineLengthsLength < 20
					|| cleanedLines[0] === "This is a digital copy of a book that was preserved for generations on library shelves before it was carefully scanned by Google as part of a project") {
				throw new Zotero.Exception.Alert("recognizePDF.noOCR");
			}
			
			var sortedLengths = cleanedLineLengths.sort(),
				medianLength = sortedLengths[Math.floor(lineLengthsLength/2)];
			
			// Pick lines within 6 chars of the median (this is completely arbitrary)
			var goodLines = [],
				uBound = medianLength + 6,
				lBound = medianLength - 6;
			for (var i=0; i<lineLengthsLength; i++) {
				if(cleanedLineLengths[i] > lBound && cleanedLineLengths[i] < uBound) {
					// Strip quotation marks so they don't mess up search query quoting
					var line = cleanedLines[i].replace('"', '');
					goodLines.push(line);
				}
			}
			return goodLines;
		}
		
		/**
		 * Query Google Scholar
		 * @private
		 * @param {String[]} goodLines
		 * @param {Integer | null} libraryID
		 * @param {Integer} tries Number of queries to attempt before giving up
		 * @return {Promise} A promise resolved when PDF metadata has been retrieved
		 */
		function queryGoogle(goodLines, libraryID, tries) {
			if(tries <= 0) throw new Zotero.Exception.Alert("recognizePDF.noMatches");
			
			// Take the relevant parts of some lines (exclude hyphenated word)
			var queryString = "", queryStringWords = 0, nextLine = 0;
			while(queryStringWords < 25) {
				if(!goodLines.length) throw new Zotero.Exception.Alert("recognizePDF.noMatches");
		
				var words = goodLines.splice(nextLine, 1)[0].split(/\s+/);
				// Try to avoid picking adjacent strings so the odds of them appearing in another
				// document quoting our document is low. Every 7th line is a magic value
				nextLine = (nextLine + 7) % goodLines.length;
		
				// Get rid of first and last words
				words.shift();
				words.pop();
				// Make sure there are no long words (probably OCR mistakes)
				var skipLine = false;
				for(var i=0; i<words.length; i++) {
					if(words[i].length > 20) {
						skipLine = true;
						break;
					}
				}
				// Add words to query
				if(!skipLine && words.length) {
					queryStringWords += words.length;
					queryString += '"'+words.join(" ")+'" ';
				}
			}
			
			Zotero.debug("RecognizePDF: Query string " + queryString);
			
			var url = "http://scholar.google.com/scholar?q="+encodeURIComponent(queryString)+"&hl=en&lr=&btnG=Search",
				delay = GOOGLE_SCHOLAR_QUERY_DELAY - (Date.now() - Zotero.HTTP.lastGoogleScholarQueryTime);

			// Delay 
			return (delay > 0 ? Q.delay(delay) : Q())
			.then(function() {
				Zotero.HTTP.lastGoogleScholarQueryTime = Date.now();
				return Zotero.HTTP.promise("GET", url, {"responseType":"document"})
			})
			.then(function(xmlhttp) {
				return _checkCaptchaOK(xmlhttp, 3);
			},
			function(e) {
				return _checkCaptchaError(e, 3);
			})
			.then(function(xmlhttp) {
				var doc = xmlhttp.response,
					deferred = Q.defer(),
					translate = new Zotero.Translate.Web();
				
				translate.setTranslator("57a00950-f0d1-4b41-b6ba-44ff0fc30289");
				translate.setDocument(Zotero.HTTP.wrapDocument(doc, url));
				translate.setHandler("translators", function(translate, detected) {
					if(detected.length) {
						deferred.resolve(_promiseTranslate(translate, libraryID));
					} else {
						deferred.resolve(Q.try(function() {
							return queryGoogle(goodLines, libraryID, tries-1);
						}));
					}
				});
				translate.getTranslators();
				
				return deferred.promise;
			})
			.catch(function(e) {
				if(e.name == "recognizePDF.limit") {
					queryLimitReached = true;
				}
				throw e;
			});
		}
		
		/**
		 * Check for CAPTCHA on a page with HTTP 200 status
		 * @private
		 * @param {XMLHttpRequest} xmlhttp
		 * @param {Integer} tries Number of queries to attempt before giving up
		 * @return {Promise} A promise resolved when PDF metadata has been retrieved
		 */
		function _checkCaptchaOK(xmlhttp, tries) {
			if(stopCheckCallback && stopCheckCallback()) {
				throw new Zotero.Exception.Alert('recognizePDF.stopped');
			}
			
			if(Zotero.Utilities.xpath(xmlhttp.response, "//form[@action='Captcha']").length) {
				return _solveCaptcha(xmlhttp, tries);
			}
			return xmlhttp;
		}
		
		/**
		 * Check for CAPTCHA on an error page. Handle 403 and 503 pages
		 * @private
		 * @param {Zotero.HTTP.UnexpectedStatusException} e HTTP response error object
		 * @param {Integer} tries Number of queries to attempt before giving up
		 * @param {Boolean} dontClearCookies Whether to attempt to clear cookies in
		 *                  in order to get CAPTCHA to show up
		 * @return {Promise} A promise resolved when PDF metadata has been retrieved
		 */
		function _checkCaptchaError(e, tries, dontClearCookies) {
			if(stopCheckCallback && stopCheckCallback()) {
				throw new Zotero.Exception.Alert('recognizePDF.stopped');
			}
			
			// Check for captcha on error page
			if(e instanceof Zotero.HTTP.UnexpectedStatusException
				&& (e.status == 403 || e.status == 503) && e.xmlhttp.response) {
				if(_extractCaptchaFormData(e.xmlhttp.response)) {
					return _solveCaptcha(e.xmlhttp, tries);
				} else if(!dontClearCookies && e.xmlhttp.channel) { // Make sure we can obtain original URL
					// AFAICT, for 403 errors, GS just says "sorry, try later",
					// but if you clear cookies, you get a CAPTCHA
					if(!_clearGSCookies(e.xmlhttp.channel.originalURI.host)) {
						//user said no or no cookies removed
						throw new Zotero.Exception.Alert('recognizePDF.limit');
					}
					// Redo GET request
					return Zotero.HTTP.promise("GET", e.xmlhttp.channel.originalURI.spec, {"responseType":"document"})
						.then(function(xmlhttp) {
							return _checkCaptchaOK(xmlhttp, tries);
						},
						function(e) {
							return _checkCaptchaError(e, tries, true); // Don't try this again
						});
				}
				
				Zotero.debug("RecognizePDF: Google Scholar returned an unexpected page"
					+ " with status " + e.status);
				throw new Zotero.Exception.Alert('recognizePDF.limit');
			}
			throw e;
		}
		
		/**
		 * Prompt user to enter CPATCHA
		 * @private
		 * @param {XMLHttpRequest} xmlhttp
		 * @param {Integer} [tries] Number of queries to attempt before giving up
		 * @return {Promise} A promise resolved when PDF metadata has been retrieved
		 */
		function _solveCaptcha(xmlhttp, tries) {
			var doc = xmlhttp.response;
			
			if(tries === undefined) tries = 3;
			
			if(!tries) {
				Zotero.debug("RecognizePDF: Failed to solve CAPTCHA after multiple attempts.");
				throw new Zotero.Exception.Alert('recognizePDF.limit');
			}
			
			tries--;
			var formData = doc && _extractCaptchaFormData(doc);
			if(!formData) {
				Zotero.debug("RecognizePDF: Could not find CAPTCHA on page.");
				throw new Zotero.Exception.Alert('recognizePDF.limit');
			}
	
			var io = { dataIn: {
				title: Zotero.getString("recognizePDF.captcha.title"),
				description: Zotero.getString("recognizePDF.captcha.description"),
				imgUrl: formData.img
			}};
			
			_progressWindow.openDialog("chrome://zotero/content/captcha.xul", "",
				"chrome,modal,resizable=no,centerscreen", io);
			
			if(!io.dataOut) {
				Zotero.debug("RecognizePDF: No CAPTCHA entered");
				throw new Zotero.Exception.Alert('recognizePDF.limit');
			}
			
			formData.input.captcha = io.dataOut.captcha;
			var url = '', prop;
			for(prop in formData.input) {
				url += '&' + encodeURIComponent(prop) + '='
					+ encodeURIComponent(formData.input[prop]);
			}
			
			url = formData.action + '?' + url.substr(1);
			
			return Zotero.HTTP.promise("GET", url, {"responseType":"document"})
				.then(function(xmlhttp) {
					return _checkCaptchaOK(xmlhttp, tries);
				},
				function(e) {
					return _checkCaptchaError(e, tries);
				});
		}
		
		/**
		 * Extract CAPTCHA form-related data from the CAPTCHA page
		 * @private
		 * @param {Document} doc DOM document object for the CAPTCHA page
		 * @return {Object} Object containing data describing CAPTCHA form
		 */
		function _extractCaptchaFormData(doc) {
			var formData = {};
			
			var img = doc.getElementsByTagName('img')[0];
			if(!img) return;
			formData.img = img.src;
			
			var form = doc.forms[0];
			if(!form) return;
			
			formData.action = form.action;
			formData.input = {};
			var inputs = form.getElementsByTagName('input');
			for(var i=0, n=inputs.length; i<n; i++) {
				if(!inputs[i].name) continue;
				formData.input[inputs[i].name] = inputs[i].value;
			}
			
			formData.continue = "http://scholar.google.com";
			
			return formData;
		}
		
		/**
		 * Clear Google cookies to get the CAPTCHA page to appear
		 * @private
		 * @param {String} host Host of the Google Scholar page (in case it's proxied)
		 * @return {Boolean} Whether any cookies were cleared
		 */
		function _clearGSCookies(host) {
			/* There don't seem to be any negative effects of deleting GDSESS
			if(!Zotero.isStandalone) {
				//ask user first
				var response = Components.classes["@mozilla.org/embedcomp/prompt-service;1"]
					.getService(Components.interfaces.nsIPromptService)
					.confirm(null, "Clear Google Scholar cookies?",
						"Google Scholar is attempting to block further queries. We can "
						+ "clear certain cookies and try again. This may affect some "
						+ "temporary Google preferences or it may log you out. May we clear"
						+ " your Google Scholar cookies?");
				if(!response) return;
			}*/
			
			var removed = false, cookies = cookieService.getCookiesFromHost(host);
			while(cookies.hasMoreElements()) {
				var cookie = cookies.getNext().QueryInterface(Components.interfaces.nsICookie2);
				if(["GDSESS", "PREF"].indexOf(cookie.name) !== -1) { // GDSESS doesn't seem to always be enough
					Zotero.debug("RecognizePDF: Removing cookie " + cookie.name + " for host "
						+ cookie.host + " and path " + cookie.path);
					cookieService.remove(cookie.host, cookie.name, cookie.path, false);
					removed = true;
				}
			}
			
			if(!removed) {
				Zotero.debug("RecognizePDF: No cookies removed");
			}
			
			return removed;
		}
	};
}<|MERGE_RESOLUTION|>--- conflicted
+++ resolved
@@ -100,33 +100,12 @@
 				translateDOI.setSearch({"itemType":"journalArticle", "DOI":doi});
 				promise = _promiseTranslate(translateDOI, libraryID);
 			} else {
-<<<<<<< HEAD
-				// Look for ISBNs if no DOI
-				var isbns = _findISBNs(allText);
-				if(isbns.length) {
-					Zotero.debug("RecognizePDF: Found ISBNs: " + isbns);
-					
-					var translate = new Zotero.Translate.Search();
-					translate.setTranslator("c73a4a8c-3ef1-4ec8-8229-7531ee384cc4"); 
-					translate.setSearch({"itemType":"book", "ISBN":isbns[0]});
-					promise = _promiseTranslate(translate, libraryID);
-				} else {
-					promise = Zotero.Promise.reject("No ISBN or DOI found");
-				}
-			}
-			
-			// If no DOI or ISBN, query Google Scholar
-			return promise.catch(function(error) {
-				Zotero.debug("RecognizePDF: "+error);
-				return me.GSFullTextSearch.findItem(lines, libraryID, stopCheckCallback);
-			});
-=======
-				promise = Q.reject("No DOI found in text");
+				promise = Zotero.Promise.reject("No DOI found in text");
 			}
 			
 			return promise
 				// Look for ISBNs if no DOI
-				.fail(function(error) {
+				.catch(function(error) {
 					Zotero.debug("RecognizePDF: " + error);
 					var isbns = _findISBNs(allText);
 					if (isbns.length) {
@@ -136,15 +115,14 @@
 						translate.setSearch({"itemType":"book", "ISBN":isbns[0]});
 						return _promiseTranslate(translate, libraryID);
 					} else {
-						return Q.reject("No ISBN found in text.");
+						return Zotero.Promise.reject("No ISBN found in text.");
 					}
 				})
 				// If no DOI or ISBN, query Google Scholar
-				.fail(function(error) {
+				.catch(function(error) {
 					Zotero.debug("RecognizePDF: " + error);
 					return me.GSFullTextSearch.findItem(lines, libraryID, stopCheckCallback);
 				});
->>>>>>> b0e37a38
 		});
 	}
 	
