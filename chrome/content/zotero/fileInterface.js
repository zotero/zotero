/*
    ***** BEGIN LICENSE BLOCK *****
    
    Copyright © 2009 Center for History and New Media
                     George Mason University, Fairfax, Virginia, USA
                     http://zotero.org
    
    This file is part of Zotero.
    
    Zotero is free software: you can redistribute it and/or modify
    it under the terms of the GNU Affero General Public License as published by
    the Free Software Foundation, either version 3 of the License, or
    (at your option) any later version.
    
    Zotero is distributed in the hope that it will be useful,
    but WITHOUT ANY WARRANTY; without even the implied warranty of
    MERCHANTABILITY or FITNESS FOR A PARTICULAR PURPOSE.  See the
    GNU Affero General Public License for more details.
    
    You should have received a copy of the GNU Affero General Public License
    along with Zotero.  If not, see <http://www.gnu.org/licenses/>.
    
    ***** END LICENSE BLOCK *****
*/

/****Zotero_File_Exporter****
 **
 * A class to handle exporting of items, collections, or the entire library
 **/

/**
 * Constructs a new Zotero_File_Exporter with defaults
 **/
var Zotero_File_Exporter = function() {
	this.name = Zotero.getString("fileInterface.exportedItems");
	this.collection = false;
	this.items = false;
}

/**
 * Performs the actual export operation
 **/
Zotero_File_Exporter.prototype.save = function() {
	var translation = new Zotero.Translate.Export();
	var translators = translation.getTranslators();
	
	// present options dialog
	var io = {translators:translators}
	window.openDialog("chrome://zotero/content/exportOptions.xul",
		"_blank", "chrome,modal,centerscreen,resizable=no", io);
	if(!io.selectedTranslator) {
		return false;
	}
	
	const nsIFilePicker = Components.interfaces.nsIFilePicker;
	var fp = Components.classes["@mozilla.org/filepicker;1"]
			.createInstance(nsIFilePicker);
	fp.init(window, Zotero.getString("fileInterface.export"), nsIFilePicker.modeSave);
	
	// set file name and extension
	if(io.displayOptions.exportFileData) {
		// if the result will be a folder, don't append any extension or use
		// filters
		fp.defaultString = this.name;
		fp.appendFilters(Components.interfaces.nsIFilePicker.filterAll);
	} else {
		// if the result will be a file, append an extension and use filters
		fp.defaultString = this.name+(io.selectedTranslator.target ? "."+io.selectedTranslator.target : "");
		fp.defaultExtension = io.selectedTranslator.target;
		fp.appendFilter(io.selectedTranslator.label, "*."+(io.selectedTranslator.target ? io.selectedTranslator.target : "*"));
	}
	
	var rv = fp.show();
	if (rv == nsIFilePicker.returnOK || rv == nsIFilePicker.returnReplace) {
		if(this.collection) {
			translation.setCollection(this.collection);
		} else if(this.items) {
			translation.setItems(this.items);
		}
		
		translation.setLocation(fp.file);
		translation.setTranslator(io.selectedTranslator);
		translation.setDisplayOptions(io.displayOptions);
		translation.setHandler("itemDone", Zotero_File_Interface.updateProgress);
		translation.setHandler("done", this._exportDone);
		Zotero.UnresponsiveScriptIndicator.disable();
		Zotero_File_Interface.Progress.show(
			Zotero.getString("fileInterface.itemsExported")
		);
		translation.translate()
	}
	return false;
}
	
/*
 * Closes the items exported indicator
 */
Zotero_File_Exporter.prototype._exportDone = function(obj, worked) {
	Zotero_File_Interface.Progress.close();
	Zotero.UnresponsiveScriptIndicator.enable();
	
	if(!worked) {
		window.alert(Zotero.getString("fileInterface.exportError"));
	}
}

/****Zotero_File_Interface****
 **
 * A singleton to interface with ZoteroPane to provide export/bibliography
 * capabilities
 **/
var Zotero_File_Interface = new function() {
	var _unlock;
	
	this.exportFile = exportFile;
	this.exportCollection = exportCollection;
	this.exportItemsToClipboard = exportItemsToClipboard;
	this.exportItems = exportItems;
	this.importFile = importFile;
	this.bibliographyFromCollection = bibliographyFromCollection;
	this.bibliographyFromItems = bibliographyFromItems;
	this.copyItemsToClipboard = copyItemsToClipboard;
	this.copyCitationToClipboard = copyCitationToClipboard;
	
	/*
	 * Creates Zotero.Translate instance and shows file picker for file export
	 */
	function exportFile() {
		var exporter = new Zotero_File_Exporter();
		exporter.name = Zotero.getString("pane.collections.library");
		exporter.save();
	}
	
	/*
	 * exports a collection or saved search
	 */
	function exportCollection() {
		var exporter = new Zotero_File_Exporter();
	
		var collection = ZoteroPane_Local.getSelectedCollection();
		if(collection) {
			exporter.name = collection.getName();
			exporter.collection = collection;
		} else {
			// find sorted items
			exporter.items = ZoteroPane_Local.getSortedItems();
			if(!exporter.items) throw ("No items to save");
			
			// find name
			var search = ZoteroPane_Local.getSelectedSavedSearch();
			if(search) {
				exporter.name = search.name;
			}
		}
		exporter.save();
	}
	
	
	/*
	 * exports items
	 */
	function exportItems() {
		var exporter = new Zotero_File_Exporter();
		
		exporter.items = ZoteroPane_Local.getSelectedItems();
		if(!exporter.items || !exporter.items.length) throw("no items currently selected");
		
		exporter.save();
	}
	
	/*
	 * exports items to clipboard
	 */
	function exportItemsToClipboard(items, translatorID) {
		var translation = new Zotero.Translate.Export();
		translation.setItems(items);
		translation.setTranslator(translatorID);
		translation.setHandler("done", _copyToClipboard);
		translation.translate();
	}
	
	/*
	 * handler when done exporting items to clipboard
	 */
	function _copyToClipboard(obj, worked) {
		if(!worked) {
			window.alert(Zotero.getString("fileInterface.exportError"));
		} else {
			Components.classes["@mozilla.org/widget/clipboardhelper;1"]
                      .getService(Components.interfaces.nsIClipboardHelper)
                      .copyString(obj.string.replace(/\r\n/g, "\n"));
		}
	}
	
	/**
	 * Creates Zotero.Translate instance and shows file picker for file import
	 */
	function importFile(file, createNewCollection) {
		if(createNewCollection === undefined) {
			createNewCollection = true;
		} else if(!createNewCollection) {
			try {
				if (!ZoteroPane.collectionsView.editable) {
					ZoteroPane.collectionsView.selectLibrary(null);
				}
			} catch(e) {}
		}
		
		var translation = new Zotero.Translate.Import();
		if(!file) {
			var translators = translation.getTranslators();
			
			const nsIFilePicker = Components.interfaces.nsIFilePicker;
			var fp = Components.classes["@mozilla.org/filepicker;1"]
					.createInstance(nsIFilePicker);
			fp.init(window, Zotero.getString("fileInterface.import"), nsIFilePicker.modeOpen);
			
			fp.appendFilters(nsIFilePicker.filterAll);
			for(var i in translators) {
				fp.appendFilter(translators[i].label, "*."+translators[i].target);
			}
			
			var rv = fp.show();
			if (rv !== nsIFilePicker.returnOK && rv !== nsIFilePicker.returnReplace) {
				return false;
			}
			
			file = fp.file;
		}
		
		translation.setLocation(file);
		// get translators again, bc now we can check against the file
		translation.setHandler("translators", function(obj, item) {
			_importTranslatorsAvailable(obj, item, createNewCollection);
		});
		translators = translation.getTranslators();
	}
	
	
	/**
	 * Imports from clipboard
	 */
	this.importFromClipboard = function () {
		var clip = Components.classes["@mozilla.org/widget/clipboard;1"]
					.getService(Components.interfaces.nsIClipboard);
		if (!clip.hasDataMatchingFlavors(["text/unicode"], 1, clip.kGlobalClipboard)) {
			var ps = Components.classes["@mozilla.org/embedcomp/prompt-service;1"]
									.getService(Components.interfaces.nsIPromptService);
			ps.alert(null, "", Zotero.getString('fileInterface.importClipboardNoDataError'));
			return;
		}
		var trans = Components.classes["@mozilla.org/widget/transferable;1"]
						.createInstance(Components.interfaces.nsITransferable);
		trans.addDataFlavor("text/unicode");
		clip.getData(trans, clip.kGlobalClipboard);
		var str = {};
		try {
			trans.getTransferData("text/unicode", str, {});
			str = str.value.QueryInterface(Components.interfaces.nsISupportsString).data;
		}
		catch (e) {
			Zotero.debug(e);
			return;
		}
		if (!str) {
			Zotero.debug("No clipboard text to import");
			return;
		}
		
		var translate = new Zotero.Translate.Import();
		translate.setString(str);
	
		try {
			if (!ZoteroPane.collectionsView.editable) {
				ZoteroPane.collectionsView.selectLibrary(null);
			}
		} catch(e) {}
		translate.setHandler("translators", function(obj, item) {
			_importTranslatorsAvailable(obj, item, false); 
		});
		translators = translate.getTranslators();
	}
	
	
	function _importTranslatorsAvailable(translation, translators, createNewCollection) {
		if(translators.length) {
			var importCollection = null, libraryID = null;
			
			if(translation.location instanceof Components.interfaces.nsIFile) {
				var leafName = translation.location.leafName;
				var collectionName = (translation.location.isDirectory() || leafName.indexOf(".") === -1 ? leafName
					: leafName.substr(0, leafName.lastIndexOf(".")));
				var allCollections = Zotero.getCollections();
				for(var i=0; i<allCollections.length; i++) {
					if(allCollections[i].name == collectionName) {
						collectionName += " "+(new Date()).toLocaleString();
						break;
					}
				}
			} else {
				var collectionName = Zotero.getString("fileInterface.imported")+" "+(new Date()).toLocaleString();
			}
			
			if(createNewCollection) {
				// Create a new collection to take imported items
				importCollection = Zotero.Collections.add(collectionName);
			} else {
				// Import into currently selected collection
				try {
					libraryID = ZoteroPane.getSelectedLibraryID();
					importCollection = ZoteroPane.getSelectedCollection();
				} catch(e) {}
			}
			
			// import items
			translation.setTranslator(translators[0]);
			
			if(importCollection) {
				/*
				 * Saves collections after they've been imported. Input item is of the 
				 * type outputted by Zotero.Collection.toArray(); only receives top-level
				 * collections
				 */
				translation.setHandler("collectionDone", function(obj, collection) {
					collection.parent = importCollection.id;
					collection.save();
				});
			}
			
			translation.setHandler("itemDone", Zotero_File_Interface.updateProgress);
			
			/*
			 * closes items imported indicator
			 */
			translation.setHandler("done", function(obj, worked) {
				// add items to import collection
				if(importCollection) {
					importCollection.addItems([item.id for each(item in obj.newItems)]);
				}
				
				Zotero.DB.commitTransaction();
				
				Zotero_File_Interface.Progress.close();
				Zotero.UnresponsiveScriptIndicator.enable();
				
				if (worked) {
					if(importCollection) {
						Zotero.Notifier.trigger('refresh', 'collection', importCollection.id);
					}
				} else {
					if(importCollection) importCollection.erase();
					window.alert(Zotero.getString("fileInterface.importError"));
				}
			});
			Zotero.UnresponsiveScriptIndicator.disable();
			
			// show progress indicator
			Zotero_File_Interface.Progress.show(
				Zotero.getString("fileInterface.itemsImported")
			);
			
			window.setTimeout(function() {
				Zotero.DB.beginTransaction();
				translation.translate(libraryID);
			}, 0);
		} else {
			
			var ps = Components.classes["@mozilla.org/embedcomp/prompt-service;1"]
									.getService(Components.interfaces.nsIPromptService);
			var buttonFlags = (ps.BUTTON_POS_0) * (ps.BUTTON_TITLE_OK)
								+ (ps.BUTTON_POS_1) * (ps.BUTTON_TITLE_IS_STRING);
			var index = ps.confirmEx(
				null,
				"",
				Zotero.getString("fileInterface.unsupportedFormat"),
				buttonFlags,
				null,
				Zotero.getString("fileInterface.viewSupportedFormats"),
				null, null, {}
			);
			if (index == 1) {
				ZoteroPane_Local.loadURI("http://zotero.org/support/kb/importing");
			}
		}
	}
	
	/*
	 * Creates a bibliography from a collection or saved search
	 */
	function bibliographyFromCollection() {
		// find sorted items
		var items = Zotero.Items.get(ZoteroPane_Local.getSortedItems(true));
		if(!items) return;
		
		// find name
		var name = false;
		
		var collection = ZoteroPane_Local.getSelectedCollection();
		if(collection) {
			name = collection.getName();
		} else {
			var searchRef = ZoteroPane_Local.getSelectedSavedSearch();
			if(searchRef) {
				var search = new Zotero.Search();
				search.id = searchRef.id;
				name = search.name;
			}
		}
		
		_doBibliographyOptions(name, items);
		return;
		
		throw ("No collection or saved search currently selected");
	}
	
	/*
	 * Creates a bibliography from a items
	 */
	function bibliographyFromItems() {
		var items = ZoteroPane_Local.getSelectedItems();
		if(!items || !items.length) throw("no items currently selected");
		
		_doBibliographyOptions(Zotero.getString("fileInterface.untitledBibliography"), items);
	}
	
	
	/*
	 * Copies HTML and text bibliography entries for passed items in given style
	 *
	 * Does not check that items are actual references (and not notes or attachments)
	 */
	function copyItemsToClipboard(items, style, asHTML, asCitations) {
		// copy to clipboard
		var transferable = Components.classes["@mozilla.org/widget/transferable;1"].
						   createInstance(Components.interfaces.nsITransferable);
		var clipboardService = Components.classes["@mozilla.org/widget/clipboard;1"].
							   getService(Components.interfaces.nsIClipboard);
		var style = Zotero.Styles.get(style);
		
		// add HTML
		var bibliography = Zotero.Cite.makeFormattedBibliographyOrCitationList(style, items, "html", asCitations);
		var str = Components.classes["@mozilla.org/supports-string;1"].
				  createInstance(Components.interfaces.nsISupportsString);
		str.data = bibliography;
		transferable.addDataFlavor("text/html");
		transferable.setTransferData("text/html", str, bibliography.length*2);
		
		// add text (or HTML source)
		if(!asHTML) {
			var bibliography = Zotero.Cite.makeFormattedBibliographyOrCitationList(style, items, "text", asCitations);
		}
		var str = Components.classes["@mozilla.org/supports-string;1"].
				  createInstance(Components.interfaces.nsISupportsString);
		str.data = bibliography;
		transferable.addDataFlavor("text/unicode");
		transferable.setTransferData("text/unicode", str, bibliography.length*2);
		
		clipboardService.setData(transferable, null, Components.interfaces.nsIClipboard.kGlobalClipboard);
	}
	
	
	/*
	 * Copies HTML and text citations for passed items in given style
	 *
	 * Does not check that items are actual references (and not notes or attachments)
	 *
	 * if |asHTML| is true, copy HTML source as text
	 */
	function copyCitationToClipboard(items, style, asHTML, extras) {
		// Recognize label, locator and affix data if requested.
		// copy to clipboard
		var transferable = Components.classes["@mozilla.org/widget/transferable;1"].
						   createInstance(Components.interfaces.nsITransferable);
		var clipboardService = Components.classes["@mozilla.org/widget/clipboard;1"].
							   getService(Components.interfaces.nsIClipboard);
		
<<<<<<< HEAD
		var style = Zotero.Styles.get(style).csl;

		var citation;
		if (extras) {
			citation = {"citationItems":extras, properties:{}};
		} else {
			citation = {"citationItems":[{id:item.id} for each(item in items)], properties:{}};
		}
=======
		var style = Zotero.Styles.get(style).getCiteProc();
		var citation = {"citationItems":[{id:item.id} for each(item in items)], properties:{}};
>>>>>>> bb563570
		
		// add HTML
		// Optionally turn on HTML wrapper
		if (Zotero.Prefs.get("export.quickCopy.linkOption") && !Zotero.Prefs.get("export.quickCopy.linkOptionDisable")) {
			if (Zotero.Prefs.get("export.quickCopy.linkOptionHTML")) {
				style.sys.wrapCitationEntry = style.sys.wrapCitationEntryHtml;
			} else {
				style.sys.wrapCitationEntry = style.sys.wrapCitationEntryText;
			}
		}
		var bibliography = style.previewCitationCluster(citation, [], [], "html");
		var str = Components.classes["@mozilla.org/supports-string;1"].
				  createInstance(Components.interfaces.nsISupportsString);
		str.data = bibliography;
		transferable.addDataFlavor("text/html");
		transferable.setTransferData("text/html", str, bibliography.length*2);
		
		// add text (or HTML source)
		if(!asHTML) {
			// Optionally turn on text wrapper
			if (Zotero.Prefs.get("export.quickCopy.linkOption") && !Zotero.Prefs.get("export.quickCopy.linkOptionDisable")) {
				style.sys.wrapCitationEntry = style.sys.wrapCitationEntryText;
			}
			var bibliography = style.previewCitationCluster(citation, [], [], "text");
		}
		
		// Force wrapper off
		style.sys.wrapCitationEntry = false;
		
		var str = Components.classes["@mozilla.org/supports-string;1"].
				  createInstance(Components.interfaces.nsISupportsString);
		str.data = bibliography;
		transferable.addDataFlavor("text/unicode");
		transferable.setTransferData("text/unicode", str, bibliography.length*2);
		
		clipboardService.setData(transferable, null, Components.interfaces.nsIClipboard.kGlobalClipboard);
	}
	
	/*
	 * Shows bibliography options and creates a bibliography
	 */
	function _doBibliographyOptions(name, items) {
		// make sure at least one item is not a standalone note or attachment
		var haveRegularItem = false;
		for each(var item in items) {
			if (item.isRegularItem()) {
				haveRegularItem = true;
				break;
			}
		}
		if (!haveRegularItem) {
			window.alert(Zotero.getString("fileInterface.noReferencesError"));
			return;
		}
		
		var io = new Object();
		var newDialog = window.openDialog("chrome://zotero/content/bibliography.xul",
			"_blank","chrome,modal,centerscreen", io);
		
		if(!io.method) return;
		
		// determine output format
		var format = "html";
		if(io.method == "save-as-rtf") {
			format = "rtf";
		}
		
		// generate bibliography
		try {
			if(io.method == 'copy-to-clipboard') {
				copyItemsToClipboard(items, io.style, false, io.mode === "citations");
			}
			else {
				var style = Zotero.Styles.get(io.style);
				var bibliography = Zotero.Cite.makeFormattedBibliographyOrCitationList(style,
					items, format, io.mode === "citations");
			}
		} catch(e) {
			window.alert(Zotero.getString("fileInterface.bibliographyGenerationError"));
			throw(e);
		}
		
		if(io.method == "print") {
			// printable bibliography, using a hidden browser
			var browser = Zotero.Browser.createHiddenBrowser(window);
			
			var listener = function() {
				if(browser.contentDocument.location.href == "about:blank") return;
				browser.removeEventListener("pageshow", listener, false);
				
				// this is kinda nasty, but we have to temporarily modify the user's
				// settings to eliminate the header and footer. the other way to do
				// this would be to attempt to print with an embedded browser, but
				// it's not even clear how to attempt to create one
				var prefService = Components.classes["@mozilla.org/preferences-service;1"].
								  getService(Components.interfaces.nsIPrefBranch);
				var prefsToClear = ["print.print_headerleft", "print.print_headercenter", 
									"print.print_headerright", "print.print_footerleft", 
									"print.print_footercenter", "print.print_footerright"];
				var oldPrefs = [];
				for(var i in prefsToClear) {
					oldPrefs[i] = prefService.getCharPref(prefsToClear[i]);
					prefService.setCharPref(prefsToClear[i], "");
				}
				
				// print
				browser.contentWindow.print();
				
				// set the prefs back
				for(var i in prefsToClear) {
					prefService.setCharPref(prefsToClear[i], oldPrefs[i]);
				}
				
				// TODO can't delete hidden browser object here or else print will fail...
			}
			
			browser.addEventListener("pageshow", listener, false);
			browser.loadURIWithFlags("data:text/html;charset=utf-8,"+encodeURI(bibliography),
				Components.interfaces.nsIWebNavigation.LOAD_FLAGS_BYPASS_HISTORY, null, "utf-8", null);
		} else if(io.method == "save-as-html") {
			var fStream = _saveBibliography(name, "HTML");
			
			if(fStream !== false) {			
				var html = "";
				html +='<!DOCTYPE html PUBLIC "-//W3C//DTD XHTML 1.1//EN" "http://www.w3.org/TR/xhtml11/DTD/xhtml11.dtd">\n';
				html +='<html xmlns="http://www.w3.org/1999/xhtml" xml:lang="en">\n';
				html +='<head>\n';
				html +='<meta http-equiv="Content-Type" content="text/html; charset=utf-8"/>\n';
				html +='<title>'+Zotero.getString("fileInterface.bibliographyHTMLTitle")+'</title>\n';
				html +='</head>\n';
				html +='<body>\n';
				html += bibliography;
				html +='</body>\n';
				html +='</html>\n';
				
				// create UTF-8 output stream
				var os = Components.classes["@mozilla.org/intl/converter-output-stream;1"].
						 createInstance(Components.interfaces.nsIConverterOutputStream);
				os.init(fStream, "UTF-8", 0, "?".charCodeAt(0));

				os.writeString(html);
				
				os.close();
				fStream.close();
			}
		} else if(io.method == "save-as-rtf") {
			var fStream = _saveBibliography(name, "RTF");
			if(fStream !== false) {
				fStream.write(bibliography, bibliography.length);
				fStream.close();
			}
		}
	}
	
	
	function _saveBibliography(name, format) {	
		// savable bibliography, using a file stream
		const nsIFilePicker = Components.interfaces.nsIFilePicker;
		var fp = Components.classes["@mozilla.org/filepicker;1"]
				.createInstance(nsIFilePicker);
		fp.init(window, "Save Bibliography", nsIFilePicker.modeSave);
		
		if(format == "RTF") {
			var extension = "rtf";
			fp.appendFilter("RTF", "*.rtf");
		} else {
			var extension = "html";
			fp.appendFilters(nsIFilePicker.filterHTML);
		}
		
		fp.defaultString = name+"."+extension;
		
		var rv = fp.show();
		if (rv == nsIFilePicker.returnOK || rv == nsIFilePicker.returnReplace) {				
			// open file
			var fStream = Components.classes["@mozilla.org/network/file-output-stream;1"].
						  createInstance(Components.interfaces.nsIFileOutputStream);
			fStream.init(fp.file, 0x02 | 0x08 | 0x20, 0664, 0); // write, create, truncate
			return fStream;
		} else {
			return false;
		}
	}
	
	/**
	 * Updates progress indicators based on current progress of translation
	 */
	this.updateProgress = function(translate) {
		Zotero.updateZoteroPaneProgressMeter(translate.getProgress());
		
		var now = Date.now();
		
		// Don't repaint more than 10 times per second unless forced.
		if(window.zoteroLastRepaint && (now - window.zoteroLastRepaint) < 100) return
		
		// Start a nested event queue
		// TODO Remove when Fx > 14
		var eventQueuePushed = "pushEventQueue" in Zotero.mainThread;
		if(eventQueuePushed) {
			Zotero.mainThread.pushEventQueue(null);
		}
		
		try {
			// Add the redraw event onto event queue
			window.QueryInterface(Components.interfaces.nsIInterfaceRequestor)
				.getInterface(Components.interfaces.nsIDOMWindowUtils)
				.redraw();
			
			// Process redraw event
			Zotero.wait(0);
		} finally {
			// Close nested event queue
			if(eventQueuePushed) Zotero.mainThread.popEventQueue();
		}
		
		window.zoteroLastRepaint = now;
	}
}

// Handles the display of a progress indicator
Zotero_File_Interface.Progress = new function() {
	this.show = show;
	this.close = close;
	
	function show(headline) {
		Zotero.showZoteroPaneProgressMeter(headline)
	}
	
	function close() {
		Zotero.hideZoteroPaneOverlay();
	}
}<|MERGE_RESOLUTION|>--- conflicted
+++ resolved
@@ -469,12 +469,12 @@
 	function copyCitationToClipboard(items, style, asHTML, extras) {
 		// Recognize label, locator and affix data if requested.
 		// copy to clipboard
+        // Extras?
 		var transferable = Components.classes["@mozilla.org/widget/transferable;1"].
 						   createInstance(Components.interfaces.nsITransferable);
 		var clipboardService = Components.classes["@mozilla.org/widget/clipboard;1"].
 							   getService(Components.interfaces.nsIClipboard);
 		
-<<<<<<< HEAD
 		var style = Zotero.Styles.get(style).csl;
 
 		var citation;
@@ -483,10 +483,6 @@
 		} else {
 			citation = {"citationItems":[{id:item.id} for each(item in items)], properties:{}};
 		}
-=======
-		var style = Zotero.Styles.get(style).getCiteProc();
-		var citation = {"citationItems":[{id:item.id} for each(item in items)], properties:{}};
->>>>>>> bb563570
 		
 		// add HTML
 		// Optionally turn on HTML wrapper
