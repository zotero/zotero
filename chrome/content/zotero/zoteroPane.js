/*
    ***** BEGIN LICENSE BLOCK *****
    
    Copyright © 2009 Center for History and New Media
                     George Mason University, Fairfax, Virginia, USA
                     http://zotero.org
    
    This file is part of Zotero.
    
    Zotero is free software: you can redistribute it and/or modify
    it under the terms of the GNU Affero General Public License as published by
    the Free Software Foundation, either version 3 of the License, or
    (at your option) any later version.
    
    Zotero is distributed in the hope that it will be useful,
    but WITHOUT ANY WARRANTY; without even the implied warranty of
    MERCHANTABILITY or FITNESS FOR A PARTICULAR PURPOSE.  See the
    GNU Affero General Public License for more details.
    
    You should have received a copy of the GNU Affero General Public License
    along with Zotero.  If not, see <http://www.gnu.org/licenses/>.
    
    ***** END LICENSE BLOCK *****
*/
const ZOTERO_TAB_URL = "chrome://zotero/content/tab.xul";

/*
 * This object contains the various functions for the interface
 */
var ZoteroPane = new function()
{
	var _unserialized = false;
	this.collectionsView = false;
	this.itemsView = false;
	this._listeners = {};
	this.__defineGetter__('loaded', function () _loaded);
	var _lastSelectedItems = [];
	
	//Privileged methods
	this.init = init;
	this.destroy = destroy;
	this.isShowing = isShowing;
	this.isFullScreen = isFullScreen;
	this.handleKeyDown = handleKeyDown;
	this.handleKeyUp = handleKeyUp;
	this.setHighlightedRowsCallback = setHighlightedRowsCallback;
	this.handleKeyPress = handleKeyPress;
	this.handleSearchKeypress = handleSearchKeypress;
	this.handleSearchInput = handleSearchInput;
	this.getSelectedCollection = getSelectedCollection;
	this.getSelectedSavedSearch = getSelectedSavedSearch;
	this.getSelectedItems = getSelectedItems;
	this.getSortedItems = getSortedItems;
	this.getSortField = getSortField;
	this.getSortDirection = getSortDirection;
	this.loadURI = loadURI;
	this.setItemsPaneMessage = setItemsPaneMessage;
	this.clearItemsPaneMessage = clearItemsPaneMessage;
	this.contextPopupShowing = contextPopupShowing;
	this.openNoteWindow = openNoteWindow;
	this.viewSelectedAttachment = viewSelectedAttachment;
	this.showAttachmentNotFoundDialog = showAttachmentNotFoundDialog;
	this.reportErrors = reportErrors;
	this.displayErrorMessage = displayErrorMessage;
	
	this.document = document;
	
	const COLLECTIONS_HEIGHT = 32; // minimum height of the collections pane and toolbar
	
	var self = this,
		_loaded = false, _madeVisible = false,
		titlebarcolorState, titleState, observerService,
		_reloadFunctions = [], _beforeReloadFunctions = [];
	
	/**
	 * Called when the window containing Zotero pane is open
	 */
	function init() {
		Zotero.debug("Initializing Zotero pane");
		
		// Set "Report Errors..." label via property rather than DTD entity,
		// since we need to reference it in script elsewhere
		document.getElementById('zotero-tb-actions-reportErrors').setAttribute('label',
			Zotero.getString('errorReport.reportErrors'));
		// Set key down handler
		document.getElementById('appcontent').addEventListener('keydown', ZoteroPane_Local.handleKeyDown, true);
		
		_loaded = true;
		
		var zp = document.getElementById('zotero-pane');
		Zotero.setFontSize(zp);
		ZoteroPane_Local.updateToolbarPosition();
		window.addEventListener("resize", ZoteroPane_Local.updateToolbarPosition, false);
		window.setTimeout(ZoteroPane_Local.updateToolbarPosition, 0);
		
		Zotero.updateQuickSearchBox(document);
		
		if (Zotero.isMac) {
			//document.getElementById('zotero-tb-actions-zeroconf-update').setAttribute('hidden', false);
			document.getElementById('zotero-pane-stack').setAttribute('platform', 'mac');
		} else if(Zotero.isWin) {
			document.getElementById('zotero-pane-stack').setAttribute('platform', 'win');
		}
		
		// Use pre-Yosemite search fields before Fx34
		// See note in chrome/content/zotero-platform/mac/overlay.css
		if (Zotero.isMac && Zotero.platformMajorVersion < 34 && Zotero.oscpu.contains(' 10.10')) {
			document.getElementById('zotero-pane-stack').setAttribute('oldsearchfield', 'true')
		}
		
		// register an observer for Zotero reload
		observerService = Components.classes["@mozilla.org/observer-service;1"]
					  .getService(Components.interfaces.nsIObserverService);
		observerService.addObserver(_reloadObserver, "zotero-reloaded", false);
		observerService.addObserver(_reloadObserver, "zotero-before-reload", false);
		this.addBeforeReloadListener(function(newMode) {
			if(newMode == "connector") {
				ZoteroPane_Local.setItemsPaneMessage(Zotero.getString('connector.standaloneOpen'));
			}
			return;
		});
		this.addReloadListener(_loadPane);
		
		// continue loading pane
		_loadPane();
	}
	
	/**
	 * Called on window load or when has been reloaded after switching into or out of connector
	 * mode
	 */
	function _loadPane() {
		if(!Zotero || !Zotero.initialized || Zotero.isConnector) return;
		
		ZoteroPane_Local.setItemsPaneMessage(Zotero.getString('pane.items.loading'));
		
		//Initialize collections view
		ZoteroPane_Local.collectionsView = new Zotero.CollectionTreeView();
		// Handle an error in setTree()/refresh()
		ZoteroPane_Local.collectionsView.onError = function (e) {
			ZoteroPane_Local.displayErrorMessage();
		};
		var collectionsTree = document.getElementById('zotero-collections-tree');
		collectionsTree.view = ZoteroPane_Local.collectionsView;
		collectionsTree.controllers.appendController(new Zotero.CollectionTreeCommandController(collectionsTree));
		collectionsTree.addEventListener("mousedown", ZoteroPane_Local.onTreeMouseDown, true);
		collectionsTree.addEventListener("click", ZoteroPane_Local.onTreeClick, true);
		
		var itemsTree = document.getElementById('zotero-items-tree');
		itemsTree.controllers.appendController(new Zotero.ItemTreeCommandController(itemsTree));
		itemsTree.addEventListener("mousedown", ZoteroPane_Local.onTreeMouseDown, true);
		itemsTree.addEventListener("click", ZoteroPane_Local.onTreeClick, true);
		
		var menu = document.getElementById("contentAreaContextMenu");
		menu.addEventListener("popupshowing", ZoteroPane_Local.contextPopupShowing, false);
		
		var tagSelector = document.getElementById('zotero-tag-selector');
		tagSelector.onchange = function () {
			return ZoteroPane_Local.updateTagFilter();
		};
		
		Zotero.Keys.windowInit(document);
		
		if (Zotero.restoreFromServer) {
			Zotero.restoreFromServer = false;
			
			setTimeout(function () {
				var ps = Components.classes["@mozilla.org/embedcomp/prompt-service;1"]
										.getService(Components.interfaces.nsIPromptService);
				var buttonFlags = (ps.BUTTON_POS_0) * (ps.BUTTON_TITLE_IS_STRING)
									+ (ps.BUTTON_POS_1) * (ps.BUTTON_TITLE_CANCEL);
				var index = ps.confirmEx(
					null,
					"Zotero Restore",
					"The local Zotero database has been cleared."
						+ " "
						+ "Would you like to restore from the Zotero server now?",
					buttonFlags,
					"Sync Now",
					null, null, null, {}
				);
				
				if (index == 0) {
					Zotero.Sync.Server.sync({
						onSuccess: function () {
							Zotero.Sync.Runner.setSyncIcon();
							
							ps.alert(
								null,
								"Restore Completed",
								"The local Zotero database has been successfully restored."
							);
						},
						
						onError: function (msg) {
							ps.alert(
								null,
								"Restore Failed",
								"An error occurred while restoring from the server:\n\n"
									+ msg
							);
							
							Zotero.Sync.Runner.error(msg);
						}
					});
				}
			}, 1000);
		}
		// If the database was initialized or there are no sync credentials and
		// Zotero hasn't been run before in this profile, display the start page
		// -- this way the page won't be displayed when they sync their DB to
		// another profile or if the DB is initialized erroneously (e.g. while
		// switching data directory locations)
		else if (Zotero.Prefs.get('firstRun2')) {
			if (Zotero.Schema.dbInitialized || !Zotero.Sync.Server.enabled) {
				setTimeout(function () {
					if(Zotero.isStandalone) {
						ZoteroPane_Local.loadURI("https://www.zotero.org/start_standalone");
					} else {
						gBrowser.selectedTab = gBrowser.addTab("https://www.zotero.org/start");
					}
				}, 400);
			}
			Zotero.Prefs.set('firstRun2', false);
			try {
				Zotero.Prefs.clear('firstRun');
			}
			catch (e) {}
		}
		
		// Hide sync debugging menu by default
		if (Zotero.Prefs.get('sync.debugMenu')) {
			var sep = document.getElementById('zotero-tb-actions-sync-separator');
			sep.hidden = false;
			sep.nextSibling.hidden = false;
			sep.nextSibling.nextSibling.hidden = false;
			sep.nextSibling.nextSibling.nextSibling.hidden = false;
		}
		
		if (Zotero.openPane) {
			Zotero.openPane = false;
			setTimeout(function () {
				ZoteroPane_Local.show();
			}, 0);
		}
	}
	
	
	/*
	 * Create the New Item (+) submenu with each item type
	 */
	this.buildItemTypeSubMenu = function () {
		var moreMenu = document.getElementById('zotero-tb-add-more');
		
		while (moreMenu.hasChildNodes()) {
			moreMenu.removeChild(moreMenu.firstChild);
		}
		
		// Sort by localized name
		var t = Zotero.ItemTypes.getSecondaryTypes();
		var itemTypes = [];
		for (var i=0; i<t.length; i++) {
			itemTypes.push({
				id: t[i].id,
				name: t[i].name,
				localized: Zotero.ItemTypes.getLocalizedString(t[i].id)
			});
		}
		var collation = Zotero.getLocaleCollation();
		itemTypes.sort(function(a, b) {
			return collation.compareString(1, a.localized, b.localized);
		});
		
		for (var i = 0; i<itemTypes.length; i++) {
			var menuitem = document.createElement("menuitem");
			menuitem.setAttribute("label", itemTypes[i].localized);
			menuitem.setAttribute("tooltiptext", "");
			let type = itemTypes[i].id;
			menuitem.addEventListener("command", function() { ZoteroPane_Local.newItem(type, {}, null, true).done(); }, false);
			moreMenu.appendChild(menuitem);
		}
	}
	
	
	this.updateNewItemTypes = function () {
		var addMenu = document.getElementById('zotero-tb-add').firstChild;
		
		// Remove all nodes so we can regenerate
		var options = addMenu.getElementsByAttribute("class", "zotero-tb-add");
		while (options.length) {
			var p = options[0].parentNode;
			p.removeChild(options[0]);
		}
		
		var separator = addMenu.firstChild;
		
		// Sort by localized name
		var t = Zotero.ItemTypes.getPrimaryTypes();
		var itemTypes = [];
		for (var i=0; i<t.length; i++) {
			itemTypes.push({
				id: t[i].id,
				name: t[i].name,
				localized: Zotero.ItemTypes.getLocalizedString(t[i].id)
			});
		}
		var collation = Zotero.getLocaleCollation();
		itemTypes.sort(function(a, b) {
			return collation.compareString(1, a.localized, b.localized);
		});
		
		for (var i = 0; i<itemTypes.length; i++) {
			var menuitem = document.createElement("menuitem");
			menuitem.setAttribute("label", itemTypes[i].localized);
			menuitem.setAttribute("tooltiptext", "");
			let type = itemTypes[i].id;
			menuitem.addEventListener("command", function() { ZoteroPane_Local.newItem(type, {}, null, true).done(); }, false);
			menuitem.className = "zotero-tb-add";
			addMenu.insertBefore(menuitem, separator);
		}
	}
	
	
	
	/*
	 * Called when the window closes
	 */
	function destroy()
	{
		if (!Zotero || !Zotero.initialized || !_loaded) {
			return;
		}
		
		if(this.isShowing()) {
			this.serializePersist();
		}
		
		var tagSelector = document.getElementById('zotero-tag-selector');
		tagSelector.unregister();
		
		if(this.collectionsView) this.collectionsView.unregister();
		if(this.itemsView) this.itemsView.unregister();
		
		observerService.removeObserver(_reloadObserver, "zotero-reloaded");
	}
	
	/**
	 * Called before Zotero pane is to be made visible
	 * @return {Boolean} True if Zotero pane should be loaded, false otherwise (if an error
	 * 		occurred)
	 */
	this.makeVisible = Zotero.Promise.coroutine(function* () {
		if (Zotero.locked) {
			Zotero.showZoteroPaneProgressMeter();
		}
		
		yield Zotero.unlockPromise;
		
		Zotero.hideZoteroPaneOverlays();
		
		// If pane not loaded, load it or display an error message
		if (!ZoteroPane_Local.loaded) {
			ZoteroPane_Local.init();
		}
		
		// If Zotero could not be initialized, display an error message and return
		if (!Zotero || Zotero.skipLoading) {
			this.displayStartupError();
			return false;
		}
		
		if(!_madeVisible) {
			this.buildItemTypeSubMenu();
		}
		_madeVisible = true;
		
		yield this.unserializePersist();
		this.updateToolbarPosition();
		this.updateTagSelectorSize();
		
		// restore saved row selection (for tab switching)
		var containerWindow = (window.ZoteroTab ? window.ZoteroTab.containerWindow : window);
		if(containerWindow.zoteroSavedCollectionSelection) {
			yield this.collectionsView.rememberSelection(containerWindow.zoteroSavedCollectionSelection);
			delete containerWindow.zoteroSavedCollectionSelection;
		}
		
		// restore saved item selection (for tab switching)
		if(containerWindow.zoteroSavedItemSelection) {
			let self = this;
			// hack to restore saved selection after itemTreeView finishes loading
			window.setTimeout(function() {
				if(containerWindow.zoteroSavedItemSelection) {
					yield self.itemsView.rememberSelection(containerWindow.zoteroSavedItemSelection);
					delete containerWindow.zoteroSavedItemSelection;
				}
			}, 51);
		}
		
		// Focus the quicksearch on pane open
		var searchBar = document.getElementById('zotero-tb-search');
		setTimeout(function () {
			searchBar.inputField.select();
		}, 1);
		
		var d = new Date();
		yield Zotero.purgeDataObjects();
		var d2 = new Date();
		Zotero.debug("Purged data tables in " + (d2 - d) + " ms");
		
		// Auto-sync on pane open
		if (Zotero.Prefs.get('sync.autoSync')) {
			yield Zotero.proxyAuthComplete.delay(1000);
			
			if (!Zotero.Sync.Server.enabled) {
				Zotero.debug('Sync not enabled -- skipping auto-sync', 4);
				return;
			}
			
			if (Zotero.Sync.Server.syncInProgress || Zotero.Sync.Storage.syncInProgress) {
				Zotero.debug('Sync already running -- skipping auto-sync', 4);
				return;
			}
			
			if (Zotero.Sync.Server.manualSyncRequired) {
				Zotero.debug('Manual sync required -- skipping auto-sync', 4);
				return;
			}
			
			Zotero.Sync.Runner.sync({
				background: true
			});
		}
		
		// Set sync icon to spinning or not
		//
		// We don't bother setting an error state at open
		if (Zotero.Sync.Server.syncInProgress || Zotero.Sync.Storage.syncInProgress) {
			Zotero.Sync.Runner.setSyncIcon('animate');
		}
		
		return true;
	});
	
	/**
	 * Function to be called before ZoteroPane_Local is hidden. Does not actually hide the Zotero pane.
	 */
	this.makeHidden = function() {
		this.serializePersist();
	}
	
	function isShowing() {
		var zoteroPane = document.getElementById('zotero-pane-stack');
		return zoteroPane.getAttribute('hidden') != 'true' &&
				zoteroPane.getAttribute('collapsed') != 'true';
	}
	
	function isFullScreen() {
		return document.getElementById('zotero-pane-stack').getAttribute('fullscreenmode') == 'true';
	}
	
	
	/*
	 * Trigger actions based on keyboard shortcuts
	 */
	function handleKeyDown(event, from) {
		try {
			// Ignore keystrokes outside of Zotero pane
			if (!(event.originalTarget.ownerDocument instanceof XULDocument)) {
				return;
			}
		}
		catch (e) {
			Zotero.debug(e);
		}
		
		if (Zotero.locked) {
			event.preventDefault();
			return;
		}
		
		if (from == 'zotero-pane') {
			// Highlight collections containing selected items
			//
			// We use Control (17) on Windows because Alt triggers the menubar;
			// 	otherwise we use Alt/Option (18)
			if ((Zotero.isWin && event.keyCode == 17 && !event.altKey) ||
					(!Zotero.isWin && event.keyCode == 18 && !event.ctrlKey)
					&& !event.shiftKey && !event.metaKey) {
				
				this.highlightTimer = Components.classes["@mozilla.org/timer;1"].
					createInstance(Components.interfaces.nsITimer);
				// {} implements nsITimerCallback
				this.highlightTimer.initWithCallback({
					notify: ZoteroPane_Local.setHighlightedRowsCallback
				}, 225, Components.interfaces.nsITimer.TYPE_ONE_SHOT);
			}
			// Unhighlight on key up
			else if ((Zotero.isWin && event.ctrlKey) ||
					(!Zotero.isWin && event.altKey)) {
				if (this.highlightTimer) {
					this.highlightTimer.cancel();
					this.highlightTimer = null;
				}
				ZoteroPane_Local.collectionsView.setHighlightedRows();
			}
		}
	}
	
	
	function handleKeyUp(event, from) {
		if (from == 'zotero-pane') {
			if ((Zotero.isWin && event.keyCode == 17) ||
					(!Zotero.isWin && event.keyCode == 18)) {
				if (this.highlightTimer) {
					this.highlightTimer.cancel();
					this.highlightTimer = null;
				}
				ZoteroPane_Local.collectionsView.setHighlightedRows();
			}
		}
	}
	
	
	/*
	 * Highlights collections containing selected items on Ctrl (Win) or
	 * Option/Alt (Mac/Linux) press
	 */
	function setHighlightedRowsCallback() {
		var itemIDs = ZoteroPane_Local.getSelectedItems(true);
		if (itemIDs && itemIDs.length) {
			Zotero.Promise.coroutine(function* () {
				var collectionIDs = yield Zotero.Collections.getCollectionsContainingItems(itemIDs, true);
				var ids = collectionIDs.map(id => "C" + id);
				Zotero.debug(Zotero.Items.get(itemIDs).some(item => !item.publication));
				if (!Zotero.Items.get(itemIDs).some(item => !item.publication)) {
					ids.push("P");
				}
				if (ids.length) {
					ZoteroPane_Local.collectionsView.setHighlightedRows(ids);
				}
			})();
		}
	}
	
	
	function handleKeyPress(event) {
		var from = event.originalTarget.id;
		
		// Ignore keystrokes if Zotero pane is closed
		var zoteroPane = document.getElementById('zotero-pane-stack');
		if (zoteroPane.getAttribute('hidden') == 'true' ||
				zoteroPane.getAttribute('collapsed') == 'true') {
			return;
		}
		
		if (Zotero.locked) {
			event.preventDefault();
			return;
		}
		
		if (from == 'zotero-collections-tree') {
			if ((event.keyCode == event.DOM_VK_BACK_SPACE && Zotero.isMac) ||
					event.keyCode == event.DOM_VK_DELETE) {
				var deleteItems = event.metaKey || (!Zotero.isMac && event.shiftKey);
				ZoteroPane_Local.deleteSelectedCollection(deleteItems);
				event.preventDefault();
				return;
			}
		}
		else if (from == 'zotero-items-tree') {
			// Focus TinyMCE explicitly on tab key, since the normal focusing
			// doesn't work right
			if (!event.shiftKey && event.keyCode == event.DOM_VK_TAB) {
				var deck = document.getElementById('zotero-item-pane-content');
				if (deck.selectedPanel.id == 'zotero-view-note') {
					setTimeout(function () {
						document.getElementById('zotero-note-editor').focus();
					}, 0);
				}
			}
			else if ((event.keyCode == event.DOM_VK_BACK_SPACE && Zotero.isMac) ||
					event.keyCode == event.DOM_VK_DELETE) {
				// If Cmd/Shift delete, use forced mode, which does different
				// things depending on the context
				var force = event.metaKey || (!Zotero.isMac && event.shiftKey);
				ZoteroPane_Local.deleteSelectedItems(force);
				event.preventDefault();
				return;
			}
			else if (event.keyCode == event.DOM_VK_RETURN) {
				var items = this.itemsView.getSelectedItems();
				// Don't do anything if more than 20 items selected
				if (!items.length || items.length > 20) {
					return;
				}
				ZoteroPane_Local.viewItems(items, event);
				// These don't seem to do anything. Instead we override
				// the tree binding's _handleEnter method in itemTreeView.js.
				//event.preventDefault();
				//event.stopPropagation();
				return;
			}
		}
		
		var key = String.fromCharCode(event.which);
		if (!key) {
			Zotero.debug('No key');
			return;
		}
		
		// Ignore modifiers other than Ctrl-Shift/Cmd-Shift
		if (!((Zotero.isMac ? event.metaKey : event.ctrlKey) && event.shiftKey)) {
			return;
		}
		
		var command = Zotero.Keys.getCommand(key);
		if (!command) {
			return;
		}
		
		Zotero.debug(command);
		
		// Errors don't seem to make it out otherwise
		try {
			switch (command) {
				case 'openZotero':
					try {
						// Ignore Cmd-Shift-Z keystroke in text areas
						if (Zotero.isMac && key == 'Z' &&
								(event.originalTarget.localName == 'input'
									|| event.originalTarget.localName == 'textarea')) {
							try {
								var isSearchBar = event.originalTarget.parentNode.parentNode.id == 'zotero-tb-search';
							}
							catch (e) {
								Zotero.debug(e, 1);
								Components.utils.reportError(e);
							}
							if (!isSearchBar) {
								Zotero.debug('Ignoring keystroke in text field');
								return;
							}
						}
					}
					catch (e) {
						Zotero.debug(e);
					}
					if (window.ZoteroOverlay) window.ZoteroOverlay.toggleDisplay()
					break;
				case 'library':
					document.getElementById('zotero-collections-tree').focus();
					break;
				case 'quicksearch':
					document.getElementById('zotero-tb-search').select();
					break;
				case 'newItem':
					Zotero.Promise.coroutine(function* () {
						// Default to most recent item type from here or the
						// New Type menu
						var mru = Zotero.Prefs.get('newItemTypeMRU');
						// Or fall back to 'book'
						var typeID = mru ? mru.split(',')[0] : 2;
						yield ZoteroPane_Local.newItem(typeID);
						let itemBox = document.getElementById('zotero-editpane-item-box');
						var menu = itemBox.itemTypeMenu;
						var self = this;
						var handleTypeChange = function () {
							self.addItemTypeToNewItemTypeMRU(this.itemTypeMenu.value);
							itemBox.removeHandler('itemtypechange', handleTypeChange);
						};
						// Only update the MRU when the menu is opened for the
						// keyboard shortcut, not on subsequent opens
						var removeTypeChangeHandler = function () {
							itemBox.removeHandler('itemtypechange', handleTypeChange);
							itemBox.itemTypeMenu.firstChild.removeEventListener('popuphiding', removeTypeChangeHandler);
							// Focus the title field after menu closes
							itemBox.focusFirstField();
						};
						itemBox.addHandler('itemtypechange', handleTypeChange);
						itemBox.itemTypeMenu.firstChild.addEventListener('popuphiding', removeTypeChangeHandler);
						
						menu.focus();
						document.getElementById('zotero-editpane-item-box').itemTypeMenu.menupopup.openPopup(menu, "before_start", 0, 0);
					})();
					break;
				case 'newNote':
					// If a regular item is selected, use that as the parent.
					// If a child item is selected, use its parent as the parent.
					// Otherwise create a standalone note.
					var parentKey = false;
					var items = ZoteroPane_Local.getSelectedItems();
					if (items.length == 1) {
						if (items[0].isRegularItem()) {
							parentKey = items[0].key;
						}
						else {
							parentKey = items[0].parentItemKey;
						}
					}
					// Use key that's not the modifier as the popup toggle
					ZoteroPane_Local.newNote(event.altKey, parentKey);
					break;
				case 'toggleTagSelector':
					ZoteroPane_Local.toggleTagSelector();
					break;
				case 'toggleFullscreen':
					ZoteroPane_Local.toggleTab();
					break;
				case 'copySelectedItemCitationsToClipboard':
					ZoteroPane_Local.copySelectedItemsToClipboard(true)
					break;
				case 'copySelectedItemsToClipboard':
					ZoteroPane_Local.copySelectedItemsToClipboard();
					break;
				case 'importFromClipboard':
					Zotero_File_Interface.importFromClipboard();
					break;
				case 'sync':
					Zotero.Sync.Runner.sync();
					break;
				default:
					throw ('Command "' + command + '" not found in ZoteroPane_Local.handleKeyDown()');
			}
		}
		catch (e) {
			Zotero.debug(e, 1);
			Components.utils.reportError(e);
		}
		
		event.preventDefault();
	}
	
	
	/*
	 * Create a new item
	 *
	 * _data_ is an optional object with field:value for itemData
	 */
	this.newItem = Zotero.Promise.coroutine(function* (typeID, data, row, manual)
	{
		if ((row === undefined || row === null) && this.collectionsView.selection) {
			row = this.collectionsView.selection.currentIndex;
			
			// Make sure currently selected view is editable
			if (!this.canEdit(row)) {
				this.displayCannotEditLibraryMessage();
				return;
			}
		}
		
		yield ZoteroItemPane.blurOpenField();
		
		if (row !== undefined && row !== null) {
			var collectionTreeRow = this.collectionsView.getRow(row);
			var libraryID = collectionTreeRow.ref.libraryID;
		}
		else {
			var libraryID = Zotero.Libraries.userLibraryID;
			var collectionTreeRow = null;
		}
		
		let itemID;
		yield Zotero.DB.executeTransaction(function* () {
			var item = new Zotero.Item(typeID);
			item.libraryID = libraryID;
			for (var i in data) {
				item.setField(i, data[i]);
			}
			itemID = yield item.save();
			
			if (collectionTreeRow && collectionTreeRow.isCollection()) {
				yield collectionTreeRow.ref.addItem(itemID);
			}
		});
		
		//set to Info tab
		document.getElementById('zotero-view-item').selectedIndex = 0;
		
		if (manual) {
			// Update most-recently-used list for New Item menu
			this.addItemTypeToNewItemTypeMRU(typeID);
			
			// Focus the title field
			document.getElementById('zotero-editpane-item-box').focusFirstField();
		}
		
		return Zotero.Items.getAsync(itemID);
	});
	
	
	this.addItemTypeToNewItemTypeMRU = function (itemTypeID) {
		var mru = Zotero.Prefs.get('newItemTypeMRU');
		if (mru) {
			var mru = mru.split(',');
			var pos = mru.indexOf(itemTypeID + '');
			if (pos != -1) {
				mru.splice(pos, 1);
			}
			mru.unshift(itemTypeID);
		}
		else {
			var mru = [itemTypeID + ''];
		}
		Zotero.Prefs.set('newItemTypeMRU', mru.slice(0, 5).join(','));
	}
	
	
	this.newCollection = Zotero.Promise.coroutine(function* (parentKey) {
		if (!this.canEditLibrary()) {
			this.displayCannotEditLibraryMessage();
			return;
		}
		
		var libraryID = this.getSelectedLibraryID();
		
		var promptService = Components.classes["@mozilla.org/embedcomp/prompt-service;1"]
								.getService(Components.interfaces.nsIPromptService);
		var untitled = yield Zotero.DB.getNextName(
			libraryID,
			'collections',
			'collectionName',
			Zotero.getString('pane.collections.untitled')
		);
		
		var newName = { value: untitled };
		var result = promptService.prompt(window,
			Zotero.getString('pane.collections.newCollection'),
			Zotero.getString('pane.collections.name'), newName, "", {});
		
		if (!result)
		{
			return;
		}
		
		if (!newName.value)
		{
			newName.value = untitled;
		}
		
		var collection = new Zotero.Collection;
		collection.libraryID = libraryID;
		collection.name = newName.value;
		collection.parentKey = parentKey;
		return collection.saveTx();
	});
	
	
	this.newGroup = function () {
		this.loadURI(Zotero.Groups.addGroupURL);
	}
	
	
	this.newSearch = Zotero.Promise.coroutine(function* () {
		yield Zotero.DB.waitForTransaction();
		
		var s = new Zotero.Search();
		s.libraryID = this.getSelectedLibraryID();
		s.addCondition('title', 'contains', '');
		
		var untitled = Zotero.getString('pane.collections.untitled');
		untitled = yield Zotero.DB.getNextName('savedSearches', 'savedSearchName',
			Zotero.getString('pane.collections.untitled'));
		var io = {dataIn: {search: s, name: untitled}, dataOut: null};
		window.openDialog('chrome://zotero/content/searchDialog.xul','','chrome,modal',io);
	});
	
	
	this.setVirtual = function (libraryID, mode, show) {
		switch (mode) {
			case 'duplicates':
				var prefKey = 'duplicateLibraries';
				var lastViewedFolderID = 'D' + libraryID;
				break;
			
			case 'unfiled':
				var prefKey = 'unfiledLibraries';
				var lastViewedFolderID = 'U' + libraryID;
				break;
			
			default:
				throw ("Invalid virtual mode '" + mode + "' in ZoteroPane.setVirtual()");
		}
		
		try {
			var ids = Zotero.Prefs.get(prefKey).split(',');
		}
		catch (e) {
			var ids = [];
		}
		
		if (!libraryID) {
			libraryID = Zotero.Libraries.userLibraryID;
		}
		
		var newids = [];
		for (let i = 0; i < ids.length; i++) {
			let id = ids[i];
			id = parseInt(id);
			if (isNaN(id)) {
				continue;
			}
			// Remove current library if hiding
			if (id == libraryID && !show) {
				continue;
			}
			// Remove libraryIDs that no longer exist
			if (id != 0 && !Zotero.Libraries.exists(id)) {
				continue;
			}
			newids.push(id);
		}
		
		// Add the current library if it's not already set
		if (show && newids.indexOf(libraryID) == -1) {
			newids.push(libraryID);
		}
		
		newids.sort();
		
		Zotero.Prefs.set(prefKey, newids.join());
		
		this.collectionsView.refresh();
		
		// If group is closed, open it
		this.collectionsView.selectLibrary(libraryID);
		row = this.collectionsView.selection.currentIndex;
		if (!this.collectionsView.isContainerOpen(row)) {
			this.collectionsView.toggleOpenState(row);
		}
		
		// Select new row
		if (show) {
			Zotero.Prefs.set('lastViewedFolder', lastViewedFolderID);
			var row = this.collectionsView.getLastViewedRow();
			this.collectionsView.selection.select(row);
		}
	}
	
	
	this.openLookupWindow = Zotero.Promise.coroutine(function* () {
		yield Zotero.DB.waitForTransaction();
		
		if (!this.canEdit()) {
			this.displayCannotEditLibraryMessage();
			return;
		}
		
		window.openDialog('chrome://zotero/content/lookup.xul', 'zotero-lookup', 'chrome,modal');
	});
	
	
	this.openAdvancedSearchWindow = function () {
		var wm = Components.classes["@mozilla.org/appshell/window-mediator;1"]
					.getService(Components.interfaces.nsIWindowMediator);
		var enumerator = wm.getEnumerator('zotero:search');
		while (enumerator.hasMoreElements()) {
			var win = enumerator.getNext();
		}
		
		if (win) {
			win.focus();
			return;
		}
		
		var s = new Zotero.Search();
		s.libraryID = this.getSelectedLibraryID();
		s.addCondition('title', 'contains', '');
		
		var io = {dataIn: {search: s}, dataOut: null};
		window.openDialog('chrome://zotero/content/advancedSearch.xul', '', 'chrome,dialog=no,centerscreen', io);
	};
	
	
	this.toggleTagSelector = Zotero.Promise.coroutine(function* () {
		var tagSelector = document.getElementById('zotero-tag-selector');
		
		var showing = tagSelector.getAttribute('collapsed') == 'true';
		tagSelector.setAttribute('collapsed', !showing);
		this.updateTagSelectorSize();
		
		// If showing, set scope to items in current view
		// and focus filter textbox
		if (showing) {
			yield this.setTagScope();
			tagSelector.focusTextbox();
		}
		// If hiding, clear selection
		else {
			tagSelector.uninit();
		}
	});
	
	
	this.updateTagSelectorSize = function () {
		//Zotero.debug('Updating tag selector size');
		var zoteroPane = document.getElementById('zotero-pane-stack');
		var splitter = document.getElementById('zotero-tags-splitter');
		var tagSelector = document.getElementById('zotero-tag-selector');
		
		// Nothing should be bigger than appcontent's height
		var max = document.getElementById('appcontent').boxObject.height
					- splitter.boxObject.height;
		
		// Shrink tag selector to appcontent's height
		var maxTS = max - COLLECTIONS_HEIGHT;
		if (parseInt(tagSelector.getAttribute("height")) > maxTS) {
			//Zotero.debug("Limiting tag selector height to appcontent");
			tagSelector.setAttribute('height', maxTS);
		}
		
		var height = tagSelector.boxObject.height;
		
		
		/*Zotero.debug("tagSelector.boxObject.height: " + tagSelector.boxObject.height);
		Zotero.debug("tagSelector.getAttribute('height'): " + tagSelector.getAttribute('height'));
		Zotero.debug("zoteroPane.boxObject.height: " + zoteroPane.boxObject.height);
		Zotero.debug("zoteroPane.getAttribute('height'): " + zoteroPane.getAttribute('height'));*/
		
		
		// Don't let the Z-pane jump back down to its previous height
		// (if shrinking or hiding the tag selector let it clear the min-height)
		if (zoteroPane.getAttribute('height') < zoteroPane.boxObject.height) {
			//Zotero.debug("Setting Zotero pane height attribute to " +  zoteroPane.boxObject.height);
			zoteroPane.setAttribute('height', zoteroPane.boxObject.height);
		}
		
		if (tagSelector.getAttribute('collapsed') == 'true') {
			// 32px is the default Z pane min-height in overlay.css
			height = 32;
		}
		else {
			// tS.boxObject.height doesn't exist at startup, so get from attribute
			if (!height) {
				height = parseInt(tagSelector.getAttribute('height'));
			}
			// 121px seems to be enough room for the toolbar and collections
			// tree at minimum height
			height = height + COLLECTIONS_HEIGHT;
		}
		
		//Zotero.debug('Setting Zotero pane minheight to ' + height);
		zoteroPane.setAttribute('minheight', height);
		
		if (this.isShowing() && !this.isFullScreen()) {
			zoteroPane.setAttribute('savedHeight', zoteroPane.boxObject.height);
		}
		
		// Fix bug whereby resizing the Z pane downward after resizing
		// the tag selector up and then down sometimes caused the Z pane to
		// stay at a fixed size and get pushed below the bottom
		tagSelector.height++;
		tagSelector.height--;
	}
	
	
	function getTagSelection () {
		var tagSelector = document.getElementById('zotero-tag-selector');
		return tagSelector.selection ? tagSelector.selection : {};
	}
	
	
	this.clearTagSelection = Zotero.Promise.coroutine(function* () {
		if (Zotero.Utilities.isEmpty(getTagSelection())) {
			return false;
		}
		var tagSelector = document.getElementById('zotero-tag-selector');
		yield tagSelector.clearAll();
		return true;
	});
	
	
	/*
	 * Sets the tag filter on the items view
	 */
	this.updateTagFilter = Zotero.Promise.coroutine(function* () {
		if (this.itemsView) {
			yield this.itemsView.setFilter('tags', getTagSelection());
		}
	});
	
	
	/*
	 * Set the tags scope to the items in the current view
	 *
	 * Passed to the items tree to trigger on changes
	 */
	this.setTagScope = Zotero.Promise.coroutine(function* () {
		var collectionTreeRow = self.getCollectionTreeRow();
		if (!collectionTreeRow) return;
		var tagSelector = document.getElementById('zotero-tag-selector');
		if (!tagSelector.getAttribute('collapsed') ||
				tagSelector.getAttribute('collapsed') == 'false') {
			Zotero.debug('Updating tag selector with current tags');
			if (collectionTreeRow.editable) {
				tagSelector.mode = 'edit';
			}
			else {
				tagSelector.mode = 'view';
			}
			tagSelector.collectionTreeRow = collectionTreeRow;
			tagSelector.updateScope = self.setTagScope;
			tagSelector.libraryID = collectionTreeRow.ref.libraryID;
			tagSelector.scope = yield collectionTreeRow.getChildTags();
		}
	});
	
	
	this.onCollectionSelected = function () {
		return Zotero.spawn(function* () {
			var collectionTreeRow = this.getCollectionTreeRow();
			if (!collectionTreeRow) {
				return;
			}
			
			if (this.itemsView && this.itemsView.collectionTreeRow == collectionTreeRow) {
				Zotero.debug("Collection selection hasn't changed");
				return;
			}
			
			if (this.itemsView) {
				// Wait for existing items view to finish loading before unloading it
				//
				// TODO: Cancel loading
				let deferred = Zotero.Promise.defer();
				this.itemsView.addEventListener('load', function () {
					deferred.resolve();
				});
				if (deferred.promise.isPending()) {
					Zotero.debug("Waiting for items view " + this.itemsView.id + " to finish loading");
				}
				yield deferred.promise;
				
				this.itemsView.unregister();
				document.getElementById('zotero-items-tree').view = this.itemsView = null;
			}
			
			if (this.collectionsView.selection.count != 1) {
				return;
			}
			
			// Clear quick search and tag selector when switching views
			document.getElementById('zotero-tb-search').value = "";
			
			// XBL functions might not yet be available
			var tagSelector = document.getElementById('zotero-tag-selector');
			if (tagSelector.clearAll) {
				tagSelector.clearAll();
			}
			
			// Not necessary with seltype="cell", which calls nsITreeView::isSelectable()
			/*if (collectionTreeRow.isSeparator()) {
				document.getElementById('zotero-items-tree').view = this.itemsView = null;
				return;
			}*/
			
			collectionTreeRow.setSearch('');
			collectionTreeRow.setTags(getTagSelection());
			
			// Enable or disable toolbar icons and menu options as necessary
			const disableIfNoEdit = [
				"cmd_zotero_newCollection",
				"cmd_zotero_newSavedSearch",
				"zotero-tb-add",
				"cmd_zotero_newItemFromCurrentPage",
				"zotero-tb-lookup",
				"cmd_zotero_newStandaloneNote",
				"zotero-tb-note-add",
				"zotero-tb-attachment-add"
			];
			for(var i=0; i<disableIfNoEdit.length; i++) {
				var el = document.getElementById(disableIfNoEdit[i]);
				
				// If a trash is selected, new collection depends on the
				// editability of the library
				if (collectionTreeRow.isTrash() &&
						disableIfNoEdit[i] == 'cmd_zotero_newCollection') {
					var overrideEditable = Zotero.Libraries.isEditable(collectionTreeRow.ref.libraryID);
				}
				else {
					var overrideEditable = false;
				}
				
				if (collectionTreeRow.editable || overrideEditable) {
					if(el.hasAttribute("disabled")) el.removeAttribute("disabled");
				} else {
					el.setAttribute("disabled", "true");
				}
			}
			
			this.itemsView = new Zotero.ItemTreeView(collectionTreeRow);
			this.itemsView.onError = function () {
				ZoteroPane_Local.displayErrorMessage();
			};
			// If any queued load listeners, set them to run when the tree is ready
			if (this._listeners.itemsLoaded) {
				let listener;
				while (listener = this._listeners.itemsLoaded.shift()) {
					this.itemsView.addEventListener('load', listener);
				}
			}
			this.itemsView.addEventListener('load', this.setTagScope);
			document.getElementById('zotero-items-tree').view = this.itemsView;
			
			// Add events to treecolpicker to update menu before showing/hiding
			try {
				let treecols = document.getElementById('zotero-items-columns-header');
				let treecolpicker = treecols.boxObject.firstChild.nextSibling;
				let menupopup = treecolpicker.boxObject.firstChild.nextSibling;
				let attr = menupopup.getAttribute('onpopupshowing');
				if (attr.indexOf('Zotero') == -1) {
					menupopup.setAttribute('onpopupshowing', 'ZoteroPane.itemsView.onColumnPickerShowing(event);')
						// Keep whatever else is there
						+ ' ' + attr;
					menupopup.setAttribute('onpopuphidden', 'ZoteroPane.itemsView.onColumnPickerHidden(event);')
						// Keep whatever else is there
						+ ' ' + menupopup.getAttribute('onpopuphidden');
				}
			}
			catch (e) {
				Zotero.debug(e);
			}
			
			Zotero.Prefs.set('lastViewedFolder', collectionTreeRow.id);
		}, this)
		.finally(function () {
			return this.collectionsView.onSelect();
		}.bind(this));
	};
	
	
	this.getCollectionTreeRow = function () {
		if (!this.collectionsView.selection.count) {
			return false;
		}
		return this.collectionsView.getRow(this.collectionsView.selection.currentIndex);
	}
	
	
	/**
	 * @return {Promise<Boolean>} - Promise that resolves to true if an item was selected,
	 *                              or false if not (used for tests, though there could possibly
	 *                              be a better test for whether the item pane changed)
	 */
	this.itemSelected = function (event) {
		return Zotero.spawn(function* () {
			yield Zotero.DB.waitForTransaction();
			
			// Don't select item until items list has loaded
			//
			// This avoids an error if New Item is used while the pane is first loading.
			var deferred = Zotero.Promise.defer();
			this.itemsView.addEventListener('load', function () {
				deferred.resolve();
			});
			yield deferred.promise;
			
			var selectedItems = this.itemsView.getSelectedItems();
			
			// Check if selection has actually changed. The onselect event that calls this
			// can be called in various situations where the selection didn't actually change,
			// such as whenever selectEventsSuppressed is set to false.
			var ids = selectedItems.map(item => item.id);
			ids.sort();
			if (ids.length && Zotero.Utilities.arrayEquals(_lastSelectedItems, ids)) {
				return false;
			}
			_lastSelectedItems = ids;
			
			if (!this.itemsView) {
				Zotero.debug("Items view not available in itemSelected", 2);
				return false;
			}
			
			// Display restore button if items selected in Trash
			if (this.itemsView.selection.count) {
				document.getElementById('zotero-item-restore-button').hidden
					= !this.getCollectionTreeRow().isTrash()
						|| _nonDeletedItemsSelected(this.itemsView);
			}
			else {
				document.getElementById('zotero-item-restore-button').hidden = true;
			}
			
			var tabs = document.getElementById('zotero-view-tabbox');
			
			// save note when switching from a note
			if(document.getElementById('zotero-item-pane-content').selectedIndex == 2) {
				// TODO: only try to save when selected item is different
				yield document.getElementById('zotero-note-editor').save();
			}
			
			var collectionTreeRow = this.getCollectionTreeRow();
			
			// Single item selected
			if (this.itemsView.selection.count == 1 && this.itemsView.selection.currentIndex != -1)
			{
				var item = selectedItems[0];
				
				if (item.isNote()) {
					var noteEditor = document.getElementById('zotero-note-editor');
					noteEditor.mode = this.collectionsView.editable ? 'edit' : 'view';
					
					var clearUndo = noteEditor.item ? noteEditor.item.id != item.id : false;
					
					noteEditor.parent = null;
					noteEditor.item = item;
					
					// If loading new or different note, disable undo while we repopulate the text field
					// so Undo doesn't end up clearing the field. This also ensures that Undo doesn't
					// undo content from another note into the current one.
					if (clearUndo) {
						noteEditor.clearUndo();
					}
					
					var viewButton = document.getElementById('zotero-view-note-button');
					if (this.collectionsView.editable) {
						viewButton.hidden = false;
						viewButton.setAttribute('noteID', item.id);
						if (!item.isTopLevelItem()) {
							viewButton.setAttribute('parentItemID', item.parentItemID);
						}
						else {
							viewButton.removeAttribute('parentItemID');
						}
					}
					else {
						viewButton.hidden = true;
					}
					
					document.getElementById('zotero-item-pane-content').selectedIndex = 2;
				}
				
				else if (item.isAttachment()) {
					var attachmentBox = document.getElementById('zotero-attachment-box');
					attachmentBox.mode = this.collectionsView.editable ? 'edit' : 'view';
					attachmentBox.item = item;
					
					document.getElementById('zotero-item-pane-content').selectedIndex = 3;
				}
				
				// Regular item
				else {
					var isCommons = collectionTreeRow.isBucket();
					
					document.getElementById('zotero-item-pane-content').selectedIndex = 1;
					var tabBox = document.getElementById('zotero-view-tabbox');
					var pane = tabBox.selectedIndex;
					tabBox.firstChild.hidden = isCommons;
					
					var button = document.getElementById('zotero-item-show-original');
					if (isCommons) {
						button.hidden = false;
						button.disabled = !this.getOriginalItem();
					}
					else {
						button.hidden = true;
					}
					
					if (this.collectionsView.editable) {
						yield ZoteroItemPane.viewItem(item, null, pane);
						tabs.selectedIndex = document.getElementById('zotero-view-item').selectedIndex;
					}
					else {
						yield ZoteroItemPane.viewItem(item, 'view', pane);
						tabs.selectedIndex = document.getElementById('zotero-view-item').selectedIndex;
					}
				}
			}
			// Zero or multiple items selected
			else {
				var count = this.itemsView.selection.count;
				
				// Display duplicates merge interface in item pane
				if (collectionTreeRow.isDuplicates()) {
					if (!collectionTreeRow.editable) {
						if (count) {
							var msg = Zotero.getString('pane.item.duplicates.writeAccessRequired');
						}
						else {
							var msg = Zotero.getString('pane.item.selected.zero');
						}
						this.setItemPaneMessage(msg);
					}
					else if (count) {
						document.getElementById('zotero-item-pane-content').selectedIndex = 4;
						
						// Load duplicates UI code
						if (typeof Zotero_Duplicates_Pane == 'undefined') {
							Zotero.debug("Loading duplicatesMerge.js");
							Components.classes["@mozilla.org/moz/jssubscript-loader;1"]
								.getService(Components.interfaces.mozIJSSubScriptLoader)
								.loadSubScript("chrome://zotero/content/duplicatesMerge.js");
						}
						
						// On a Select All of more than a few items, display a row
						// count instead of the usual item type mismatch error
						var displayNumItemsOnTypeError = count > 5 && count == this.itemsView.rowCount;
						
						// Initialize the merge pane with the selected items
						Zotero_Duplicates_Pane.setItems(selectedItems, displayNumItemsOnTypeError);
					}
					else {
						var msg = Zotero.getString('pane.item.duplicates.selectToMerge');
						this.setItemPaneMessage(msg);
					}
				}
				// Display label in the middle of the item pane
				else {
					if (count) {
						var msg = Zotero.getString('pane.item.selected.multiple', count);
					}
					else {
						var rowCount = this.itemsView.rowCount;
						var str = 'pane.item.unselected.';
						switch (rowCount){
							case 0:
								str += 'zero';
								break;
							case 1:
								str += 'singular';
								break;
							default:
								str += 'plural';
								break;
						}
						var msg = Zotero.getString(str, [rowCount]);
					}
					
					this.setItemPaneMessage(msg);
					
					return false;
				}
			}
			
			return true;
		}, this)
		.finally(function () {
			return this.itemsView.onSelect();
		}.bind(this));
	}
	
	
	/**
	 * Check if any selected items in the passed (trash) treeview are not deleted
	 *
	 * @param	{nsITreeView}
	 * @return	{Boolean}
	 */
	function _nonDeletedItemsSelected(itemsView) {
		var start = {};
		var end = {};
		for (var i=0, len=itemsView.selection.getRangeCount(); i<len; i++) {
			itemsView.selection.getRangeAt(i, start, end);
			for (var j=start.value; j<=end.value; j++) {
				let itemRow = itemsView.getRow(j);
				
				// DEBUG: Not sure how this is possible, but it was happening while switching
				// to an item in the trash in a collapsed library from another library
				if (!itemRow) {
					Zotero.debug("Item row " + j + " not found in _nonDeletedItemsSelected()", 2);
					continue;
				}
				
				if (!itemRow.ref.deleted) {
					return true;
				}
			}
		}
		return false;
	}
	
	
	/**
	 * @return {Promise}
	 */
	this.updateNoteButtonMenu = function () {
		var items = ZoteroPane_Local.getSelectedItems();
		var cmd = document.getElementById('cmd_zotero_newChildNote');
		cmd.setAttribute("disabled", !this.canEdit() ||
			!(items.length == 1 && (items[0].isRegularItem() || !items[0].isTopLevelItem())));
	}
	
	
	this.updateAttachmentButtonMenu = function (popup) {
		var items = ZoteroPane_Local.getSelectedItems();
		
		var disabled = !this.canEdit() || !(items.length == 1 && items[0].isRegularItem());
		
		if (disabled) {
			for (let node of popup.childNodes) {
				node.disabled = true;
			}
			return;
		}
		
		var collectionTreeRow = this.collectionsView.selectedTreeRow;
		var canEditFiles = this.canEditFiles();
		
		var prefix = "menuitem-iconic zotero-menuitem-attachments-";
		
		for (var i=0; i<popup.childNodes.length; i++) {
			var node = popup.childNodes[i];
			var className = node.className.replace('standalone-no-display', '').trim();
			
			switch (className) {
				case prefix + 'link':
					node.disabled = collectionTreeRow.isWithinGroup();
					break;
				
				case prefix + 'snapshot':
				case prefix + 'file':
					node.disabled = !canEditFiles;
					break;
				
				case prefix + 'web-link':
					node.disabled = false;
					break;
				
				default:
					throw ("Invalid class name '" + className + "' in ZoteroPane_Local.updateAttachmentButtonMenu()");
			}
		}
	}
	
	
	this.checkPDFConverter = function () {
		if (Zotero.Fulltext.pdfConverterIsRegistered()) {
			return true;
		}
		
		var ps = Components.classes["@mozilla.org/embedcomp/prompt-service;1"]
			.getService(Components.interfaces.nsIPromptService);
		var buttonFlags = (ps.BUTTON_POS_0) * (ps.BUTTON_TITLE_IS_STRING)
			+ (ps.BUTTON_POS_1) * (ps.BUTTON_TITLE_CANCEL);
		var index = ps.confirmEx(
			null,
			Zotero.getString('pane.item.attachments.PDF.installTools.title'),
			Zotero.getString('pane.item.attachments.PDF.installTools.text'),
			buttonFlags,
			Zotero.getString('general.openPreferences'),
			null, null, null, {}
		);
		if (index == 0) {
			ZoteroPane_Local.openPreferences('zotero-prefpane-search', 'pdftools-install');
		}
		return false;
	}
	
	
	/**
	 * @return {Promise}
	 */
	this.reindexItem = Zotero.Promise.coroutine(function* () {
		var items = this.getSelectedItems();
		if (!items) {
			return;
		}
		
		var itemIDs = [];
		var checkPDF = false;
		for (var i=0; i<items.length; i++) {
			// If any PDFs, we need to make sure the converter is installed and
			// prompt for installation if not
			if (!checkPDF && items[i].attachmentContentType && items[i].attachmentContentType == "application/pdf") {
				checkPDF = true;
			}
			itemIDs.push(items[i].id);
		}
		
		if (checkPDF) {
			var installed = this.checkPDFConverter();
			if (!installed) {
				yield document.getElementById('zotero-attachment-box').updateItemIndexedState();
				return;
			}
		}
		
		yield Zotero.Fulltext.indexItems(itemIDs, true);
		yield document.getElementById('zotero-attachment-box').updateItemIndexedState();
	});
	
	
	/**
	 * @return {Promise}
	 */
	this.duplicateSelectedItem = Zotero.Promise.coroutine(function* () {
		var self = this;
		if (!self.canEdit()) {
			self.displayCannotEditLibraryMessage();
			return;
		}
		
		var item = self.getSelectedItems()[0];
		var newItem;
		
		yield Zotero.DB.executeTransaction(function* () {
			newItem = yield item.clone(null, !Zotero.Prefs.get('groups.copyTags'));
			yield newItem.save();
			
			if (self.collectionsView.selectedTreeRow.isCollection() && newItem.isTopLevelItem()) {
				yield self.collectionsView.selectedTreeRow.ref.addItem(newItem.id);
			}
		});
		
		yield self.selectItem(newItem.id);
	});
	
	
	this.deleteSelectedItem = function () {
		Zotero.debug("ZoteroPane_Local.deleteSelectedItem() is deprecated -- use ZoteroPane_Local.deleteSelectedItems()");
		this.deleteSelectedItems();
	}
	
	/*
	 * Remove, trash, or delete item(s), depending on context
	 *
	 * @param  {Boolean}  [force=false]     Trash or delete even if in a collection or search,
	 *                                      or trash without prompt in library
	 * @param  {Boolean}  [fromMenu=false]  If triggered from context menu, which always prompts for deletes
	 */
	this.deleteSelectedItems = function (force, fromMenu) {
		if (!this.itemsView || !this.itemsView.selection.count) {
			return;
		}
		var collectionTreeRow = this.collectionsView.selectedTreeRow;
		
		if (!collectionTreeRow.isTrash() && !collectionTreeRow.isBucket() && !this.canEdit()) {
			this.displayCannotEditLibraryMessage();
			return;
		}
		
		var toTrash = {
			title: Zotero.getString('pane.items.trash.title'),
			text: Zotero.getString(
				'pane.items.trash' + (this.itemsView.selection.count > 1 ? '.multiple' : '')
			)
		};
		var toDelete = {
			title: Zotero.getString('pane.items.delete.title'),
			text: Zotero.getString(
				'pane.items.delete' + (this.itemsView.selection.count > 1 ? '.multiple' : '')
			)
		};
		var toRemove = {
			title: Zotero.getString('pane.items.remove.title'),
			text: Zotero.getString(
				'pane.items.remove' + (this.itemsView.selection.count > 1 ? '.multiple' : '')
			)
		};
		
		if (collectionTreeRow.isPublications()) {
			var prompt = toDelete;
		}
		else if (collectionTreeRow.isLibrary(true)) {
			// In library, don't prompt if meta key was pressed
			var prompt = (force && !fromMenu) ? false : toTrash;
		}
		else if (collectionTreeRow.isCollection()) {
			
			// Ignore unmodified action if only child items are selected
			if (!force && this.itemsView.getSelectedItems().every(item => !item.isTopLevelItem())) {
				return;
			}
			
			var prompt = force ? toTrash : toRemove;
		}
		else if (collectionTreeRow.isSearch() || collectionTreeRow.isUnfiled() || collectionTreeRow.isDuplicates()) {
			if (!force) {
				return;
			}
			var prompt = toTrash;
		}
		// Do nothing in trash view if any non-deleted items are selected
		else if (collectionTreeRow.isTrash()) {
			var start = {};
			var end = {};
			for (var i=0, len=this.itemsView.selection.getRangeCount(); i<len; i++) {
				this.itemsView.selection.getRangeAt(i, start, end);
				for (var j=start.value; j<=end.value; j++) {
					if (!this.itemsView.getRow(j).ref.deleted) {
						return;
					}
				}
			}
			var prompt = toDelete;
		}
		else if (collectionTreeRow.isBucket()) {
			var prompt = toDelete;
		}
		// Do nothing in share views
		else if (collectionTreeRow.isShare()) {
			return;
		}
		
		var promptService = Components.classes["@mozilla.org/embedcomp/prompt-service;1"]
										.getService(Components.interfaces.nsIPromptService);
		if (!prompt || promptService.confirm(window, prompt.title, prompt.text)) {
			this.itemsView.deleteSelection(force);
		}
	}
	
	
	this.mergeSelectedItems = function () {
		if (!this.canEdit()) {
			this.displayCannotEditLibraryMessage();
			return;
		}
		
		document.getElementById('zotero-item-pane-content').selectedIndex = 4;
		
		if (typeof Zotero_Duplicates_Pane == 'undefined') {
			Zotero.debug("Loading duplicatesMerge.js");
			Components.classes["@mozilla.org/moz/jssubscript-loader;1"]
				.getService(Components.interfaces.mozIJSSubScriptLoader)
				.loadSubScript("chrome://zotero/content/duplicatesMerge.js");
		}
		
		// Initialize the merge pane with the selected items
		Zotero_Duplicates_Pane.setItems(this.getSelectedItems());
	}
	
	
	this.deleteSelectedCollection = function (deleteItems) {
		var collectionTreeRow = this.getCollectionTreeRow();
		
		// Remove virtual duplicates collection
		if (collectionTreeRow.isDuplicates()) {
			this.setVirtual(collectionTreeRow.ref.libraryID, 'duplicates', false);
			return;
		}
		// Remove virtual unfiled collection
		else if (collectionTreeRow.isUnfiled()) {
			this.setVirtual(collectionTreeRow.ref.libraryID, 'unfiled', false);
			return;
		}
		
		if (!this.canEdit()) {
			this.displayCannotEditLibraryMessage();
			return;
		}
		
		
		var ps = Components.classes["@mozilla.org/embedcomp/prompt-service;1"]
			.getService(Components.interfaces.nsIPromptService);
		buttonFlags = ps.BUTTON_POS_0 * ps.BUTTON_TITLE_IS_STRING
			+ ps.BUTTON_POS_1 * ps.BUTTON_TITLE_CANCEL;
		if (this.collectionsView.selection.count == 1) {
			if (collectionTreeRow.isCollection())
			{
				if (deleteItems) {
					var index = ps.confirmEx(
						null,
						Zotero.getString('pane.collections.deleteWithItems.title'),
						Zotero.getString('pane.collections.deleteWithItems'),
						buttonFlags,
						Zotero.getString('pane.collections.deleteWithItems.title'),
						"", "", "", {}
					);
				}
				else {
					var index = ps.confirmEx(
						null,
						Zotero.getString('pane.collections.delete.title'),
						Zotero.getString('pane.collections.delete')
							+ "\n\n"
							+ Zotero.getString('pane.collections.delete.keepItems'),
						buttonFlags,
						Zotero.getString('pane.collections.delete.title'),
						"", "", "", {}
					);
				}
				if (index == 0) {
					this.collectionsView.deleteSelection(deleteItems);
				}
			}
			else if (collectionTreeRow.isSearch())
			{
				
				var index = ps.confirmEx(
					null,
					Zotero.getString('pane.collections.deleteSearch.title'),
					Zotero.getString('pane.collections.deleteSearch'),
					buttonFlags,
					Zotero.getString('pane.collections.deleteSearch.title'),
					"", "", "", {}
				);
				if (index == 0) {
					this.collectionsView.deleteSelection();
				}
			}
		}
	}
	
	
	// Currently used only for Commons to find original linked item
	this.getOriginalItem = function () {
		var item = this.getSelectedItems()[0];
		var collectionTreeRow = this.getCollectionTreeRow();
		// TEMP: Commons buckets only
		return collectionTreeRow.ref.getLocalItem(item);
	}
	
	
	this.showOriginalItem = function () {
		var item = this.getOriginalItem();
		if (!item) {
			Zotero.debug("Original item not found");
			return;
		}
		this.selectItem(item.id).done();
	}
	
	
	/**
	 * @return {Promise}
	 */
	this.restoreSelectedItems = Zotero.Promise.coroutine(function* () {
		var items = this.getSelectedItems();
		if (!items) {
			return;
		}
		
		yield Zotero.DB.executeTransaction(function* () {
			for (let i=0; i<items.length; i++) {
				items[i].deleted = false;
				yield items[i].save({
					skipDateModifiedUpdate: true
				});
			}
		}.bind(this));
	});
	
	
	/**
	 * @return {Promise}
	 */
	this.emptyTrash = Zotero.Promise.coroutine(function* () {
		var libraryID = this.getSelectedLibraryID();
		
		var ps = Components.classes["@mozilla.org/embedcomp/prompt-service;1"]
								.getService(Components.interfaces.nsIPromptService);
		
		var result = ps.confirm(
			null,
			"",
			Zotero.getString('pane.collections.emptyTrash') + "\n\n"
				+ Zotero.getString('general.actionCannotBeUndone')
		);
		if (result) {
			let deleted = yield Zotero.Items.emptyTrash(libraryID);
			yield Zotero.purgeDataObjects(true);
		}
	});
	
	
	this.editSelectedCollection = Zotero.Promise.coroutine(function* () {
		if (!this.canEdit()) {
			this.displayCannotEditLibraryMessage();
			return;
		}
		
		if (this.collectionsView.selection.count > 0) {
			var row = this.collectionsView.getRow(this.collectionsView.selection.currentIndex);
			
			if (row.isCollection()) {
				var promptService = Components.classes["@mozilla.org/embedcomp/prompt-service;1"]
										.getService(Components.interfaces.nsIPromptService);
				
				var newName = { value: row.getName() };
				var result = promptService.prompt(window, "",
					Zotero.getString('pane.collections.rename'), newName, "", {});
				
				if (result && newName.value) {
					row.ref.name = newName.value;
					row.ref.saveTx();
				}
			}
			else {
				let s = new Zotero.Search();
				s.id = row.ref.id;
				yield s.loadPrimaryData();
				yield s.loadConditions();
				let groups = [];
				// Promises don't work in the modal dialog, so get the group name here, if
				// applicable, and pass it in. We only need the group that this search belongs
				// to, if any, since the library drop-down is disabled for saved searches.
				if (Zotero.Libraries.getType(s.libraryID) == 'group') {
					groups.push(yield Zotero.Groups.getByLibraryID(s.libraryID));
				}
				var io = {
					dataIn: {
						search: s,
						name: row.getName(),
						groups: groups
					},
					dataOut: null
				};
				window.openDialog('chrome://zotero/content/searchDialog.xul','','chrome,modal',io);
				if (io.dataOut) {
					this.onCollectionSelected(); //reload itemsView
				}
			}
		}
	});
	
	
	this.copySelectedItemsToClipboard = function (asCitations) {
		var items = this.getSelectedItems();
		if (!items.length) {
			return;
		}
		
		// Make sure at least one item is a regular item
		//
		// DEBUG: We could copy notes via keyboard shortcut if we altered
		// Z_F_I.copyItemsToClipboard() to use Z.QuickCopy.getContentFromItems(),
		// but 1) we'd need to override that function's drag limit and 2) when I
		// tried it the OS X clipboard seemed to be getting text vs. HTML wrong,
		// automatically converting text/html to plaintext rather than using
		// text/unicode. (That may be fixable, however.)
		var canCopy = false;
		for (let i = 0; i < items.length; i++) {
			let item = items[i];
			if (item.isRegularItem()) {
				canCopy = true;
				break;
			}
		}
		if (!canCopy) {
			var ps = Components.classes["@mozilla.org/embedcomp/prompt-service;1"]
									.getService(Components.interfaces.nsIPromptService);
			ps.alert(null, "", Zotero.getString("fileInterface.noReferencesError"));
			return;
		}
		
		var url = (window.content && window.content.location ? window.content.location.href : null);
		var [mode, format] = (yield Zotero.QuickCopy.getFormatFromURL(url)).split('=');
		var [mode, contentType] = mode.split('/');
		
		if (mode == 'bibliography') {
			if (asCitations) {
				Zotero_File_Interface.copyCitationToClipboard(items, format, contentType == 'html');
			}
			else {
				Zotero_File_Interface.copyItemsToClipboard(items, format, contentType == 'html');
			}
		}
		else if (mode == 'export') {
			// Copy citations doesn't work in export mode
			if (asCitations) {
				return;
			}
			else {
				Zotero_File_Interface.exportItemsToClipboard(items, format);
			}
		}
	}
	
	
	this.clearQuicksearch = Zotero.Promise.coroutine(function* () {
		var search = document.getElementById('zotero-tb-search');
		if (search.value !== '') {
			search.value = '';
			yield ZoteroPane_Local.search();
			return true;
		}
		return false;
	});
	
	
	function handleSearchKeypress(textbox, event) {
		// Events that turn find-as-you-type on
		if (event.keyCode == event.DOM_VK_ESCAPE) {
			textbox.value = '';
			ZoteroPane_Local.setItemsPaneMessage(Zotero.getString('searchInProgress'));
			setTimeout(function () {
				ZoteroPane_Local.search();
				ZoteroPane_Local.clearItemsPaneMessage();
			}, 1);
		}
		else if (event.keyCode == event.DOM_VK_RETURN) {
			ZoteroPane_Local.setItemsPaneMessage(Zotero.getString('searchInProgress'));
			setTimeout(function () {
				ZoteroPane_Local.search(true);
				ZoteroPane_Local.clearItemsPaneMessage();
			}, 1);
		}
	}
	
	
	function handleSearchInput(textbox, event) {
		// This is the new length, except, it seems, when the change is a
		// result of Undo or Redo
		if (!textbox.value.length) {
			ZoteroPane_Local.setItemsPaneMessage(Zotero.getString('searchInProgress'));
			setTimeout(function () {
				ZoteroPane_Local.search();
				ZoteroPane_Local.clearItemsPaneMessage();
			}, 1);
		}
		else if (textbox.value.indexOf('"') != -1) {
			ZoteroPane_Local.setItemsPaneMessage(Zotero.getString('advancedSearchMode'));
		}
	}
	
	
	/**
	 * @return {Promise}
	 */
	this.search = Zotero.Promise.coroutine(function* (runAdvanced) {
		if (!this.itemsView) {
			return;
		}
		var search = document.getElementById('zotero-tb-search');
		if (!runAdvanced && search.value.indexOf('"') != -1) {
			return;
		}
		var searchVal = search.value;
		return this.itemsView.setFilter('search', searchVal);
	});
	
	
	/*
	 * Select item in current collection or, if not there, in Library
	 *
	 * If _inLibrary_, force switch to Library
	 * If _expand_, open item if it's a container
	 */
	this.selectItem = Zotero.Promise.coroutine(function* (itemID, inLibrary, expand)
	{
		if (!itemID) {
			return false;
		}
		
		var item = yield Zotero.Items.getAsync(itemID);
		if (!item) {
			return false;
		}
		
		// Restore window if it's in the dock
		if (window.windowState == Components.interfaces.nsIDOMChromeWindow.STATE_MINIMIZED) {
			window.restore();
		}
		
		if (!this.collectionsView) {
			throw new Error("Collections view not loaded");
		}
		
		var self = this;
		var deferred = Zotero.Promise.defer();
		this.collectionsView.addEventListener('load', function () {
			try {
				self.addEventListener('itemsLoaded', function () {
					Zotero.spawn(function* () {
						var selected = yield self.itemsView.selectItem(itemID, expand);
						if (!selected) {
							if (item.deleted) {
								Zotero.debug("Item is deleted; switching to trash");
								yield self.collectionsView.selectTrash(item.libraryID);
							}
							else {
								Zotero.debug("Item was not selected; switching to library");
								yield self.collectionsView.selectLibrary(item.libraryID);
							}
							yield self.itemsView.selectItem(itemID, expand);
						}
						deferred.resolve(true);
					})
					.catch(function(e) {
						deferred.reject(e);
					});
				});
				
				var currentLibraryID = self.getSelectedLibraryID();
				// If in a different library
				if (item.libraryID != currentLibraryID) {
					Zotero.debug("Library ID differs; switching library");
					yield self.collectionsView.selectLibrary(item.libraryID);
				}
				// Force switch to library view
				else if (!self.collectionsView.selectedTreeRow.isLibrary() && inLibrary) {
					Zotero.debug("Told to select in library; switching to library");
					yield self.collectionsView.selectLibrary(item.libraryID);
				}
			}
			catch (e) {
				deferred.reject(e);
			}
		});
		
		// open Zotero pane
		this.show();
		
		return deferred.promise;
	});
	
	
	this.addEventListener = function (event, listener) {
		if (event == 'itemsLoaded') {
			if (this.itemsView) {
				this.itemsView.addEventListener('load', listener);
			}
			else {
				if (!this._listeners.itemsLoaded) {
					this._listeners.itemsLoaded = [];
				}
				this._listeners.itemsLoaded.push(listener);
			}
		}
	};
	
	
	this._runListeners = Zotero.Promise.coroutine(function* (event) {
		if (!this._listeners[event]) {
			return;
		}
		
		var listener;
		while (listener = this._listeners[event].shift()) {
			yield Zotero.Promise.resolve(listener());
		}
	});
	
	
	this.getSelectedLibraryID = function () {
		return this.collectionsView.getSelectedLibraryID();
	}
	
	
	function getSelectedCollection(asID) {
		return this.collectionsView ? this.collectionsView.getSelectedCollection(asID) : false;
	}
	
	
	function getSelectedSavedSearch(asID)
	{
		if (this.collectionsView.selection.count > 0 && this.collectionsView.selection.currentIndex != -1) {
			var collection = this.collectionsView.getRow(this.collectionsView.selection.currentIndex);
			if (collection && collection.isSearch()) {
				return asID ? collection.ref.id : collection.ref;
			}
		}
		return false;
	}
	
	
	/*
	 * Return an array of Item objects for selected items
	 *
	 * If asIDs is true, return an array of itemIDs instead
	 */
	function getSelectedItems(asIDs)
	{
		if (!this.itemsView) {
			return [];
		}
		
		return this.itemsView.getSelectedItems(asIDs);
	}
	
	
	this.getSelectedGroup = function (asID) {
		if (this.collectionsView.selection
				&& this.collectionsView.selection.count > 0
				&& this.collectionsView.selection.currentIndex != -1) {
		
			var collectionTreeRow = this.getCollectionTreeRow();
			if (collectionTreeRow && collectionTreeRow.isGroup()) {
				return asID ? collectionTreeRow.ref.id : collectionTreeRow.ref;
			}
		}
		return false;
	}
	
	
	/*
	 * Returns an array of Zotero.Item objects of visible items in current sort order
	 *
	 * If asIDs is true, return an array of itemIDs instead
	 */
	function getSortedItems(asIDs) {
		if (!this.itemsView) {
			return [];
		}
		
		return this.itemsView.getSortedItems(asIDs);
	}
	
	
	function getSortField() {
		if (!this.itemsView) {
			return false;
		}
		
		return this.itemsView.getSortField();
	}
	
	
	function getSortDirection() {
		if (!this.itemsView) {
			return false;
		}
		
		return this.itemsView.getSortDirection();
	}
	
	
	this.buildCollectionContextMenu = function () {
		var options = [
			"newCollection",
			"newSavedSearch",
			"newSubcollection",
			"sep1",
			"showDuplicates",
			"showUnfiled",
			"editSelectedCollection",
			"deleteCollection",
			"deleteCollectionAndItems",
			"sep2",
			"exportCollection",
			"createBibCollection",
			"exportFile",
			"loadReport",
			"emptyTrash",
			"createCommonsBucket",
			"refreshCommonsBucket"
		];
		
		var m = {};
		for (let i = 0; i < options.length; i++) {
			m[options[i]] = i;
		}
		
		var menu = document.getElementById('zotero-collectionmenu');
		
		var collectionTreeRow = this.collectionsView.selectedTreeRow;
		
		// By default things are hidden and visible, so we only need to record
		// when things are visible and when they're visible but disabled
		var show = [], disable = [];
		
		if (collectionTreeRow.isCollection()) {
			show = [
				m.newSubcollection,
				m.sep1,
				m.editSelectedCollection,
				m.deleteCollection,
				m.deleteCollectionAndItems,
				m.sep2,
				m.exportCollection,
				m.createBibCollection,
				m.loadReport
			];
			var s = [m.exportCollection, m.createBibCollection, m.loadReport];
			if (!this.itemsView.rowCount) {
				if (!this.collectionsView.isContainerEmpty(this.collectionsView.selection.currentIndex)) {
					disable = [m.createBibCollection, m.loadReport];
				}
				else {
					disable = s;
				}
			}
			
			// Adjust labels
			menu.childNodes[m.editSelectedCollection].setAttribute('label', Zotero.getString('pane.collections.menu.rename.collection'));
			menu.childNodes[m.deleteCollection].setAttribute('label', Zotero.getString('pane.collections.menu.delete.collection'));
			menu.childNodes[m.deleteCollectionAndItems].setAttribute('label', Zotero.getString('pane.collections.menu.delete.collectionAndItems'));
			menu.childNodes[m.exportCollection].setAttribute('label', Zotero.getString('pane.collections.menu.export.collection'));
			menu.childNodes[m.createBibCollection].setAttribute('label', Zotero.getString('pane.collections.menu.createBib.collection'));
			menu.childNodes[m.loadReport].setAttribute('label', Zotero.getString('pane.collections.menu.generateReport.collection'));
		}
		else if (collectionTreeRow.isSearch()) {
			show = [
				m.editSelectedCollection,
				m.deleteCollection,
				m.sep2,
				m.exportCollection,
				m.createBibCollection,
				m.loadReport
			];
			
			menu.childNodes[m.deleteCollection].setAttribute('label', Zotero.getString('pane.collections.menu.delete.savedSearch'));
			
			var s = [m.exportCollection, m.createBibCollection, m.loadReport];
			if (!this.itemsView.rowCount) {
				disable = s;
			}
			
			// Adjust labels
			menu.childNodes[m.editSelectedCollection].setAttribute('label', Zotero.getString('pane.collections.menu.edit.savedSearch'));
			menu.childNodes[m.exportCollection].setAttribute('label', Zotero.getString('pane.collections.menu.export.savedSearch'));
			menu.childNodes[m.createBibCollection].setAttribute('label', Zotero.getString('pane.collections.menu.createBib.savedSearch'));
			menu.childNodes[m.loadReport].setAttribute('label', Zotero.getString('pane.collections.menu.generateReport.savedSearch'));
		}
		else if (collectionTreeRow.isTrash()) {
			show = [m.emptyTrash];
		}
<<<<<<< HEAD
		else if (collectionTreeRow.isGroup()) {
			show = [m.newCollection, m.newSavedSearch, m.sep1, m.showDuplicates, m.showUnfiled];
=======
		else if (itemGroup.isGroup()) {
			show = [m.newCollection, m.newSavedSearch, m.sep1, m.showDuplicates, m.showUnfiled, m.sep2, m.exportFile];
>>>>>>> 83529340
		}
		else if (collectionTreeRow.isDuplicates() || collectionTreeRow.isUnfiled()) {
			show = [
				m.deleteCollection
			];
			
			menu.childNodes[m.deleteCollection].setAttribute('label', Zotero.getString('general.hide'));
		}
		else if (collectionTreeRow.isHeader()) {
			if (collectionTreeRow.ref.id == 'commons-header') {
				show = [m.createCommonsBucket];
			}
		}
		else if (collectionTreeRow.isBucket()) {
			show = [m.refreshCommonsBucket];
		}
		// Library
		else
		{
			show = [m.newCollection, m.newSavedSearch, m.sep1, m.showDuplicates, m.showUnfiled, m.sep2, m.exportFile];
		}
		
		// Disable some actions if user doesn't have write access
		//
		// Some actions are disabled via their commands in onCollectionSelected()
		var s = [m.newSubcollection, m.editSelectedCollection, m.deleteCollection, m.deleteCollectionAndItems];
		if (collectionTreeRow.isWithinGroup() && !collectionTreeRow.editable && !collectionTreeRow.isDuplicates() && !collectionTreeRow.isUnfiled()) {
			disable = disable.concat(s);
		}
		
		// If within non-editable group or trash it empty, disable Empty Trash
		if (collectionTreeRow.isTrash()) {
			if ((collectionTreeRow.isWithinGroup() && !collectionTreeRow.isWithinEditableGroup()) || !this.itemsView.rowCount) {
				disable.push(m.emptyTrash);
			}
		}
		
		// Hide and enable all actions by default (so if they're shown they're enabled)
		for (let i in m) {
			let pos = m[i];
			menu.childNodes[pos].setAttribute('hidden', true);
			menu.childNodes[pos].setAttribute('disabled', false);
		}
		
		for (var i in show)
		{
			menu.childNodes[show[i]].setAttribute('hidden', false);
		}
		
		for (var i in disable)
		{
			menu.childNodes[disable[i]].setAttribute('disabled', true);
		}
	}
	
	this.buildItemContextMenu = Zotero.Promise.coroutine(function* () {
		var options = [
			'showInLibrary',
			'sep1',
			'addNote',
			'addAttachments',
			'sep2',
			'duplicateItem',
			'deleteItem',
			'deleteFromLibrary',
			'restoreToLibrary',
			'mergeItems',
			'sep3',
			'exportItems',
			'createBib',
			'loadReport',
			'sep4',
			'recognizePDF',
			'createParent',
			'renameAttachments',
			'reindexItem'
		];
		
		var m = {};
		for (let i = 0; i < options.length; i++) {
			m[options[i]] = i;
		}
		
		var menu = document.getElementById('zotero-itemmenu');
		
		// remove old locate menu items
		while(menu.firstChild && menu.firstChild.getAttribute("zotero-locate")) {
			menu.removeChild(menu.firstChild);
		}
		
		var disable = [], show = [], multiple = '';
		
		if (!this.itemsView) {
			return;
		}
		
		var collectionTreeRow = this.getCollectionTreeRow();
		
		if(collectionTreeRow.isTrash()) {
			show.push(m.restoreToLibrary);
		} else {
			show.push(m.deleteFromLibrary);
		}
		
		show.push(m.sep3, m.exportItems, m.createBib, m.loadReport);
		
		if (this.itemsView.selection.count > 0) {
			// Multiple items selected
			if (this.itemsView.selection.count > 1) {
				var multiple =  '.multiple';
				
				var items = this.getSelectedItems();
				var canMerge = true, canIndex = true, canRecognize = true, canRename = true;
				
				if (!Zotero.Fulltext.pdfConverterIsRegistered()) {
					canIndex = false;
				}
				
				for (let i = 0; i < items.length; i++) {
					let item = items[i];
					if (canMerge && !item.isRegularItem() || collectionTreeRow.isDuplicates()) {
						canMerge = false;
					}
					
					if (canIndex && !(yield Zotero.Fulltext.canReindex(item))) {
						canIndex = false;
					}
					
					if (canRecognize && !Zotero_RecognizePDF.canRecognize(item)) {
						canRecognize = false;
					}
					
					// Show rename option only if all items are child attachments
					if (canRename && (!item.isAttachment() || item.isTopLevelItem() || item.attachmentLinkMode == Zotero.Attachments.LINK_MODE_LINKED_URL)) {
						canRename = false;
					}
				}
				
				if (canMerge) {
					show.push(m.mergeItems);
				}
				
				if (canIndex) {
					show.push(m.reindexItem);
				}
				
				if (canRecognize) {
					show.push(m.recognizePDF);
				}
				
				var canCreateParent = true;
				for (let i = 0; i < items.length; i++) {
					let item = items[i];
					if (!item.isTopLevelItem() || !item.isAttachment()) {
						canCreateParent = false;
						break;
					}
				}
				if (canCreateParent) {
					show.push(m.createParent);
				}
				
				if (canRename) {
					show.push(m.renameAttachments);
				}
				
				// Add in attachment separator
				if (canCreateParent || canRecognize || canRename || canIndex) {
					show.push(m.sep4);
				}
				
				// Block certain actions on files if no access and at least one item
				// is an imported attachment
				if (!collectionTreeRow.filesEditable) {
					var hasImportedAttachment = false;
					for (var i=0; i<items.length; i++) {
						var item = items[i];
						if (item.isImportedAttachment()) {
							hasImportedAttachment = true;
							break;
						}
					}
					if (hasImportedAttachment) {
						disable.push(m.deleteFromLibrary, m.createParent, m.renameAttachments);
					}
				}
			}
			
			// Single item selected
			else
			{
				let item = this.getSelectedItems()[0];
				menu.setAttribute('itemID', item.id);
				menu.setAttribute('itemKey', item.key);
				
				// Show in Library
				if (!collectionTreeRow.isLibrary() && !collectionTreeRow.isWithinGroup()) {
					show.push(m.showInLibrary, m.sep1);
				}
				
				// Disable actions in the trash
				if (collectionTreeRow.isTrash()) {
					disable.push(m.deleteItem);
				}
				
				if (item.isRegularItem()) {
					show.push(m.addNote, m.addAttachments, m.sep2);
				}
				
				if (item.isAttachment()) {
					var showSep4 = false;
					
					if (Zotero_RecognizePDF.canRecognize(item)) {
						show.push(m.recognizePDF);
						showSep4 = true;
					}
					
					// Allow parent item creation for standalone attachments
					if (item.isTopLevelItem()) {
						show.push(m.createParent);
						showSep4 = true;
					}
					
					// Attachment rename option
					if (!item.isTopLevelItem() && item.attachmentLinkMode != Zotero.Attachments.LINK_MODE_LINKED_URL) {
						show.push(m.renameAttachments);
						showSep4 = true;
					}
					
					// If not linked URL, show reindex line
					if (Zotero.Fulltext.pdfConverterIsRegistered()
							&& (yield Zotero.Fulltext.canReindex(item))) {
						show.push(m.reindexItem);
						showSep4 = true;
					}
					
					if (showSep4) {
						show.push(m.sep4);
					}
				}
				else {
					show.push(m.duplicateItem);
				}
				
				// Update attachment submenu
				var popup = document.getElementById('zotero-add-attachment-popup')
				this.updateAttachmentButtonMenu(popup);
				
				// Block certain actions on files if no access
				if (item.isImportedAttachment() && !collectionTreeRow.filesEditable) {
					[m.deleteFromLibrary, m.createParent, m.renameAttachments].forEach(function (x) {
						disable.push(x);
					});
				}
			}
		}
		// No items selected
		else
		{
			// Show in Library
			if (!collectionTreeRow.isLibrary()) {
				show.push(m.showInLibrary, m.sep1);
			}
			
			disable.push(m.showInLibrary, m.duplicateItem, m.deleteItem,
				m.deleteFromLibrary, m.exportItems, m.createBib, m.loadReport);
		}
		
		// TODO: implement menu for remote items
		if (!collectionTreeRow.editable) {
			for (var i in m) {
				// Still show export/bib/report for non-editable views
				// (other than Commons buckets, which aren't real items)
				if (!collectionTreeRow.isBucket()) {
					switch (i) {
						case 'exportItems':
						case 'createBib':
						case 'loadReport':
						case 'restoreToLibrary':
							continue;
					}
				}
				disable.push(m[i]);
			}
		}
		
		// Remove from collection
		if (collectionTreeRow.isCollection() && !(item && !item.isTopLevelItem()))
		{
			menu.childNodes[m.deleteItem].setAttribute('label', Zotero.getString('pane.items.menu.remove' + multiple));
			show.push(m.deleteItem);
		}
		
		// Plural if necessary
		menu.childNodes[m.deleteFromLibrary].setAttribute('label', Zotero.getString('pane.items.menu.moveToTrash' + multiple));
		menu.childNodes[m.exportItems].setAttribute('label', Zotero.getString('pane.items.menu.export' + multiple));
		menu.childNodes[m.createBib].setAttribute('label', Zotero.getString('pane.items.menu.createBib' + multiple));
		menu.childNodes[m.loadReport].setAttribute('label', Zotero.getString('pane.items.menu.generateReport' + multiple));
		menu.childNodes[m.createParent].setAttribute('label', Zotero.getString('pane.items.menu.createParent' + multiple));
		menu.childNodes[m.recognizePDF].setAttribute('label', Zotero.getString('pane.items.menu.recognizePDF' + multiple));
		menu.childNodes[m.renameAttachments].setAttribute('label', Zotero.getString('pane.items.menu.renameAttachments' + multiple));
		menu.childNodes[m.reindexItem].setAttribute('label', Zotero.getString('pane.items.menu.reindexItem' + multiple));
		
		// Hide and enable all actions by default (so if they're shown they're enabled)
		for (let i in m) {
			let pos = m[i];
			menu.childNodes[pos].setAttribute('hidden', true);
			menu.childNodes[pos].setAttribute('disabled', false);
		}
		
		for (var i in disable)
		{
			menu.childNodes[disable[i]].setAttribute('disabled', true);
		}
		
		for (var i in show)
		{
			menu.childNodes[show[i]].setAttribute('hidden', false);
		}
		
		// add locate menu options
		Zotero_LocateMenu.buildContextMenu(menu, true);
	});
	
	
	this.onTreeMouseDown = function (event) {
		var t = event.originalTarget;
		var tree = t.parentNode;
		
		// Ignore click on column headers
		if (!tree.treeBoxObject) {
			return;
		}
		
		var row = {}, col = {}, obj = {};
		tree.treeBoxObject.getCellAt(event.clientX, event.clientY, row, col, obj);
		if (row.value == -1) {
			return;
		}
		
		if (tree.id == 'zotero-collections-tree') {
			let collectionTreeRow = ZoteroPane_Local.collectionsView.getRow(row.value);
			
			// Prevent the tree's select event from being called for a click
			// on a library sync error icon
			if (collectionTreeRow.isLibrary(true)) {
				if (col.value.id == 'zotero-collections-sync-status-column') {
					var errors = Zotero.Sync.Runner.getErrors(collectionTreeRow.ref.libraryID);
					if (errors) {
						event.stopPropagation();
						return;
					}
				}
			}
		}
		
		// Automatically select all equivalent items when clicking on an item
		// in duplicates view
		else if (tree.id == 'zotero-items-tree') {
			let collectionTreeRow = ZoteroPane_Local.getCollectionTreeRow();
			
			if (collectionTreeRow.isDuplicates()) {
				// Trigger only on primary-button single clicks without modifiers
				// (so that items can still be selected and deselected manually)
				if (!event || event.detail != 1 || event.button != 0 || event.metaKey
					|| event.shiftKey || event.altKey || event.ctrlKey) {
					return;
				}
				
				var t = event.originalTarget;
				
				if (t.localName != 'treechildren') {
					return;
				}
				
				var tree = t.parentNode;
				
				var row = {}, col = {}, obj = {};
				tree.treeBoxObject.getCellAt(event.clientX, event.clientY, row, col, obj);
				
				// obj.value == 'cell'/'text'/'image'/'twisty'
				if (!obj.value) {
					return;
				}
				
				// Duplicated in itemTreeView.js::notify()
				var itemID = ZoteroPane_Local.itemsView.getRow(row.value).ref.id;
				var setItemIDs = collectionTreeRow.ref.getSetItemsByItemID(itemID);
				ZoteroPane_Local.itemsView.selectItems(setItemIDs);
				
				// Prevent the tree's select event from being called here,
				// since it's triggered by the multi-select
				event.stopPropagation();
			}
		}
	}
	
	
	// Adapted from: http://www.xulplanet.com/references/elemref/ref_tree.html#cmnote-9
	this.onTreeClick = function (event) {
		var t = event.originalTarget;
		
		if (t.localName != 'treechildren') {
			return;
		}
		
		var tree = t.parentNode;
		
		var row = {}, col = {}, obj = {};
		tree.treeBoxObject.getCellAt(event.clientX, event.clientY, row, col, obj);
		
		// We care only about primary-button double and triple clicks
		if (!event || (event.detail != 2 && event.detail != 3) || event.button != 0) {
			if (row.value == -1) {
				return;
			}
			
			if (tree.id == 'zotero-collections-tree') {
				let collectionTreeRow = ZoteroPane_Local.collectionsView.getRow(row.value);
				
				// Show the error panel when clicking a library-specific
				// sync error icon
				if (collectionTreeRow.isLibrary(true)) {
					if (col.value.id == 'zotero-collections-sync-status-column') {
						var errors = Zotero.Sync.Runner.getErrors(collectionTreeRow.ref.libraryID);
						if (!errors) {
							return;
						}
						
						var panel = Zotero.Sync.Runner.updateErrorPanel(window.document, errors);
						
						var anchor = document.getElementById('zotero-collections-tree-shim');
						
						var x = {}, y = {}, width = {}, height = {};
						tree.treeBoxObject.getCoordsForCellItem(row.value, col.value, 'image', x, y, width, height);
						
						x = x.value + Math.round(width.value / 2);
						y = y.value + height.value + 3;
						
						panel.openPopup(anchor, "after_start", x, y, false, false);
					}
					return;
				}
			}
			
			// The Mozilla tree binding fires select() in mousedown(),
			// but if when it gets to click() the selection differs from
			// what it expects (say, because multiple items had been
			// selected during mousedown(), as is the case in duplicates mode),
			// it fires select() again. We prevent that here.
			else if (tree.id == 'zotero-items-tree') {
				let collectionTreeRow = ZoteroPane_Local.getCollectionTreeRow();
				if (collectionTreeRow.isDuplicates()) {
					if (event.button != 0 || event.metaKey || event.shiftKey
						|| event.altKey || event.ctrlKey) {
						return;
					}
					
					if (obj.value == 'twisty') {
						return;
					}
					
					event.stopPropagation();
					event.preventDefault();
				}
			}
			
			return;
		}
		
		var collectionTreeRow = ZoteroPane_Local.getCollectionTreeRow();
		
		// Ignore double-clicks in duplicates view on everything except attachments
		if (collectionTreeRow.isDuplicates()) {
			var items = ZoteroPane_Local.getSelectedItems();
			if (items.length != 1 || !items[0].isAttachment()) {
				event.stopPropagation();
				event.preventDefault();
				return;
			}
		}
		
		// obj.value == 'cell'/'text'/'image'
		if (!obj.value) {
			return;
		}
		
		if (tree.id == 'zotero-collections-tree') {                                                    
			// Ignore triple clicks for collections
			if (event.detail != 2) {
				return;
			}
			
			if (collectionTreeRow.isLibrary()) {
				var uri = Zotero.URI.getCurrentUserLibraryURI();
				if (uri) {
					ZoteroPane_Local.loadURI(uri);
					event.stopPropagation();
				}
				return;
			}
			
			if (collectionTreeRow.isSearch()) {
				ZoteroPane_Local.editSelectedCollection();
				return;
			}
			
			if (collectionTreeRow.isGroup()) {
				var uri = Zotero.URI.getGroupURI(collectionTreeRow.ref, true);
				ZoteroPane_Local.loadURI(uri);
				event.stopPropagation();
				return;
			}
			
			// Ignore double-clicks on Unfiled Items source row
			if (collectionTreeRow.isUnfiled()) {
				return;
			}
			
			if (collectionTreeRow.isHeader()) {
				if (collectionTreeRow.ref.id == 'group-libraries-header') {
					var uri = Zotero.URI.getGroupsURL();
					ZoteroPane_Local.loadURI(uri);
					event.stopPropagation();
				}
				return;
			}

			if (collectionTreeRow.isBucket()) {
				ZoteroPane_Local.loadURI(collectionTreeRow.ref.uri);
				event.stopPropagation();
			}
		}
		else if (tree.id == 'zotero-items-tree') {
			var viewOnDoubleClick = Zotero.Prefs.get('viewOnDoubleClick');
			if (viewOnDoubleClick) {
				// Expand/collapse on triple-click, though the double-click
				// will still trigger
				if (event.detail == 3) {
					tree.view.toggleOpenState(tree.view.selection.currentIndex);
					return;
				}
				
				// Don't expand/collapse on double-click
				event.stopPropagation();
			}
			
			if (tree.view && tree.view.selection.currentIndex > -1) {
				var item = ZoteroPane_Local.getSelectedItems()[0];
				if (item) {
					if (!viewOnDoubleClick && item.isRegularItem()) {
						return;
					}
					ZoteroPane_Local.viewItems([item], event);
				}
			}
		}
	}
	
	
	this.openPreferences = function (paneID, action) {
		var io = {
			pane: paneID,
			action: action
		};
		
		var win = null;
		// If window is already open, just focus it
		if (!action) {
			var wm = Components.classes["@mozilla.org/appshell/window-mediator;1"]
				.getService(Components.interfaces.nsIWindowMediator);
			var enumerator = wm.getEnumerator("zotero:pref");
			if (enumerator.hasMoreElements()) {
				var win = enumerator.getNext();
				win.focus();
				if (paneID) {
					var pane = win.document.getElementsByAttribute('id', paneID)[0];
					pane.parentElement.showPane(pane);
				}
			}
		}
		if (!win) {
			window.openDialog('chrome://zotero/content/preferences/preferences.xul',
				'zotero-prefs',
				'chrome,titlebar,toolbar,centerscreen,'
					+ Zotero.Prefs.get('browser.preferences.instantApply', true) ? 'dialog=no' : 'modal',
				io
			);
		}
	}
	
	
	/*
	 * Loads a URL following the standard modifier key behavior
	 *  (e.g. meta-click == new background tab, meta-shift-click == new front tab,
	 *  shift-click == new window, no modifier == frontmost tab
	 */
	function loadURI(uris, event) {
		if(typeof uris === "string") {
			uris = [uris];
		}
		
		for (let i = 0; i < uris.length; i++) {
			let uri = uris[i];
			// Ignore javascript: and data: URIs
			if (uri.match(/^(javascript|data):/)) {
				return;
			}
			
			if (Zotero.isStandalone) {
				if(uri.match(/^https?/)) {
					this.launchURL(uri);
				} else {
					ZoteroStandalone.openInViewer(uri);
				}
				return;
			}
			
			// Open in new tab
			var openInNewTab = event && (event.metaKey || (!Zotero.isMac && event.ctrlKey));
			if (event && event.shiftKey && !openInNewTab) {
				window.open(uri, "zotero-loaded-page",
					"menubar=yes,location=yes,toolbar=yes,personalbar=yes,resizable=yes,scrollbars=yes,status=yes");
			}
			else if (openInNewTab || !window.loadURI || uris.length > 1) {
				// if no gBrowser, find it
				if(!gBrowser) {
					var wm = Components.classes["@mozilla.org/appshell/window-mediator;1"]
									   .getService(Components.interfaces.nsIWindowMediator);
					var browserWindow = wm.getMostRecentWindow("navigator:browser");
					var gBrowser = browserWindow.gBrowser;
				}
				
				// load in a new tab
				var tab = gBrowser.addTab(uri);
				var browser = gBrowser.getBrowserForTab(tab);
				
				if (event && event.shiftKey || !openInNewTab) {
					// if shift key is down, or we are opening in a new tab because there is no loadURI,
					// select new tab
					gBrowser.selectedTab = tab;
				}
			}
			else {
				window.loadURI(uri);
			}
		}
	}
	
	
	function setItemsPaneMessage(msg, lock) {
		var elem = document.getElementById('zotero-items-pane-message-box');
		
		if (elem.getAttribute('locked') == 'true') {
			return;
		}
		
		while (elem.hasChildNodes()) {
			elem.removeChild(elem.firstChild);
		}
		var msgParts = msg.split("\n\n");
		for (var i=0; i<msgParts.length; i++) {
			var desc = document.createElement('description');
			desc.appendChild(document.createTextNode(msgParts[i]));
			elem.appendChild(desc);
		}
		
		// Make message permanent
		if (lock) {
			elem.setAttribute('locked', true);
		}
		
		document.getElementById('zotero-items-pane-content').selectedIndex = 1;
	}
	
	
	function clearItemsPaneMessage() {
		// If message box is locked, don't clear
		var box = document.getElementById('zotero-items-pane-message-box');
		if (box.getAttribute('locked') == 'true') {
			return;
		}
		
		document.getElementById('zotero-items-pane-content').selectedIndex = 0;
	}
	
	
	this.setItemPaneMessage = function (msg) {
		document.getElementById('zotero-item-pane-content').selectedIndex = 0;
		
		var label = document.getElementById('zotero-item-pane-message');
		label.value = msg;
	}
	
	
	// Updates browser context menu options
	function contextPopupShowing()
	{
		if (!Zotero.Prefs.get('browserContentContextMenu')) {
			return;
		}
		
		var menuitem = document.getElementById("zotero-context-add-to-current-note");
		if (menuitem){
			var items = ZoteroPane_Local.getSelectedItems();
			if (ZoteroPane_Local.itemsView.selection && ZoteroPane_Local.itemsView.selection.count==1
				&& items[0] && items[0].isNote()
				&& window.gContextMenu.isTextSelected)
			{
				menuitem.hidden = false;
			}
			else
			{
				menuitem.hidden = true;
			}
		}
		
		var menuitem = document.getElementById("zotero-context-add-to-new-note");
		if (menuitem){
			if (window.gContextMenu.isTextSelected)
			{
				menuitem.hidden = false;
			}
			else
			{
				menuitem.hidden = true;
			}
		}
		
		var menuitem = document.getElementById("zotero-context-save-link-as-item");
		if (menuitem) {
			if (window.gContextMenu.onLink) {
				menuitem.hidden = false;
			}
			else {
				menuitem.hidden = true;
			}
		}
		
		var menuitem = document.getElementById("zotero-context-save-image-as-item");
		if (menuitem) {
			// Not using window.gContextMenu.hasBGImage -- if the user wants it,
			// they can use the Firefox option to view and then import from there
			if (window.gContextMenu.onImage) {
				menuitem.hidden = false;
			}
			else {
				menuitem.hidden = true;
			}
		}
		
		// If Zotero is locked or library is read-only, disable menu items
		var menu = document.getElementById('zotero-content-area-context-menu');
		var disabled = Zotero.locked;
		if (!disabled && self.collectionsView.selection && self.collectionsView.selection.count) {
			var collectionTreeRow = self.collectionsView.selectedTreeRow;
			disabled = !collectionTreeRow.editable;
		}
		for (let menuitem of menu.firstChild.childNodes) {
			menuitem.disabled = disabled;
		}
	}
	
	/**
	 * @return {Promise}
	 */
	this.newNote = Zotero.Promise.coroutine(function* (popup, parentKey, text, citeURI) {
		if (!this.canEdit()) {
			this.displayCannotEditLibraryMessage();
			return;
		}
		
		if (!popup) {
			if (!text) {
				text = '';
			}
			text = text.trim();
			
			if (text) {
				text = '<blockquote'
						+ (citeURI ? ' cite="' + citeURI + '"' : '')
						+ '>' + Zotero.Utilities.text2html(text) + "</blockquote>";
			}
			
			var item = new Zotero.Item('note');
			item.libraryID = this.getSelectedLibraryID();
			item.setNote(text);
			Zotero.debug(parentKey);
			if (parentKey) {
				item.parentKey = parentKey;
			}
			var itemID = yield item.saveTx();
			
			if (!parentKey && this.itemsView && this.collectionsView.selectedTreeRow.isCollection()) {
				yield this.collectionsView.selectedTreeRow.ref.addItem(itemID);
			}
			
			yield this.selectItem(itemID);
			
			document.getElementById('zotero-note-editor').focus();
		}
		else
		{
			// TODO: _text_
			var c = this.getSelectedCollection();
			if (c) {
				this.openNoteWindow(null, c.id, parentKey);
			}
			else {
				this.openNoteWindow(null, null, parentKey);
			}
		}
	});
	
	
	/**
	 * Creates a child note for the selected item or the selected item's parent
	 *
	 * @return {Promise}
	 */
	this.newChildNote = function (popup) {
		var selected = this.getSelectedItems()[0];
		var parentKey = selected.parentItemKey;
		parentKey = parentKey ? parentKey : selected.key;
		this.newNote(popup, parentKey);
	}
	
	
	this.addSelectedTextToCurrentNote = Zotero.Promise.coroutine(function* () {
		if (!this.canEdit()) {
			this.displayCannotEditLibraryMessage();
			return;
		}
		
		var text = event.currentTarget.ownerDocument.popupNode.ownerDocument.defaultView.getSelection().toString();
		var uri = event.currentTarget.ownerDocument.popupNode.ownerDocument.location.href;
		
		if (!text) {
			return false;
		}
		
		text = text.trim();
		
		if (!text.length) {
			return false;
		}
		
		text = '<blockquote' + (uri ? ' cite="' + uri + '"' : '') + '>'
			+ Zotero.Utilities.text2html(text) + "</blockquote>";
		
		var items = this.getSelectedItems();
		
		if (this.itemsView.selection.count == 1 && items[0] && items[0].isNote()) {
			var note = items[0].getNote()
			
			items[0].setNote(note + text);
			yield items[0].saveTx();
			
			var noteElem = document.getElementById('zotero-note-editor')
			noteElem.focus();
			return true;
		}
		
		return false;
	});
	
	
	this.createItemAndNoteFromSelectedText = function (event) {
		var str = event.currentTarget.ownerDocument.popupNode.ownerDocument.defaultView.getSelection().toString();
		var uri = event.currentTarget.ownerDocument.popupNode.ownerDocument.location.href;
		var itemID = ZoteroPane.addItemFromPage();
		var {libraryID, key} = Zotero.Items.getLibraryAndKeyFromID(itemID);
		ZoteroPane.newNote(false, key, str, uri)
	};
	
	
	
	function openNoteWindow(itemID, col, parentKey)
	{
		if (!this.canEdit()) {
			this.displayCannotEditLibraryMessage();
			return;
		}
		
		var name = null;
		
		if (itemID) {
			// Create a name for this window so we can focus it later
			//
			// Collection is only used on new notes, so we don't need to
			// include it in the name
			name = 'zotero-note-' + itemID;
			
			var wm = Components.classes["@mozilla.org/appshell/window-mediator;1"]
					.getService(Components.interfaces.nsIWindowMediator);
			var e = wm.getEnumerator('zotero:note');
			while (e.hasMoreElements()) {
				var w = e.getNext();
				if (w.name == name) {
					w.focus();
					return;
				}
			}
		}
		
		var io = { itemID: itemID, collectionID: col, parentItemKey: parentKey };
		window.openDialog('chrome://zotero/content/note.xul', name, 'chrome,resizable,centerscreen,dialog=false', io);
	}
	
	
	this.addAttachmentFromURI = Zotero.Promise.method(function (link, itemID) {
		if (!this.canEdit()) {
			this.displayCannotEditLibraryMessage();
			return;
		}
		
		var io = {};
		window.openDialog('chrome://zotero/content/attachLink.xul',
			'zotero-attach-uri-dialog', 'centerscreen, modal', io);
		if (!io.out) return;
		return Zotero.Attachments.linkFromURL({
			url: io.out.link,
			parentItemID: itemID,
			title: io.out.title
		});
	});
	
	
	this.addAttachmentFromDialog = Zotero.Promise.coroutine(function* (link, parentItemID) {
		if (!this.canEdit()) {
			this.displayCannotEditLibraryMessage();
			return;
		}
		
		var collectionTreeRow = this.getCollectionTreeRow();
		if (link) {
			if (collectionTreeRow.isWithinGroup()) {
				Zotero.alert(null, "", "Linked files cannot be added to group libraries.");
			}
			else if (collectionTreeRow.isPublications()) {
				Zotero.alert(
					null,
					Zotero.getString('general.error'),
					Zotero.getString('publications.error.linkedFilesCannotBeAdded')
				);
			}
			return;
		}
		
		// TODO: disable in menu
		if (!this.canEditFiles()) {
			this.displayCannotEditLibraryFilesMessage();
			return;
		}
		
		var libraryID = collectionTreeRow.ref.libraryID;
		
		var nsIFilePicker = Components.interfaces.nsIFilePicker;
		var fp = Components.classes["@mozilla.org/filepicker;1"]
        					.createInstance(nsIFilePicker);
		fp.init(window, Zotero.getString('pane.item.attachments.select'), nsIFilePicker.modeOpenMultiple);
		fp.appendFilters(Components.interfaces.nsIFilePicker.filterAll);
		
		if(fp.show() == nsIFilePicker.returnOK)
		{
			if (!parentItemID) {
				var collection = this.getSelectedCollection();
			}
			
			var files = fp.files;
			while (files.hasMoreElements()){
				var file = files.getNext();
				file.QueryInterface(Components.interfaces.nsILocalFile);
				let attachmentID;
				if (link) {
					attachmentID = yield Zotero.Attachments.linkFromFile({
						file: file,
						parentItemID: parentItemID,
						collections: collection ? [collection] : undefined
					});
				}
				else {
					attachmentID = yield Zotero.Attachments.importFromFile({
						file: file,
						libraryID: libraryID,
						parentItemID: parentItemID,
						collections: collection ? [collection] : undefined
					});
				}
			}
		}
	});
	
	
	this.addItemFromPage = function (itemType, saveSnapshot, row) {
		return Zotero.Promise.try(function () {
			if(Zotero.isConnector) {
				// In connector, save page via Zotero Standalone
				var doc = window.content.document;
				Zotero.Connector.callMethod("saveSnapshot", {"url":doc.location.toString(),
						"cookie":doc.cookie, "html":doc.documentElement.innerHTML},
				function(returnValue, status) {
					_showPageSaveStatus(doc.title);
				});
				return;
			}
			
			if ((row || (this.collectionsView && this.collectionsView.selection)) && !this.canEdit(row)) {
				this.displayCannotEditLibraryMessage();
				return;
			}
			
			return this.addItemFromDocument(window.content.document, itemType, saveSnapshot, row);
		}.bind(this));
	}
	
	/**
	 * Shows progress dialog for a webpage/snapshot save request
	 */
	function _showPageSaveStatus(title) {
		var progressWin = new Zotero.ProgressWindow();
		progressWin.changeHeadline(Zotero.getString('ingester.scraping'));
		var icon = 'chrome://zotero/skin/treeitem-webpage.png';
		progressWin.addLines(title, icon)
		progressWin.show();
		progressWin.startCloseTimer();
	}
	
	/**
	 * @param	{Document}			doc
	 * @param	{String|Integer}	[itemType='webpage']	Item type id or name
	 * @param	{Boolean}			[saveSnapshot]			Force saving or non-saving of a snapshot,
	 *														regardless of automaticSnapshots pref
	 */
	this.addItemFromDocument = Zotero.Promise.coroutine(function* (doc, itemType, saveSnapshot, row) {
		_showPageSaveStatus(doc.title);
		
		// Save snapshot if explicitly enabled or automatically pref is set and not explicitly disabled
		saveSnapshot = saveSnapshot || (saveSnapshot !== false && Zotero.Prefs.get('automaticSnapshots'));
		
		// TODO: this, needless to say, is a temporary hack
		if (itemType == 'temporaryPDFHack') {
			itemType = null;
			var isPDF = false;
			if (doc.title.indexOf('application/pdf') != -1 || Zotero.Attachments.isPDFJS(doc)
					|| doc.contentType == 'application/pdf') {
				isPDF = true;
			}
			else {
				var ios = Components.classes["@mozilla.org/network/io-service;1"].
							getService(Components.interfaces.nsIIOService);
				try {
					var uri = ios.newURI(doc.location, null, null);
					if (uri.fileName && uri.fileName.match(/pdf$/)) {
						isPDF = true;
					}
				}
				catch (e) {
					Zotero.debug(e);
					Components.utils.reportError(e);
				}
			}
			
			if (isPDF && saveSnapshot) {
				//
				// Duplicate newItem() checks here
				//
				yield Zotero.DB.waitForTransaction();
				
				// Currently selected row
				if (row === undefined && this.collectionsView && this.collectionsView.selection) {
					row = this.collectionsView.selection.currentIndex;
				}
				
				if (row && !this.canEdit(row)) {
					this.displayCannotEditLibraryMessage();
					return;
				}
				
				if (row !== undefined) {
					var collectionTreeRow = this.collectionsView.getRow(row);
					var libraryID = collectionTreeRow.ref.libraryID;
				}
				else {
					var libraryID = Zotero.Libraries.userLibraryID;
					var collectionTreeRow = null;
				}
				//
				//
				//
				
				if (!this.canEditFiles(row)) {
					this.displayCannotEditLibraryFilesMessage();
					return;
				}
				
				if (collectionTreeRow && collectionTreeRow.isCollection()) {
					var collectionID = collectionTreeRow.ref.id;
				}
				else {
					var collectionID = false;
				}
				
				let item = yield Zotero.Attachments.importFromDocument({
					libraryID: libraryID,
					document: doc,
					collections: [collectionID]
				});
				
				yield this.selectItem(item.id);
				return;
			}
		}
		
		// Save web page item by default
		if (!itemType) {
			itemType = 'webpage';
		}
		var data = {
			title: doc.title,
			url: doc.location.href,
			accessDate: "CURRENT_TIMESTAMP"
		}
		itemType = Zotero.ItemTypes.getID(itemType);
		var item = yield this.newItem(itemType, data, row);
		var filesEditable = Zotero.Libraries.isFilesEditable(item.libraryID);
		
		if (saveSnapshot) {
			var link = false;
			
			if (link) {
				yield Zotero.Attachments.linkFromDocument({
					document: doc,
					parentItemID: item.id
				});
			}
			else if (filesEditable) {
				yield Zotero.Attachments.importFromDocument({
					document: doc,
					parentItemID: item.id
				});
			}
		}
		
		return item.id;
	});
	
	
	this.addItemFromURL = Zotero.Promise.coroutine(function* (url, itemType, saveSnapshot, row) {
		if (window.content && url == window.content.document.location.href) {
			return this.addItemFromPage(itemType, saveSnapshot, row);
		}
		
		url = Zotero.Utilities.resolveIntermediateURL(url);
		
		let [mimeType, hasNativeHandler] = yield Zotero.MIME.getMIMETypeFromURL(url);
		
		// If native type, save using a hidden browser
		if (hasNativeHandler) {
			var deferred = Zotero.Promise.defer();
			
			var processor = function (doc) {
				ZoteroPane_Local.addItemFromDocument(doc, itemType, saveSnapshot, row)
				.then(function () {
					deferred.resolve()
				})
			};
			// TODO: processDocuments should wait for the processor promise to be resolved
			var done = function () {}
			var exception = function (e) {
				Zotero.debug(e, 1);
				deferred.reject(e);
			}
			Zotero.HTTP.processDocuments([url], processor, done, exception);
			
			return deferred.promise;
		}
		// Otherwise create placeholder item, attach attachment, and update from that
		else {
			// TODO: this, needless to say, is a temporary hack
			if (itemType == 'temporaryPDFHack') {
				itemType = null;
				
				if (mimeType == 'application/pdf') {
					//
					// Duplicate newItem() checks here
					//
					yield Zotero.DB.waitForTransaction();
					
					// Currently selected row
					if (row === undefined) {
						row = ZoteroPane_Local.collectionsView.selection.currentIndex;
					}
					
					if (!ZoteroPane_Local.canEdit(row)) {
						ZoteroPane_Local.displayCannotEditLibraryMessage();
						return;
					}
					
					if (row !== undefined) {
						var collectionTreeRow = ZoteroPane_Local.collectionsView.getRow(row);
						var libraryID = collectionTreeRow.ref.libraryID;
					}
					else {
						var libraryID = Zotero.Libraries.userLibraryID;
						var collectionTreeRow = null;
					}
					//
					//
					//
					
					if (!ZoteroPane_Local.canEditFiles(row)) {
						ZoteroPane_Local.displayCannotEditLibraryFilesMessage();
						return;
					}
					
					if (collectionTreeRow && collectionTreeRow.isCollection()) {
						var collectionID = collectionTreeRow.ref.id;
					}
					else {
						var collectionID = false;
					}
					
					// TODO: Update for async DB
					var attachmentItem = Zotero.Attachments.importFromURL(url, false,
						false, false, collectionID, mimeType, libraryID,
						function(attachmentItem) {
							self.selectItem(attachmentItem.id);
						});
					
					return;
				}
			}
			
			if (!itemType) {
				itemType = 'webpage';
			}
			
			var item = yield ZoteroPane_Local.newItem(itemType, {}, row)
			var filesEditable = Zotero.Libraries.isFilesEditable(item.libraryID);
			
			// Save snapshot if explicitly enabled or automatically pref is set and not explicitly disabled
			if (saveSnapshot || (saveSnapshot !== false && Zotero.Prefs.get('automaticSnapshots'))) {
				var link = false;
				
				if (link) {
					//Zotero.Attachments.linkFromURL(doc, item.id);
				}
				else if (filesEditable) {
					var attachmentItem = Zotero.Attachments.importFromURL(url, item.id, false, false, false, mimeType);
					if (attachmentItem) {
						item.setField('title', attachmentItem.getField('title'));
						item.setField('url', attachmentItem.getField('url'));
						item.setField('accessDate', attachmentItem.getField('accessDate'));
						yield item.saveTx();
					}
				}
			}
			
			return item.id;
		}
	});
	
	
	/*
	 * Create an attachment from the current page
	 *
	 * |itemID|    -- itemID of parent item
	 * |link|      -- create web link instead of snapshot
	 */
	this.addAttachmentFromPage = Zotero.Promise.coroutine(function* (link, itemID) {
		yield Zotero.DB.waitForTransaction();
		
		if (typeof itemID != 'number') {
			throw new Error("itemID must be an integer");
		}
		
		var progressWin = new Zotero.ProgressWindow();
		progressWin.changeHeadline(Zotero.getString('save.' + (link ? 'link' : 'attachment')));
		var type = link ? 'web-link' : 'snapshot';
		var icon = 'chrome://zotero/skin/treeitem-attachment-' + type + '.png';
		progressWin.addLines(window.content.document.title, icon)
		progressWin.show();
		progressWin.startCloseTimer();
		
		if (link) {
			return Zotero.Attachments.linkFromDocument({
				document: window.content.document,
				parentItemID: itemID
			});
		}
		return Zotero.Attachments.importFromDocument({
			document: window.content.document,
			parentItemID: itemID
		});
	});
	
	
	this.viewItems = Zotero.Promise.coroutine(function* (items, event) {
		if (items.length > 1) {
			if (!event || (!event.metaKey && !event.shiftKey)) {
				event = { metaKey: true, shiftKey: true };
			}
		}
		
		for (let i = 0; i < items.length; i++) {
			let item = items[i];
			if (item.isRegularItem()) {
				// Prefer local file attachments
				var uri = Components.classes["@mozilla.org/network/standard-url;1"]
							.createInstance(Components.interfaces.nsIURI);
				let attachment = yield item.getBestAttachment();
				if (attachment) {
					yield this.viewAttachment(attachment.id, event);
					continue;
				}
				
				// Fall back to URI field, then DOI
				var uri = item.getField('url');
				if (!uri) {
					var doi = item.getField('DOI');
					if (doi) {
						// Pull out DOI, in case there's a prefix
						doi = Zotero.Utilities.cleanDOI(doi);
						if (doi) {
							uri = "http://dx.doi.org/" + encodeURIComponent(doi);
						}
					}
				}
				
				// Fall back to first attachment link
				if (!uri) {
					yield item.loadChildItems();
					let attachmentID = item.getAttachments()[0];
					if (attachmentID) {
						let attachment = yield Zotero.Items.getAsync(attachmentID);
						if (attachment) uri = attachment.getField('url');
					}
				}
				
				if (uri) {
					this.loadURI(uri, event);
				}
			}
			else if (item.isNote()) {
				if (!this.collectionsView.editable) {
					continue;
				}
				document.getElementById('zotero-view-note-button').doCommand();
			}
			else if (item.isAttachment()) {
				yield this.viewAttachment(item.id, event);
			}
		}
	});
	
	
	this.viewAttachment = Zotero.Promise.coroutine(function* (itemIDs, event, noLocateOnMissing, forceExternalViewer) {
		// If view isn't editable, don't show Locate button, since the updated
		// path couldn't be sent back up
		if (!this.collectionsView.editable) {
			noLocateOnMissing = true;
		}
		
		if(typeof itemIDs != "object") itemIDs = [itemIDs];
		
		// If multiple items, set up event so we open in new tab
		if(itemIDs.length > 1) {
			if(!event || (!event.metaKey && !event.shiftKey)) {
				event = {"metaKey":true, "shiftKey":true};
			}
		}
		
		for (let i = 0; i < itemIDs.length; i++) {
			let itemID = itemIDs[i];
			var item = yield Zotero.Items.getAsync(itemID);
			if (!item.isAttachment()) {
				throw new Error("Item " + itemID + " is not an attachment");
			}
			
			if (item.attachmentLinkMode == Zotero.Attachments.LINK_MODE_LINKED_URL) {
				this.loadURI(item.getField('url'), event);
				continue;
			}
			
			var path = yield item.getFilePathAsync();
			if (path) {
				let file = Zotero.File.pathToFile(path);
				
				Zotero.debug("Opening " + path);
				
				if(forceExternalViewer !== undefined) {
					var externalViewer = forceExternalViewer;
				} else {
					var mimeType = yield Zotero.MIME.getMIMETypeFromFile(file);
					
					//var mimeType = attachment.attachmentMIMEType;
					// TODO: update DB with new info if changed?
					
					var ext = Zotero.File.getExtension(file);
					var externalViewer = Zotero.isStandalone || (!Zotero.MIME.hasNativeHandler(mimeType, ext) &&
						(!Zotero.MIME.hasInternalHandler(mimeType, ext) || Zotero.Prefs.get('launchNonNativeFiles')));
				}
				
				if (!externalViewer) {
					var url = 'zotero://attachment/' + itemID + '/';
					this.loadURI(url, event);
				}
				else {
					Zotero.Notifier.trigger('open', 'file', itemID);
					Zotero.launchFile(file);
				}
			}
			else {
				if (!item.isImportedAttachment() || !Zotero.Sync.Storage.downloadAsNeeded(item.libraryID)) {
					this.showAttachmentNotFoundDialog(itemID, noLocateOnMissing);
					return;
				}
				
				let downloadedItem = item;
				yield Zotero.Sync.Storage.downloadFile(
					downloadedItem,
					{
						onProgress: function (progress, progressMax) {}
					}
				)
				.then(function () {
					if (!downloadedItem.getFile()) {
						ZoteroPane_Local.showAttachmentNotFoundDialog(downloadedItem.id, noLocateOnMissing);
						return;
					}
					
					// check if unchanged?
					// maybe not necessary, since we'll get an error if there's an error
					
					
					Zotero.Notifier.trigger('redraw', 'item', []);
					Zotero.debug('downloaded');
					Zotero.debug(downloadedItem.id);
					return ZoteroPane_Local.viewAttachment(downloadedItem.id, event, false, forceExternalViewer);
				})
				.catch(function (e) {
					// TODO: show error somewhere else
					Zotero.debug(e, 1);
					ZoteroPane_Local.syncAlert(e);
				});
			}
		}
	});
	
	
	/**
	 * @deprecated
	 */
	this.launchFile = function (file) {
		Zotero.debug("ZoteroPane.launchFile() is deprecated -- use Zotero.launchFile()", 2);
		Zotero.launchFile(file);
	}
	
	
	/**
	 * Launch an HTTP URL externally, the best way we can
	 *
	 * Used only by Standalone
	 */
	this.launchURL = function (url) {
		if (!url.match(/^https?/)) {
			throw new Error("launchURL() requires an HTTP(S) URL");
		}
		
		try {
			var io = Components.classes['@mozilla.org/network/io-service;1']
						.getService(Components.interfaces.nsIIOService);
			var uri = io.newURI(url, null, null);
			var handler = Components.classes['@mozilla.org/uriloader/external-protocol-service;1']
							.getService(Components.interfaces.nsIExternalProtocolService)
							.getProtocolHandlerInfo('http');
			handler.preferredAction = Components.interfaces.nsIHandlerInfo.useSystemDefault;
			handler.launchWithURI(uri, null);
		}
		catch (e) {
			Zotero.debug("launchWithURI() not supported -- trying fallback executable");
			
			if (Zotero.isWin) {
				var pref = "fallbackLauncher.windows";
			}
			else {
				var pref = "fallbackLauncher.unix";
			}
			var path = Zotero.Prefs.get(pref);
			
			var exec = Components.classes["@mozilla.org/file/local;1"]
						.createInstance(Components.interfaces.nsILocalFile);
			exec.initWithPath(path);
			if (!exec.exists()) {
				throw ("Fallback executable not found -- check extensions.zotero." + pref + " in about:config");
			}
			
			var proc = Components.classes["@mozilla.org/process/util;1"]
							.createInstance(Components.interfaces.nsIProcess);
			proc.init(exec);
			
			var args = [url];
			proc.runw(false, args, args.length);
		}
	}
	
	
	function viewSelectedAttachment(event, noLocateOnMissing)
	{
		if (this.itemsView && this.itemsView.selection.count == 1) {
			this.viewAttachment(this.getSelectedItems(true)[0], event, noLocateOnMissing);
		}
	}
	
	
	this.showAttachmentInFilesystem = Zotero.Promise.coroutine(function* (itemID, noLocateOnMissing) {
		var attachment = yield Zotero.Items.getAsync(itemID)
		if (attachment.attachmentLinkMode != Zotero.Attachments.LINK_MODE_LINKED_URL) {
			var file = attachment.getFile();
			if (file) {
				try {
					file.reveal();
				}
				catch (e) {
					// On platforms that don't support nsILocalFile.reveal() (e.g. Linux),
					// launch the parent directory
					var parent = file.parent.QueryInterface(Components.interfaces.nsILocalFile);
					Zotero.launchFile(parent);
				}
				Zotero.Notifier.trigger('open', 'file', attachment.id);
			}
			else {
				this.showAttachmentNotFoundDialog(attachment.id, noLocateOnMissing)
			}
		}
	});
	
	
	this.showPublicationsWizard = Zotero.Promise.coroutine(function* (items) {
		var io = {
			hasFiles: false,
			hasNotes: false,
			hasRights: null // 'all', 'some', or 'none'
		};
		var allItemsHaveRights = true;
		var noItemsHaveRights = true;
		// Determine whether any/all items have files, notes, or Rights values
		for (let i = 0; i < items.length; i++) {
			let item = items[i];
			
			yield item.loadItemData();
			yield item.loadChildItems();
			
			// Files
			if (!io.hasFiles && item.numAttachments()) {
				let attachments = item.getAttachments();
				attachments = yield Zotero.Items.getAsync(attachments);
				io.hasFiles = attachments.some(attachment => attachment.isFileAttachment());
			}
			// Notes
			if (!io.hasNotes && item.numNotes()) {
				io.hasNotes = true;
			}
			// Rights
			if (item.getField('rights')) {
				noItemsHaveRights = false;
			}
			else {
				allItemsHaveRights = false;
			}
		}
		io.hasRights = allItemsHaveRights ? 'all' : (noItemsHaveRights ? 'none' : 'some');
		window.openDialog('chrome://zotero/content/publicationsDialog.xul','','chrome,modal', io);
		return io.license ? io : false;
	});
	
	
	/**
	 * Test if the user can edit the currently selected view
	 *
	 * @param	{Integer}	[row]
	 *
	 * @return	{Boolean}		TRUE if user can edit, FALSE if not
	 */
	this.canEdit = function (row) {
		// Currently selected row
		if (row === undefined) {
			row = this.collectionsView.selection.currentIndex;
		}
		
		var collectionTreeRow = this.collectionsView.getRow(row);
		return collectionTreeRow.editable;
	}
	
	
	/**
	 * Test if the user can edit the parent library of the selected view
	 *
	 * @param	{Integer}	[row]
	 * @return	{Boolean}		TRUE if user can edit, FALSE if not
	 */
	this.canEditLibrary = function (row) {
		// Currently selected row
		if (row === undefined) {
			row = this.collectionsView.selection.currentIndex;
		}
		
		var collectionTreeRow = this.collectionsView.getRow(row);
		return Zotero.Libraries.isEditable(collectionTreeRow.ref.libraryID);
	}
	
	
	/**
	 * Test if the user can edit the currently selected library/collection
	 *
	 * @param	{Integer}	[row]
	 *
	 * @return	{Boolean}		TRUE if user can edit, FALSE if not
	 */
	this.canEditFiles = function (row) {
		// Currently selected row
		if (row === undefined) {
			row = this.collectionsView.selection.currentIndex;
		}
		
		var collectionTreeRow = this.collectionsView.getRow(row);
		return collectionTreeRow.filesEditable;
	}
	
	
	this.displayCannotEditLibraryMessage = function () {
		var ps = Components.classes["@mozilla.org/embedcomp/prompt-service;1"]
								.getService(Components.interfaces.nsIPromptService);
		ps.alert(null, "", Zotero.getString('save.error.cannotMakeChangesToCollection'));
	}
	
	
	this.displayCannotEditLibraryFilesMessage = function () {
		var ps = Components.classes["@mozilla.org/embedcomp/prompt-service;1"]
								.getService(Components.interfaces.nsIPromptService);
		ps.alert(null, "", Zotero.getString('save.error.cannotAddFilesToCollection'));
	}
	
	
	function showAttachmentNotFoundDialog(itemID, noLocate) {
		var ps = Components.classes["@mozilla.org/embedcomp/prompt-service;1"].
				createInstance(Components.interfaces.nsIPromptService);
		
		
		// Don't show Locate button
		if (noLocate) {
			var index = ps.alert(null,
				Zotero.getString('pane.item.attachments.fileNotFound.title'),
				Zotero.getString('pane.item.attachments.fileNotFound.text')
			);
			return;
		}
		
		var buttonFlags = (ps.BUTTON_POS_0) * (ps.BUTTON_TITLE_IS_STRING)
			+ (ps.BUTTON_POS_1) * (ps.BUTTON_TITLE_CANCEL);
		var index = ps.confirmEx(null,
			Zotero.getString('pane.item.attachments.fileNotFound.title'),
			Zotero.getString('pane.item.attachments.fileNotFound.text'),
			buttonFlags, Zotero.getString('general.locate'), null,
			null, null, {});
		
		if (index == 0) {
			this.relinkAttachment(itemID);
		}
	}
	
	
	this.syncAlert = function (e) {
		e = Zotero.Sync.Runner.parseSyncError(e);
		
		var ps = Components.classes["@mozilla.org/embedcomp/prompt-service;1"]
					.getService(Components.interfaces.nsIPromptService);
		var buttonFlags = ps.BUTTON_POS_0 * ps.BUTTON_TITLE_OK
							+ ps.BUTTON_POS_1 * ps.BUTTON_TITLE_IS_STRING;
		
		// Warning
		if (e.errorMode == 'warning') {
			var title = Zotero.getString('general.warning');
			
			// If secondary button not specified, just use an alert
			if (e.buttonText) {
				var buttonText = e.buttonText;
			}
			else {
				ps.alert(null, title, e.message);
				return;
			}
			
			var index = ps.confirmEx(
				null,
				title,
				e.message,
				buttonFlags,
				"",
				buttonText,
				"", null, {}
			);
			
			if (index == 1) {
				setTimeout(function () { buttonCallback(); }, 1);
			}
		}
		// Error
		else if (e.errorMode == 'error') {
			var title = Zotero.getString('general.error');
			
			// If secondary button is explicitly null, just use an alert
			if (buttonText === null) {
				ps.alert(null, title, e.message);
				return;
			}
			
			if (typeof buttonText == 'undefined') {
				var buttonText = Zotero.getString('errorReport.reportError');
				var buttonCallback = function () {
					ZoteroPane.reportErrors();
				};
			}
			else {
				var buttonText = e.buttonText;
				var buttonCallback = e.buttonCallback;
			}
			
			var index = ps.confirmEx(
				null,
				title,
				e.message,
				buttonFlags,
				"",
				buttonText,
				"", null, {}
			);
			
			if (index == 1) {
				setTimeout(function () { buttonCallback(); }, 1);
			}
		}
		// Upgrade
		else if (e.errorMode == 'upgrade') {
			ps.alert(null, "", e.message);
		}
	};
	
	
	this.createParentItemsFromSelected = Zotero.Promise.coroutine(function* () {
		if (!this.canEdit()) {
			this.displayCannotEditLibraryMessage();
			return;
		}
		
		var items = this.getSelectedItems();
		for (var i=0; i<items.length; i++) {
			var item = items[i];
			if (!item.isTopLevelItem() || item.isRegularItem()) {
				throw('Item ' + itemID + ' is not a top-level attachment or note in ZoteroPane_Local.createParentItemsFromSelected()');
			}
			
			yield Zotero.DB.executeTransaction(function* () {
				// TODO: remove once there are no top-level web attachments
				if (item.isWebAttachment()) {
					var parent = new Zotero.Item('webpage');
				}
				else {
					var parent = new Zotero.Item('document');
				}
				parent.libraryID = item.libraryID;
				parent.setField('title', item.getField('title'));
				if (item.isWebAttachment()) {
					parent.setField('accessDate', item.getField('accessDate'));
					parent.setField('url', item.getField('url'));
				}
				var itemID = yield parent.save();
				item.parentID = itemID;
				yield item.save();
			});
		}
	});
	
	
	this.renameSelectedAttachmentsFromParents = Zotero.Promise.coroutine(function* () {
		// TEMP: fix
		
		if (!this.canEdit()) {
			this.displayCannotEditLibraryMessage();
			return;
		}
		
		var items = this.getSelectedItems();
		
		for (var i=0; i<items.length; i++) {
			var item = items[i];
			
			if (!item.isAttachment() || item.isTopLevelItem() || item.attachmentLinkMode == Zotero.Attachments.LINK_MODE_LINKED_URL) {
				throw('Item ' + itemID + ' is not a child file attachment in ZoteroPane_Local.renameAttachmentFromParent()');
			}
			
			var file = item.getFile();
			if (!file) {
				continue;
			}
			
			let parentItemID = item.parentItemID;
			let parentItem = yield Zotero.Items.getAsync(parentItemID);
			var newName = Zotero.Attachments.getFileBaseNameFromItem(parentItem);
			
			var ext = file.leafName.match(/\.[^\.]+$/);
			if (ext) {
				newName = newName + ext;
			}
			
			var renamed = item.renameAttachmentFile(newName);
			if (renamed !== true) {
				Zotero.debug("Could not rename file (" + renamed + ")");
				continue;
			}
			
			item.setField('title', newName);
			yield item.saveTx();
		}
		
		return true;
	});
	
	
	this.relinkAttachment = Zotero.Promise.coroutine(function* (itemID) {
		if (!this.canEdit()) {
			this.displayCannotEditLibraryMessage();
			return;
		}
		
		var item = yield Zotero.Items.getAsync(itemID);
		if (!item) {
			throw('Item ' + itemID + ' not found in ZoteroPane_Local.relinkAttachment()');
		}
		
		var nsIFilePicker = Components.interfaces.nsIFilePicker;
		var fp = Components.classes["@mozilla.org/filepicker;1"]
					.createInstance(nsIFilePicker);
		fp.init(window, Zotero.getString('pane.item.attachments.select'), nsIFilePicker.modeOpen);
		
		
		var file = item.getFile(false, true);
		var dir = Zotero.File.getClosestDirectory(file);
		if (dir) {
			dir.QueryInterface(Components.interfaces.nsILocalFile);
			fp.displayDirectory = dir;
		}
		
		fp.appendFilters(Components.interfaces.nsIFilePicker.filterAll);
		
		if (fp.show() == nsIFilePicker.returnOK) {
			var file = fp.file;
			file.QueryInterface(Components.interfaces.nsILocalFile);
			item.relinkAttachmentFile(file);
		}
	});
	
	
	function reportErrors() {
		var ww = Components.classes["@mozilla.org/embedcomp/window-watcher;1"]
				   .getService(Components.interfaces.nsIWindowWatcher);
		var data = {
			msg: Zotero.getString('errorReport.followingReportWillBeSubmitted'),
			errorData: Zotero.getErrors(true),
			askForSteps: true
		};
		var io = { wrappedJSObject: { Zotero: Zotero, data:  data } };
		var win = ww.openWindow(null, "chrome://zotero/content/errorReport.xul",
					"zotero-error-report", "chrome,centerscreen,modal", io);
	}
	
	/*
	 * Display an error message saying that an error has occurred and Firefox
	 * needs to be restarted.
	 *
	 * If |popup| is TRUE, display in popup progress window; otherwise, display
	 * as items pane message
	 */
	function displayErrorMessage(popup) {
		var reportErrorsStr = Zotero.getString('errorReport.reportErrors');
		var reportInstructions =
			Zotero.getString('errorReport.reportInstructions', reportErrorsStr)
		
		// Display as popup progress window
		if (popup) {
			var pw = new Zotero.ProgressWindow();
			pw.changeHeadline(Zotero.getString('general.errorHasOccurred'));
			var msg = Zotero.getString('general.restartFirefox', Zotero.appName) + ' '
				+ reportInstructions;
			pw.addDescription(msg);
			pw.show();
			pw.startCloseTimer(8000);
		}
		// Display as items pane message
		else {
			var msg = Zotero.getString('general.errorHasOccurred') + ' '
				+ Zotero.getString('general.restartFirefox', Zotero.appName) + '\n\n'
				+ reportInstructions;
			self.setItemsPaneMessage(msg, true);
		}
		Zotero.debug(msg, 1);
	}
	
	this.displayStartupError = function(asPaneMessage) {
		if (Zotero) {
			var errMsg = Zotero.startupError;
			var errFunc = Zotero.startupErrorHandler;
		}
		
		// Get the stringbundle manually
		var src = 'chrome://zotero/locale/zotero.properties';
		var localeService = Components.classes['@mozilla.org/intl/nslocaleservice;1'].
				getService(Components.interfaces.nsILocaleService);
		var appLocale = localeService.getApplicationLocale();
		var stringBundleService = Components.classes["@mozilla.org/intl/stringbundle;1"]
			.getService(Components.interfaces.nsIStringBundleService);
		var stringBundle = stringBundleService.createBundle(src, appLocale);
		
		var title = stringBundle.GetStringFromName('general.error');
		if (!errMsg) {
			var errMsg = stringBundle.GetStringFromName('startupError');
		}
		
		if (errFunc) {
			errFunc();
		}
		else {
			// TODO: Add a better error page/window here with reporting
			// instructions
			// window.loadURI('chrome://zotero/content/error.xul');
			//if(asPaneMessage) {
			//	ZoteroPane_Local.setItemsPaneMessage(errMsg, true);
			//} else {
				var ps = Components.classes["@mozilla.org/embedcomp/prompt-service;1"]
										.getService(Components.interfaces.nsIPromptService);
				ps.alert(null, title, errMsg);
			//}
		}
	}
	
	/**
	 * Toggles Zotero-as-a-tab by passing off the request to the ZoteroOverlay object associated
	 * with the present window
	 */
	this.toggleTab = function() {
		var wm = Components.classes["@mozilla.org/appshell/window-mediator;1"]
						   .getService(Components.interfaces.nsIWindowMediator);
		var browserWindow = wm.getMostRecentWindow("navigator:browser");
		if(browserWindow.ZoteroOverlay) browserWindow.ZoteroOverlay.toggleTab();
	}
	
	/**
	 * Shows the Zotero pane, making it visible if it is not and switching to the appropriate tab
	 * if necessary.
	 */
	this.show = function() {
		if(window.ZoteroOverlay) {
			if(ZoteroOverlay.isTab) {
				ZoteroOverlay.loadZoteroTab();
			} else if(!this.isShowing()) {
				ZoteroOverlay.toggleDisplay();
			}
		}
	}
		
	/**
	 * Unserializes zotero-persist elements from preferences
	 */
	this.unserializePersist = Zotero.Promise.coroutine(function* () {
		_unserialized = true;
		var serializedValues = Zotero.Prefs.get("pane.persist");
		if(!serializedValues) return;
		serializedValues = JSON.parse(serializedValues);
		for(var id in serializedValues) {
			var el = document.getElementById(id);
			if(!el) return;
			var elValues = serializedValues[id];
			for(var attr in elValues) {
				// TEMP: For now, ignore persisted collapsed state for item pane splitter
				if (el.id == 'zotero-items-splitter') continue;
				// And don't restore to min-width if splitter was collapsed
				if (el.id == 'zotero-item-pane' && attr == 'width' && elValues[attr] == 250
						&& 'zotero-items-splitter' in serializedValues
						&& serializedValues['zotero-items-splitter'].state == 'collapsed') {
					continue;
				}
				el.setAttribute(attr, elValues[attr]);
			}
		}
		
		if(this.itemsView) {
			// may not yet be initialized
			try {
				yield this.itemsView.sort();
			} catch(e) {};
		}
	});

	/**
	 * Serializes zotero-persist elements to preferences
	 */
	this.serializePersist = function() {
		if(!_unserialized) return;
		var serializedValues = {};
		for (let el of document.getElementsByAttribute("zotero-persist", "*")) {
			if(!el.getAttribute) continue;
			var id = el.getAttribute("id");
			if(!id) continue;
			var elValues = {};
			for (let attr of el.getAttribute("zotero-persist").split(/[\s,]+/)) {
				var attrValue = el.getAttribute(attr);
				elValues[attr] = attrValue;
			}
			serializedValues[id] = elValues;
		}
		Zotero.Prefs.set("pane.persist", JSON.stringify(serializedValues));
	}
	
	/**
	 * Moves around the toolbar when the user moves around the pane
	 */
	this.updateToolbarPosition = function() {
		if(document.getElementById("zotero-pane-stack").hidden) return;
		
		var collectionsPane = document.getElementById("zotero-collections-pane");
		var collectionsToolbar = document.getElementById("zotero-collections-toolbar");
		var collectionsSplitter = document.getElementById("zotero-collections-splitter");
		var itemsPane = document.getElementById("zotero-items-pane");
		var itemsToolbar = document.getElementById("zotero-items-toolbar");
		var itemsSplitter = document.getElementById("zotero-items-splitter");
		var itemPane = document.getElementById("zotero-item-pane");
		var itemToolbar = document.getElementById("zotero-item-toolbar");
		
		var collectionsPaneComputedStyle = window.getComputedStyle(collectionsPane, null);
		var collectionsSplitterComputedStyle = window.getComputedStyle(collectionsSplitter, null);
		var itemsPaneComputedStyle = window.getComputedStyle(itemsPane, null);
		var itemsSplitterComputedStyle = window.getComputedStyle(itemsSplitter, null);
		var itemPaneComputedStyle = window.getComputedStyle(itemPane, null);
		
		var collectionsPaneWidth = collectionsPaneComputedStyle.getPropertyValue("width");
		var collectionsSplitterWidth = collectionsSplitterComputedStyle.getPropertyValue("width");
		var itemsPaneWidth = itemsPaneComputedStyle.getPropertyValue("width");
		var itemsSplitterWidth = itemsSplitterComputedStyle.getPropertyValue("width");
		var itemPaneWidth = itemPaneComputedStyle.getPropertyValue("width");
		
		collectionsToolbar.style.width = collectionsPaneWidth;
		collectionsToolbar.style.marginRight = collectionsSplitterWidth;
		itemsToolbar.style.marginRight = itemsSplitterWidth;
		
		var itemsToolbarWidthNumber = parseInt(itemsPaneWidth, 10);

		if (collectionsPane.collapsed) {
			var collectionsToolbarComputedStyle = window.getComputedStyle(collectionsToolbar, null);
			var collectionsToolbarWidth = collectionsToolbarComputedStyle.getPropertyValue("width");// real width (nonzero) after the new definition
			itemsToolbarWidthNumber = itemsToolbarWidthNumber-parseInt(collectionsToolbarWidth, 10);
		}

		if (itemPane.collapsed) {
		// Then the itemsToolbar and itemToolbar share the same space, and it seems best to use some flex attribute from right (because there might be other icons appearing or vanishing).
			itemsToolbar.style.removeProperty('width');
			itemsToolbar.setAttribute("flex", "1");
			itemToolbar.setAttribute("flex", "0");
		} else {
 			itemsToolbar.style.width = itemsToolbarWidthNumber + "px";
			itemsToolbar.setAttribute("flex", "0");
			itemToolbar.setAttribute("flex", "1");
		}

	}
	
	/**
	 * Opens the about dialog
	 */
	this.openAboutDialog = function() {
		window.openDialog('chrome://zotero/content/about.xul', 'about', 'chrome');
	}
	
	/**
	 * Adds or removes a function to be called when Zotero is reloaded by switching into or out of
	 * the connector
	 */
	this.addReloadListener = function(/** @param {Function} **/func) {
		if(_reloadFunctions.indexOf(func) === -1) _reloadFunctions.push(func);
	}
	
	/**
	 * Adds or removes a function to be called just before Zotero is reloaded by switching into or
	 * out of the connector
	 */
	this.addBeforeReloadListener = function(/** @param {Function} **/func) {
		if(_beforeReloadFunctions.indexOf(func) === -1) _beforeReloadFunctions.push(func);
	}
	
	/**
	 * Implements nsIObserver for Zotero reload
	 */
	var _reloadObserver = {	
		/**
		 * Called when Zotero is reloaded (i.e., if it is switched into or out of connector mode)
		 */
		"observe":function(aSubject, aTopic, aData) {
			if(aTopic == "zotero-reloaded") {
				Zotero.debug("Reloading Zotero pane");
				for (let func of _reloadFunctions) func(aData);
			} else if(aTopic == "zotero-before-reload") {
				Zotero.debug("Zotero pane caught before-reload event");
				for (let func of _beforeReloadFunctions) func(aData);
			}
		}
	};
}

/**
 * Keep track of which ZoteroPane was local (since ZoteroPane object might get swapped out for a
 * tab's ZoteroPane)
 */
var ZoteroPane_Local = ZoteroPane;<|MERGE_RESOLUTION|>--- conflicted
+++ resolved
@@ -2296,13 +2296,8 @@
 		else if (collectionTreeRow.isTrash()) {
 			show = [m.emptyTrash];
 		}
-<<<<<<< HEAD
 		else if (collectionTreeRow.isGroup()) {
-			show = [m.newCollection, m.newSavedSearch, m.sep1, m.showDuplicates, m.showUnfiled];
-=======
-		else if (itemGroup.isGroup()) {
 			show = [m.newCollection, m.newSavedSearch, m.sep1, m.showDuplicates, m.showUnfiled, m.sep2, m.exportFile];
->>>>>>> 83529340
 		}
 		else if (collectionTreeRow.isDuplicates() || collectionTreeRow.isUnfiled()) {
 			show = [
