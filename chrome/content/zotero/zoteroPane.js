--- conflicted
+++ resolved
@@ -145,15 +145,9 @@
 	 * mode
 	 */
 	function _loadPane() {
-<<<<<<< HEAD
-		if(!Zotero.isConnector) {
-			ZoteroPane_Local.clearItemsPaneMessage();
-		}
-=======
 		if(!Zotero || !Zotero.initialized || Zotero.isConnector) return;
 		
 		ZoteroPane_Local.clearItemsPaneMessage();
->>>>>>> f70d0c0b
 		
 		//Initialize collections view
 		ZoteroPane_Local.collectionsView = new Zotero.CollectionTreeView();
