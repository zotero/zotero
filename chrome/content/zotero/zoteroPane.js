/*
    ***** BEGIN LICENSE BLOCK *****
    
    Copyright © 2009 Center for History and New Media
                     George Mason University, Fairfax, Virginia, USA
                     http://zotero.org
    
    This file is part of Zotero.
    
    Zotero is free software: you can redistribute it and/or modify
    it under the terms of the GNU Affero General Public License as published by
    the Free Software Foundation, either version 3 of the License, or
    (at your option) any later version.
    
    Zotero is distributed in the hope that it will be useful,
    but WITHOUT ANY WARRANTY; without even the implied warranty of
    MERCHANTABILITY or FITNESS FOR A PARTICULAR PURPOSE.  See the
    GNU Affero General Public License for more details.
    
    You should have received a copy of the GNU Affero General Public License
    along with Zotero.  If not, see <http://www.gnu.org/licenses/>.
    
    ***** END LICENSE BLOCK *****
*/
const ZOTERO_TAB_URL = "chrome://zotero/content/tab.xul";

/*
 * This object contains the various functions for the interface
 */
var ZoteroPane = new function()
{
	var _unserialized = false;
	this.collectionsView = false;
	this.itemsView = false;
	this.__defineGetter__('loaded', function () _loaded);
	
	//Privileged methods
	this.init = init;
	this.destroy = destroy;
	this.makeVisible = makeVisible;
	this.isShowing = isShowing;
	this.isFullScreen = isFullScreen;
	this.handleKeyDown = handleKeyDown;
	this.handleKeyUp = handleKeyUp;
	this.setHighlightedRowsCallback = setHighlightedRowsCallback;
	this.handleKeyPress = handleKeyPress;
	this.newItem = newItem;
	this.newCollection = newCollection;
	this.newSearch = newSearch;
	this.openAdvancedSearchWindow = openAdvancedSearchWindow;
	this.toggleTagSelector = toggleTagSelector;
	this.updateTagSelectorSize = updateTagSelectorSize;
	this.getTagSelection = getTagSelection;
	this.clearTagSelection = clearTagSelection;
	this.updateTagFilter = updateTagFilter;
	this.onCollectionSelected = onCollectionSelected;
	this.reindexItem = reindexItem;
	this.duplicateSelectedItem = duplicateSelectedItem;
	this.editSelectedCollection = editSelectedCollection;
	this.copySelectedItemsToClipboard = copySelectedItemsToClipboard;
	this.clearQuicksearch = clearQuicksearch;
	this.handleSearchKeypress = handleSearchKeypress;
	this.handleSearchInput = handleSearchInput;
	this.search = search;
	this.selectItem = selectItem;
	this.getSelectedCollection = getSelectedCollection;
	this.getSelectedSavedSearch = getSelectedSavedSearch;
	this.getSelectedItems = getSelectedItems;
	this.getSortedItems = getSortedItems;
	this.getSortField = getSortField;
	this.getSortDirection = getSortDirection;
	this.buildItemContextMenu = buildItemContextMenu;
	this.loadURI = loadURI;
	this.setItemsPaneMessage = setItemsPaneMessage;
	this.clearItemsPaneMessage = clearItemsPaneMessage;
	this.contextPopupShowing = contextPopupShowing;
	this.openNoteWindow = openNoteWindow;
	this.addTextToNote = addTextToNote;
	this.addAttachmentFromDialog = addAttachmentFromDialog;
	this.viewAttachment = viewAttachment;
	this.viewSelectedAttachment = viewSelectedAttachment;
	this.showAttachmentNotFoundDialog = showAttachmentNotFoundDialog;
	this.relinkAttachment = relinkAttachment;
	this.reportErrors = reportErrors;
	this.displayErrorMessage = displayErrorMessage;
	
	this.document = document;
	
	const COLLECTIONS_HEIGHT = 32; // minimum height of the collections pane and toolbar
	
	var self = this,
		_loaded = false, _madeVisible = false,
		titlebarcolorState, titleState, observerService,
		_reloadFunctions = [];
	
	/**
	 * Called when the window containing Zotero pane is open
	 */
	function init() {
		// Set "Report Errors..." label via property rather than DTD entity,
		// since we need to reference it in script elsewhere
		document.getElementById('zotero-tb-actions-reportErrors').setAttribute('label',
			Zotero.getString('errorReport.reportErrors'));
		// Set key down handler
		document.getElementById('appcontent').addEventListener('keydown', ZoteroPane_Local.handleKeyDown, true);
		
		if (Zotero.locked) {
			return;
		}
		_loaded = true;
		
		var zp = document.getElementById('zotero-pane');
		Zotero.setFontSize(zp);
		ZoteroPane_Local.updateToolbarPosition();
		window.addEventListener("resize", ZoteroPane_Local.updateToolbarPosition, false);
		window.setTimeout(ZoteroPane_Local.updateToolbarPosition, 0);
		
		Zotero.updateQuickSearchBox(document);
		
		if (Zotero.isMac) {
			//document.getElementById('zotero-tb-actions-zeroconf-update').setAttribute('hidden', false);
			document.getElementById('zotero-pane-stack').setAttribute('platform', 'mac');
		} else if(Zotero.isWin) {
			document.getElementById('zotero-pane-stack').setAttribute('platform', 'win');
		}
		
		if(Zotero.isFx4 || window.ZoteroTab) {
			// hack, since Fx 4 no longer sets active, and the reverse in polarity of the preferred
			// property makes things painful to handle otherwise
			// DEBUG: remove this once we only support Fx 4
			zp.setAttribute("ignoreActiveAttribute", "true");
		}
		
		// register an observer for Zotero reload
		observerService = Components.classes["@mozilla.org/observer-service;1"]
					  .getService(Components.interfaces.nsIObserverService);
		observerService.addObserver(_reloadObserver, "zotero-reloaded", false);
		this.addReloadListener(_loadPane);
		
		// continue loading pane
		_loadPane();
	}
	
	/**
	 * Called on window load or when has been reloaded after switching into or out of connector
	 * mode
	 */
	function _loadPane() {
		if(!Zotero || !Zotero.initialized) return;
		
		if(Zotero.isConnector) {
			ZoteroPane_Local.setItemsPaneMessage(Zotero.getString('connector.standaloneOpen'));
			return;
		} else {
			ZoteroPane_Local.clearItemsPaneMessage();
		}
		
		//Initialize collections view
		ZoteroPane_Local.collectionsView = new Zotero.CollectionTreeView();
		var collectionsTree = document.getElementById('zotero-collections-tree');
		collectionsTree.view = ZoteroPane_Local.collectionsView;
		collectionsTree.controllers.appendController(new Zotero.CollectionTreeCommandController(collectionsTree));
		collectionsTree.addEventListener("click", ZoteroPane_Local.onTreeClick, true);
		
		var itemsTree = document.getElementById('zotero-items-tree');
		itemsTree.controllers.appendController(new Zotero.ItemTreeCommandController(itemsTree));
		itemsTree.addEventListener("mousedown", ZoteroPane_Local.onTreeMouseDown, true);
		itemsTree.addEventListener("click", ZoteroPane_Local.onTreeClick, true);
		
		var menu = document.getElementById("contentAreaContextMenu");
		menu.addEventListener("popupshowing", ZoteroPane_Local.contextPopupShowing, false);
		
		Zotero.Keys.windowInit(document);
		
		if (Zotero.restoreFromServer) {
			Zotero.restoreFromServer = false;
			
			setTimeout(function () {
				var ps = Components.classes["@mozilla.org/embedcomp/prompt-service;1"]
										.getService(Components.interfaces.nsIPromptService);
				var buttonFlags = (ps.BUTTON_POS_0) * (ps.BUTTON_TITLE_IS_STRING)
									+ (ps.BUTTON_POS_1) * (ps.BUTTON_TITLE_CANCEL);
				var index = ps.confirmEx(
					null,
					"Zotero Restore",
					"The local Zotero database has been cleared."
						+ " "
						+ "Would you like to restore from the Zotero server now?",
					buttonFlags,
					"Sync Now",
					null, null, null, {}
				);
				
				if (index == 0) {
					Zotero.Sync.Server.sync({
						onSuccess: function () {
							Zotero.Sync.Runner.setSyncIcon();
							
							ps.alert(
								null,
								"Restore Completed",
								"The local Zotero database has been successfully restored."
							);
						},
						
						onError: function (msg) {
							ps.alert(
								null,
								"Restore Failed",
								"An error occurred while restoring from the server:\n\n"
									+ msg
							);
							
							Zotero.Sync.Runner.error(msg);
						}
					});
				}
			}, 1000);
		}
		// If the database was initialized or there are no sync credentials and
		// Zotero hasn't been run before in this profile, display the start page
		// -- this way the page won't be displayed when they sync their DB to
		// another profile or if the DB is initialized erroneously (e.g. while
		// switching data directory locations)
		else if (Zotero.Prefs.get('firstRun2')) {
			if (Zotero.Schema.dbInitialized || !Zotero.Sync.Server.enabled) {
				setTimeout(function () {
					if(Zotero.isStandalone) {
						ZoteroPane_Local.loadURI("https://www.zotero.org/start_standalone");
					} else {
						gBrowser.selectedTab = gBrowser.addTab("https://www.zotero.org/start");
					}
				}, 400);
			}
			Zotero.Prefs.set('firstRun2', false);
			try {
				Zotero.Prefs.clear('firstRun');
			}
			catch (e) {}
		}
		
		// Hide sync debugging menu by default
		if (Zotero.Prefs.get('sync.debugMenu')) {
			var sep = document.getElementById('zotero-tb-actions-sync-separator');
			sep.hidden = false;
			sep.nextSibling.hidden = false;
			sep.nextSibling.nextSibling.hidden = false;
			sep.nextSibling.nextSibling.nextSibling.hidden = false;
		}
	}
	
	
	/*
	 * Create the New Item (+) submenu with each item type
	 */
	this.buildItemTypeSubMenu = function () {
		var moreMenu = document.getElementById('zotero-tb-add-more');
		
		// Sort by localized name
		var t = Zotero.ItemTypes.getSecondaryTypes();
		var itemTypes = [];
		for (var i=0; i<t.length; i++) {
			itemTypes.push({
				id: t[i].id,
				name: t[i].name,
				localized: Zotero.ItemTypes.getLocalizedString(t[i].id)
			});
		}
		var collation = Zotero.getLocaleCollation();
		itemTypes.sort(function(a, b) {
			return collation.compareString(1, a.localized, b.localized);
		});
		
		for (var i = 0; i<itemTypes.length; i++) {
			var menuitem = document.createElement("menuitem");
			menuitem.setAttribute("label", itemTypes[i].localized);
			menuitem.setAttribute("oncommand","ZoteroPane_Local.newItem("+itemTypes[i]['id']+")");
			menuitem.setAttribute("tooltiptext", "");
			moreMenu.appendChild(menuitem);
		}
	}
	
	
	this.updateNewItemTypes = function () {
		var addMenu = document.getElementById('zotero-tb-add').firstChild;
		
		// Remove all nodes so we can regenerate
		var options = addMenu.getElementsByAttribute("class", "zotero-tb-add");
		while (options.length) {
			var p = options[0].parentNode;
			p.removeChild(options[0]);
		}
		
		var separator = addMenu.firstChild;
		
		// Sort by localized name
		var t = Zotero.ItemTypes.getPrimaryTypes();
		var itemTypes = [];
		for (var i=0; i<t.length; i++) {
			itemTypes.push({
				id: t[i].id,
				name: t[i].name,
				localized: Zotero.ItemTypes.getLocalizedString(t[i].id)
			});
		}
		var collation = Zotero.getLocaleCollation();
		itemTypes.sort(function(a, b) {
			return collation.compareString(1, a.localized, b.localized);
		});
		
		for (var i = 0; i<itemTypes.length; i++) {
			var menuitem = document.createElement("menuitem");
			menuitem.setAttribute("label", itemTypes[i].localized);
			menuitem.setAttribute("oncommand","ZoteroPane_Local.newItem("+itemTypes[i]['id']+")");
			menuitem.setAttribute("tooltiptext", "");
			menuitem.className = "zotero-tb-add";
			addMenu.insertBefore(menuitem, separator);
		}
	}
	
	
	
	/*
	 * Called when the window closes
	 */
	function destroy()
	{
		if (!Zotero || !Zotero.initialized || !_loaded) {
			return;
		}
		
		if(this.isShowing()) {
			this.serializePersist();
		}
		
		var tagSelector = document.getElementById('zotero-tag-selector');
		tagSelector.unregister();
		
		if(this.collectionsView) this.collectionsView.unregister();
		if(this.itemsView) this.itemsView.unregister();
		
		observerService.removeObserver(_reloadObserver, "zotero-reloaded");
	}
	
	/**
	 * Called before Zotero pane is to be made visible
	 * @return {Boolean} True if Zotero pane should be loaded, false otherwise (if an error
	 * 		occurred)
	 */
	function makeVisible()
	{
		// If pane not loaded, load it or display an error message
		if (!ZoteroPane_Local.loaded) {
			if (Zotero.locked) {
				var ps = Components.classes["@mozilla.org/embedcomp/prompt-service;1"]
										.getService(Components.interfaces.nsIPromptService);
				var msg = Zotero.getString('general.operationInProgress') + '\n\n' + Zotero.getString('general.operationInProgress.waitUntilFinished');
				ps.alert(null, "", msg);
				return false;
			}
			ZoteroPane_Local.init();
		}
		
		// If Zotero could not be initialized, display an error message and return
		if(!Zotero || !Zotero.initialized) {
			this.displayStartupError();
			return false;
		}
		
		if(!_madeVisible) {
			this.buildItemTypeSubMenu();
		}
		_madeVisible = true;
		
		this.unserializePersist();
		this.updateToolbarPosition();
		this.updateTagSelectorSize();
		
		// restore saved row selection (for tab switching)
		var containerWindow = (window.ZoteroTab ? window.ZoteroTab.containerWindow : window);
		if(containerWindow.zoteroSavedCollectionSelection) {
			this.collectionsView.rememberSelection(containerWindow.zoteroSavedCollectionSelection);
			delete containerWindow.zoteroSavedCollectionSelection;
		}
		
		// restore saved item selection (for tab switching)
		if(containerWindow.zoteroSavedItemSelection) {
			var me = this;
			// hack to restore saved selection after itemTreeView finishes loading
			window.setTimeout(function() {
				if(containerWindow.zoteroSavedItemSelection) {
					me.itemsView.rememberSelection(containerWindow.zoteroSavedItemSelection);
					delete containerWindow.zoteroSavedItemSelection;
				}
			}, 51);
		}
		
		// Focus the quicksearch on pane open
		var searchBar = document.getElementById('zotero-tb-search');
		setTimeout(function () {
			searchBar.inputField.select();
		}, 1);
		
		// Auto-empty trashed items older than a certain number of days
		var days = Zotero.Prefs.get('trashAutoEmptyDays');
		if (days) {
			var d = new Date();
			// TODO: empty group trashes if permissions
			var deleted = Zotero.Items.emptyTrash(null, days);
			var d2 = new Date();
			Zotero.debug("Emptied old items from trash in " + (d2 - d) + " ms");
		}
		
		var d = new Date();
		Zotero.purgeDataObjects();
		var d2 = new Date();
		Zotero.debug("Purged data tables in " + (d2 - d) + " ms");
		
		// Auto-sync on pane open
		if (Zotero.Prefs.get('sync.autoSync')) {
			setTimeout(function () {
				if (!Zotero.Sync.Server.enabled
						|| Zotero.Sync.Server.syncInProgress
						|| Zotero.Sync.Storage.syncInProgress) {
					Zotero.debug('Sync already running -- skipping auto-sync', 4);
					return;
				}
				
				if (Zotero.Sync.Server.manualSyncRequired) {
					Zotero.debug('Manual sync required -- skipping auto-sync', 4);
					return;
				}
				
				Zotero.Sync.Runner.sync(true);
			}, 1000);
		}
		
		// Set sync icon to spinning or not
		//
		// We don't bother setting an error state at open
		if (Zotero.Sync.Server.syncInProgress || Zotero.Sync.Storage.syncInProgress) {
			Zotero.Sync.Runner.setSyncIcon('animate');
		}
		else {
			Zotero.Sync.Runner.setSyncIcon();
		}
		
		return true;
	}
	
	/**
	 * Function to be called before ZoteroPane_Local is hidden. Does not actually hide the Zotero pane.
	 */
	this.makeHidden = function() {
		this.serializePersist();
	}
	
	function isShowing() {
		var zoteroPane = document.getElementById('zotero-pane-stack');
		return zoteroPane.getAttribute('hidden') != 'true' &&
				zoteroPane.getAttribute('collapsed') != 'true';
	}
	
	function isFullScreen() {
		return document.getElementById('zotero-pane-stack').getAttribute('fullscreenmode') == 'true';
	}
	
	
	/*
	 * Trigger actions based on keyboard shortcuts
	 */
	function handleKeyDown(event, from) {
		try {
			// Ignore keystrokes outside of Zotero pane
			if (!(event.originalTarget.ownerDocument instanceof XULDocument)) {
				return;
			}
		}
		catch (e) {
			Zotero.debug(e);
		}
		
		if (Zotero.locked) {
			event.preventDefault();
			return;
		}
		
		if (from == 'zotero-pane') {
			// Highlight collections containing selected items
			//
			// We use Control (17) on Windows because Alt triggers the menubar;
			// 	otherwise we use Alt/Option (18)
			if ((Zotero.isWin && event.keyCode == 17 && !event.altKey) ||
					(!Zotero.isWin && event.keyCode == 18 && !event.ctrlKey)
					&& !event.shiftKey && !event.metaKey) {
				
				this.highlightTimer = Components.classes["@mozilla.org/timer;1"].
					createInstance(Components.interfaces.nsITimer);
				// {} implements nsITimerCallback
				this.highlightTimer.initWithCallback({
					notify: ZoteroPane_Local.setHighlightedRowsCallback
				}, 225, Components.interfaces.nsITimer.TYPE_ONE_SHOT);
			}
			// Unhighlight on key up
			else if ((Zotero.isWin && event.ctrlKey) ||
					(!Zotero.isWin && event.altKey)) {
				if (this.highlightTimer) {
					this.highlightTimer.cancel();
					this.highlightTimer = null;
				}
				ZoteroPane_Local.collectionsView.setHighlightedRows();
			}
			
			return;
		}
		
		// Ignore keystrokes if Zotero pane is closed
		var zoteroPane = document.getElementById('zotero-pane-stack');
		if (zoteroPane.getAttribute('hidden') == 'true' ||
				zoteroPane.getAttribute('collapsed') == 'true') {
			return;
		}
		
		var useShift = Zotero.isMac;
		
		var key = String.fromCharCode(event.which);
		if (!key) {
			Zotero.debug('No key');
			return;
		}
		
		// Ignore modifiers other than Ctrl-Alt or Cmd-Shift
		if (!((Zotero.isMac ? event.metaKey : event.ctrlKey) &&
				(useShift ? event.shiftKey : event.altKey))) {
			return;
		}
		
		var command = Zotero.Keys.getCommand(key);
		if (!command) {
			return;
		}
		
		Zotero.debug(command);
		
		// Errors don't seem to make it out otherwise
		try {
		
		switch (command) {
			case 'openZotero':
				try {
					// Ignore Cmd-Shift-Z keystroke in text areas
					if (Zotero.isMac && key == 'Z' &&
							event.originalTarget.localName == 'textarea') {
						Zotero.debug('Ignoring keystroke in text area');
						return;
					}
				}
				catch (e) {
					Zotero.debug(e);
				}
				if(window.ZoteroOverlay) window.ZoteroOverlay.toggleDisplay()
				break;
			case 'library':
				document.getElementById('zotero-collections-tree').focus();
				ZoteroPane_Local.collectionsView.selection.select(0);
				break;
			case 'quicksearch':
				document.getElementById('zotero-tb-search').select();
				break;
			case 'newItem':
				ZoteroPane_Local.newItem(2); // book
				var menu = document.getElementById('zotero-editpane-item-box').itemTypeMenu;
				menu.focus();
				document.getElementById('zotero-editpane-item-box').itemTypeMenu.menupopup.openPopup(menu, "before_start", 0, 0);
				break;
			case 'newNote':
				// Use key that's not the modifier as the popup toggle
				ZoteroPane_Local.newNote(useShift ? event.altKey : event.shiftKey);
				break;
			case 'toggleTagSelector':
				ZoteroPane_Local.toggleTagSelector();
				break;
			case 'toggleFullscreen':
				ZoteroPane_Local.toggleTab();
				break;
			case 'copySelectedItemCitationsToClipboard':
				ZoteroPane_Local.copySelectedItemsToClipboard(true)
				break;
			case 'copySelectedItemsToClipboard':
				ZoteroPane_Local.copySelectedItemsToClipboard();
				break;
			case 'importFromClipboard':
				Zotero_File_Interface.importFromClipboard();
				break;
			default:
				throw ('Command "' + command + '" not found in ZoteroPane_Local.handleKeyDown()');
		}
		
		}
		catch (e) {
			Zotero.debug(e, 1);
			Components.utils.reportError(e);
		}
		
		event.preventDefault();
	}
	
	
	function handleKeyUp(event, from) {
		if (from == 'zotero-pane') {
			if ((Zotero.isWin && event.keyCode == 17) ||
					(!Zotero.isWin && event.keyCode == 18)) {
				if (this.highlightTimer) {
					this.highlightTimer.cancel();
					this.highlightTimer = null;
				}
				ZoteroPane_Local.collectionsView.setHighlightedRows();
			}
		}
	}
	
	
	/*
	 * Highlights collections containing selected items on Ctrl (Win) or
	 * Option/Alt (Mac/Linux) press
	 */
	function setHighlightedRowsCallback() {
		var itemIDs = ZoteroPane_Local.getSelectedItems(true);
		if (itemIDs && itemIDs.length) {
			var collectionIDs = Zotero.Collections.getCollectionsContainingItems(itemIDs, true);
			if (collectionIDs) {
				ZoteroPane_Local.collectionsView.setHighlightedRows(collectionIDs);
			}
		}
	}
	
	
	function handleKeyPress(event, from) {
		if (from == 'zotero-collections-tree') {
			if ((event.keyCode == event.DOM_VK_BACK_SPACE && Zotero.isMac) ||
					event.keyCode == event.DOM_VK_DELETE) {
				ZoteroPane_Local.deleteSelectedCollection();
				event.preventDefault();
				return;
			}
		}
		else if (from == 'zotero-items-tree') {
			if ((event.keyCode == event.DOM_VK_BACK_SPACE && Zotero.isMac) ||
					event.keyCode == event.DOM_VK_DELETE) {
				// If Cmd/Ctrl delete, use forced mode, which does different
				// things depending on the context
				var force = event.metaKey || (!Zotero.isMac && event.ctrlKey);
				ZoteroPane_Local.deleteSelectedItems(force);
				event.preventDefault();
				return;
			}
		}
	}
	
	
	/*
	 * Create a new item
	 *
	 * _data_ is an optional object with field:value for itemData
	 */
	function newItem(typeID, data, row)
	{
		if (!Zotero.stateCheck()) {
			this.displayErrorMessage(true);
			return false;
		}
		
		// Make sure currently selected view is editable
		if (row === undefined && this.collectionsView.selection) {
			row = this.collectionsView.selection.currentIndex;
			
			if (!this.canEdit(row)) {
				this.displayCannotEditLibraryMessage();
				return;
			}
		}
		
		if (row !== undefined) {
			var itemGroup = this.collectionsView._getItemAtRow(row);
			var libraryID = itemGroup.ref.libraryID;
		}
		else {
			var libraryID = null;
			var itemGroup = null;
		}
		
		Zotero.DB.beginTransaction();
		
		var item = new Zotero.Item(typeID);
		item.libraryID = libraryID;
		for (var i in data) {
			item.setField(i, data[i]);
		}
		var itemID = item.save();
		
		if (itemGroup && itemGroup.isCollection()) {
			itemGroup.ref.addItem(itemID);
		}
		
		Zotero.DB.commitTransaction();
		
		//set to Info tab
		document.getElementById('zotero-view-item').selectedIndex = 0;
		
		// Update most-recently-used list for New Item menu
		var mru = Zotero.Prefs.get('newItemTypeMRU');
		if (mru) {
			var mru = mru.split(',');
			var pos = mru.indexOf(typeID + '');
			if (pos != -1) {
				mru.splice(pos, 1);
			}
			mru.unshift(typeID);
		}
		else {
			var mru = [typeID + ''];
		}
		Zotero.Prefs.set('newItemTypeMRU', mru.slice(0, 5).join(','));
		
		return Zotero.Items.get(itemID);
	}
	
	
	function newCollection(parent)
	{
		if (!Zotero.stateCheck()) {
			this.displayErrorMessage(true);
			return false;
		}
		
		if (!this.canEdit()) {
			this.displayCannotEditLibraryMessage();
			return;
		}
		
		var promptService = Components.classes["@mozilla.org/embedcomp/prompt-service;1"]
								.getService(Components.interfaces.nsIPromptService);
		
		var untitled = Zotero.DB.getNextName('collections', 'collectionName',
			Zotero.getString('pane.collections.untitled'));
		
		var newName = { value: untitled };
		var result = promptService.prompt(window,
			Zotero.getString('pane.collections.newCollection'),
			Zotero.getString('pane.collections.name'), newName, "", {});
		
		if (!result)
		{
			return;
		}
		
		if (!newName.value)
		{
			newName.value = untitled;
		}
		
		var collection = new Zotero.Collection;
		collection.libraryID = this.getSelectedLibraryID();
		collection.name = newName.value;
		collection.parent = parent;
		collection.save();
	}
	
	
	this.newGroup = function () {
		this.loadURI(Zotero.Groups.addGroupURL);
	}
	
	
	function newSearch()
	{
		if (!Zotero.stateCheck()) {
			this.displayErrorMessage(true);
			return false;
		}
		
		var s = new Zotero.Search();
		s.libraryID = this.getSelectedLibraryID();
		s.addCondition('title', 'contains', '');
		
		var untitled = Zotero.getString('pane.collections.untitled');
		untitled = Zotero.DB.getNextName('savedSearches', 'savedSearchName',
			Zotero.getString('pane.collections.untitled'));
		var io = {dataIn: {search: s, name: untitled}, dataOut: null};
		window.openDialog('chrome://zotero/content/searchDialog.xul','','chrome,modal',io);
	}
	
	
	this.setVirtual = function (libraryID, mode, show) {
		switch (mode) {
			case 'duplicates':
				var prefKey = 'duplicateLibraries';
				var lastViewedFolderID = 'D' + (libraryID ? libraryID : 0);
				break;
			
			case 'unfiled':
				var prefKey = 'unfiledLibraries';
				var lastViewedFolderID = 'U' + (libraryID ? libraryID : 0);
				break;
			
			default:
				throw ("Invalid virtual mode '" + mode + "' in ZoteroPane.setVirtual()");
		}
		
		try {
			var ids = Zotero.Prefs.get(prefKey).split(',');
		}
		catch (e) {
			var ids = [];
		}
		
		if (!libraryID) {
			libraryID = 0;
		}
		
		var newids = [];
		for each(var id in ids) {
			id = parseInt(id);
			if (isNaN(id)) {
				continue;
			}
			// Remove current library if hiding
			if (id == libraryID && !show) {
				continue;
			}
			// Remove libraryIDs that no longer exist
			if (id != 0 && !Zotero.Libraries.exists(id)) {
				continue;
			}
			newids.push(id);
		}
		
		// Add the current library if it's not already set
		if (show && newids.indexOf(libraryID) == -1) {
			newids.push(libraryID);
		}
		
		newids.sort();
		
		Zotero.Prefs.set(prefKey, newids.join());
		
		this.collectionsView.refresh();
		
		// If group is closed, open it
		this.collectionsView.selectLibrary(libraryID);
		row = this.collectionsView.selection.currentIndex;
		if (!this.collectionsView.isContainerOpen(row)) {
			this.collectionsView.toggleOpenState(row);
		}
		
		// Select new row
		if (show) {
			Zotero.Prefs.set('lastViewedFolder', lastViewedFolderID);
			var row = this.collectionsView.getLastViewedRow();
			this.collectionsView.selection.select(row);
		}
	}
	
	
	this.openLookupWindow = function () {
		if (!Zotero.stateCheck()) {
			this.displayErrorMessage(true);
			return false;
		}
		
		if (!this.canEdit()) {
			this.displayCannotEditLibraryMessage();
			return;
		}
		
		window.openDialog('chrome://zotero/content/lookup.xul', 'zotero-lookup', 'chrome,modal');
	}
	
	
	function openAdvancedSearchWindow() {
		var wm = Components.classes["@mozilla.org/appshell/window-mediator;1"]
					.getService(Components.interfaces.nsIWindowMediator);
		var enumerator = wm.getEnumerator('zotero:search');
		while (enumerator.hasMoreElements()) {
			var win = enumerator.getNext();
		}
		
		if (win) {
			win.focus();
			return;
		}
		
		var s = new Zotero.Search();
		s.addCondition('title', 'contains', '');
		var io = {dataIn: {search: s}, dataOut: null};
		window.openDialog('chrome://zotero/content/advancedSearch.xul', '', 'chrome,dialog=no,centerscreen', io);
	}
	
	
	function toggleTagSelector(){
		var tagSelector = document.getElementById('zotero-tag-selector');
		
		var showing = tagSelector.getAttribute('collapsed') == 'true';
		tagSelector.setAttribute('collapsed', !showing);
		this.updateTagSelectorSize();
		
		// If showing, set scope to items in current view
		// and focus filter textbox
		if (showing) {
			_setTagScope();
			tagSelector.focusTextbox();
		}
		// If hiding, clear selection
		else {
			tagSelector.uninit();
		}
	}
	
	
	function updateTagSelectorSize() {
		//Zotero.debug('Updating tag selector size');
		var zoteroPane = document.getElementById('zotero-pane-stack');
		var splitter = document.getElementById('zotero-tags-splitter');
		var tagSelector = document.getElementById('zotero-tag-selector');
		
		// Nothing should be bigger than appcontent's height
		var max = document.getElementById('appcontent').boxObject.height
					- splitter.boxObject.height;
		
		// Shrink tag selector to appcontent's height
		var maxTS = max - COLLECTIONS_HEIGHT;
		if (parseInt(tagSelector.getAttribute("height")) > maxTS) {
			//Zotero.debug("Limiting tag selector height to appcontent");
			tagSelector.setAttribute('height', maxTS);
		}
		
		var height = tagSelector.boxObject.height;
		
		
		/*Zotero.debug("tagSelector.boxObject.height: " + tagSelector.boxObject.height);
		Zotero.debug("tagSelector.getAttribute('height'): " + tagSelector.getAttribute('height'));
		Zotero.debug("zoteroPane.boxObject.height: " + zoteroPane.boxObject.height);
		Zotero.debug("zoteroPane.getAttribute('height'): " + zoteroPane.getAttribute('height'));*/
		
		
		// Don't let the Z-pane jump back down to its previous height
		// (if shrinking or hiding the tag selector let it clear the min-height)
		if (zoteroPane.getAttribute('height') < zoteroPane.boxObject.height) {
			//Zotero.debug("Setting Zotero pane height attribute to " +  zoteroPane.boxObject.height);
			zoteroPane.setAttribute('height', zoteroPane.boxObject.height);
		}
		
		if (tagSelector.getAttribute('collapsed') == 'true') {
			// 32px is the default Z pane min-height in overlay.css
			height = 32;
		}
		else {
			// tS.boxObject.height doesn't exist at startup, so get from attribute
			if (!height) {
				height = parseInt(tagSelector.getAttribute('height'));
			}
			// 121px seems to be enough room for the toolbar and collections
			// tree at minimum height
			height = height + COLLECTIONS_HEIGHT;
		}
		
		//Zotero.debug('Setting Zotero pane minheight to ' + height);
		zoteroPane.setAttribute('minheight', height);
		
		if (this.isShowing() && !this.isFullScreen()) {
			zoteroPane.setAttribute('savedHeight', zoteroPane.boxObject.height);
		}
		
		// Fix bug whereby resizing the Z pane downward after resizing
		// the tag selector up and then down sometimes caused the Z pane to
		// stay at a fixed size and get pushed below the bottom
		tagSelector.height++;
		tagSelector.height--;
	}
	
	
	function getTagSelection(){
		var tagSelector = document.getElementById('zotero-tag-selector');
		return tagSelector.selection ? tagSelector.selection : {};
	}
	
	
	function clearTagSelection() {
		if (!Zotero.Utilities.isEmpty(this.getTagSelection())) {
			var tagSelector = document.getElementById('zotero-tag-selector');
			tagSelector.clearAll();
		}
	}
	
	
	/*
	 * Sets the tag filter on the items view
	 */
	function updateTagFilter(){
		if (this.itemsView) {
			this.itemsView.setFilter('tags', getTagSelection());
		}
	}
	
	
	/*
	 * Set the tags scope to the items in the current view
	 *
	 * Passed to the items tree to trigger on changes
	 */
	function _setTagScope() {
		var itemGroup = self.collectionsView._getItemAtRow(self.collectionsView.selection.currentIndex);
		var tagSelector = document.getElementById('zotero-tag-selector');
		if (!tagSelector.getAttribute('collapsed') ||
				tagSelector.getAttribute('collapsed') == 'false') {
			Zotero.debug('Updating tag selector with current tags');
			if (itemGroup.editable) {
				tagSelector.mode = 'edit';
			}
			else {
				tagSelector.mode = 'view';
			}
			tagSelector.libraryID = itemGroup.ref.libraryID;
			tagSelector.scope = itemGroup.getChildTags();
		}
	}
	
	
	function onCollectionSelected()
	{
		if (this.itemsView)
		{
			this.itemsView.unregister();
			if (this.itemsView.wrappedJSObject.listener) {
				document.getElementById('zotero-items-tree').removeEventListener(
					'keypress', this.itemsView.wrappedJSObject.listener, false
				);
			}
			this.itemsView.wrappedJSObject.listener = null;
			document.getElementById('zotero-items-tree').view = this.itemsView = null;
		}
		
		// Clear quick search and tag selector when switching views
		document.getElementById('zotero-tb-search').value = "";
		document.getElementById('zotero-tag-selector').clearAll();
		
		if (this.collectionsView.selection.count != 1) {
			document.getElementById('zotero-items-tree').view = this.itemsView = null;
			return;
		}
		
		// this.collectionsView.selection.currentIndex != -1
		
		var itemgroup = this.collectionsView._getItemAtRow(this.collectionsView.selection.currentIndex);
		
		/*
		if (itemgroup.isSeparator()) {
			document.getElementById('zotero-items-tree').view = this.itemsView = null;
			return;
		}
		*/
		
		itemgroup.setSearch('');
		itemgroup.setTags(getTagSelection());
		
		// Enable or disable toolbar icons as necessary
		const disableIfNoEdit = ["cmd_zotero_newCollection", "zotero-tb-add",
			"cmd_zotero_newItemFromCurrentPage", "zotero-tb-lookup", "cmd_zotero_newStandaloneNote",
			"zotero-tb-note-add", "zotero-tb-attachment-add"];
		for(var i=0; i<disableIfNoEdit.length; i++) {
			var el = document.getElementById(disableIfNoEdit[i]);
			if(itemgroup.editable) {
				if(el.hasAttribute("disabled")) el.removeAttribute("disabled");
			} else {
				el.setAttribute("disabled", "true");
			}
		}
		
		try {
			Zotero.UnresponsiveScriptIndicator.disable();
			this.itemsView = new Zotero.ItemTreeView(itemgroup);
			this.itemsView.addCallback(_setTagScope);
			document.getElementById('zotero-items-tree').view = this.itemsView;
			this.itemsView.selection.clearSelection();
		}
		finally {
			Zotero.UnresponsiveScriptIndicator.enable();
		}
		
		Zotero.Prefs.set('lastViewedFolder', itemgroup.id);
	}
	
	
	this.getItemGroup = function () {
		return this.collectionsView._getItemAtRow(this.collectionsView.selection.currentIndex);
	}
	
	
	this.itemSelected = function (event) {
		if (!Zotero.stateCheck()) {
			this.displayErrorMessage();
			return;
		}
		
		// DEBUG: Is this actually possible?
		if (!this.itemsView) {
			Components.utils.reportError("this.itemsView is not defined in ZoteroPane.itemSelected()");
		}
		
		// Display restore button if items selected in Trash
		if (this.itemsView.selection.count) {
			document.getElementById('zotero-item-restore-button').hidden
				= !this.itemsView._itemGroup.isTrash()
					|| _nonDeletedItemsSelected(this.itemsView);
		}
		else {
			document.getElementById('zotero-item-restore-button').hidden = true;
		}
		
		var tabs = document.getElementById('zotero-view-tabbox');
		
		// save note when switching from a note
		if(document.getElementById('zotero-item-pane-content').selectedIndex == 2) {
			document.getElementById('zotero-note-editor').save();
		}
		
		var itemGroup = this.getItemGroup();
		
		// Single item selected
		if (this.itemsView.selection.count == 1 && this.itemsView.selection.currentIndex != -1)
		{
			var item = this.itemsView.getSelectedItems()[0];
			
			if (item.isNote()) {
				var noteEditor = document.getElementById('zotero-note-editor');
				noteEditor.mode = this.collectionsView.editable ? 'edit' : 'view';
				
				// If loading new or different note, disable undo while we repopulate the text field
				// so Undo doesn't end up clearing the field. This also ensures that Undo doesn't
				// undo content from another note into the current one.
				if (!noteEditor.item || noteEditor.item.id != item.id) {
					noteEditor.disableUndo();
				}
				noteEditor.parent = null;
				noteEditor.item = item;
				
				noteEditor.enableUndo();
				
				var viewButton = document.getElementById('zotero-view-note-button');
				if (this.collectionsView.editable) {
					viewButton.hidden = false;
					viewButton.setAttribute('noteID', item.id);
					if (item.getSource()) {
						viewButton.setAttribute('sourceID', item.getSource());
					}
					else {
						viewButton.removeAttribute('sourceID');
					}
				}
				else {
					viewButton.hidden = true;
				}
				
				document.getElementById('zotero-item-pane-content').selectedIndex = 2;
			}
			
			else if (item.isAttachment()) {
				var attachmentBox = document.getElementById('zotero-attachment-box');
				attachmentBox.mode = this.collectionsView.editable ? 'edit' : 'view';
				attachmentBox.item = item;
				
				document.getElementById('zotero-item-pane-content').selectedIndex = 3;
			}
			
			// Regular item
			else {
				var isCommons = itemGroup.isBucket();
				
				document.getElementById('zotero-item-pane-content').selectedIndex = 1;
				var tabBox = document.getElementById('zotero-view-tabbox');
				var pane = tabBox.selectedIndex;
				tabBox.firstChild.hidden = isCommons;
				
				var button = document.getElementById('zotero-item-show-original');
				if (isCommons) {
					button.hidden = false;
					button.disabled = !this.getOriginalItem();
				}
				else {
					button.hidden = true;
				}
				
				if (this.collectionsView.editable) {
					ZoteroItemPane.viewItem(item, null, pane);
					tabs.selectedIndex = document.getElementById('zotero-view-item').selectedIndex;
				}
				else {
					ZoteroItemPane.viewItem(item, 'view', pane);
					tabs.selectedIndex = document.getElementById('zotero-view-item').selectedIndex;
				}
			}
		}
		// Zero or multiple items selected
		else {
			var count = this.itemsView.selection.count;
			
			// Display duplicates merge interface in item pane
			if (itemGroup.isDuplicates()) {
				if (!itemGroup.editable) {
					if (count) {
						// TODO: localize
						var msg = "Library write access is required to merge items.";
					}
					else {
						var msg = Zotero.getString('pane.item.selected.zero');
					}
					this.setItemPaneMessage(msg);
				}
				else if (count) {
					document.getElementById('zotero-item-pane-content').selectedIndex = 4;
					
					// Load duplicates UI code
					if (typeof Zotero_Duplicates_Pane == 'undefined') {
						Zotero.debug("Loading duplicatesMerge.js");
						Components.classes["@mozilla.org/moz/jssubscript-loader;1"]
							.getService(Components.interfaces.mozIJSSubScriptLoader)
							.loadSubScript("chrome://zotero/content/duplicatesMerge.js");
					}
					
					// On a Select All of more than a few items, display a row
					// count instead of the usual item type mismatch error
					var displayNumItemsOnTypeError = count > 5 && count == this.itemsView.rowCount;
					
					// Initialize the merge pane with the selected items
					Zotero_Duplicates_Pane.setItems(this.getSelectedItems(), displayNumItemsOnTypeError);
				}
				else {
					// TODO: localize
					var msg = "Select items to merge";
					this.setItemPaneMessage(msg);
				}
			}
			// Display label in the middle of the item pane
			else {
				if (count) {
					var msg = Zotero.getString('pane.item.selected.multiple', count);
				}
				else {
					var msg = Zotero.getString('pane.item.selected.zero');
				}
				
				this.setItemPaneMessage(msg);
			}
		}
	}
	
	
	/**
	 * Check if any selected items in the passed (trash) treeview are not deleted
	 *
	 * @param	{nsITreeView}
	 * @return	{Boolean}
	 */
	function _nonDeletedItemsSelected(itemsView) {
		var start = {};
		var end = {};
		for (var i=0, len=itemsView.selection.getRangeCount(); i<len; i++) {
			itemsView.selection.getRangeAt(i, start, end);
			for (var j=start.value; j<=end.value; j++) {
				if (!itemsView._getItemAtRow(j).ref.deleted) {
					return true;
				}
			}
		}
		return false;
	}
	
	
	this.updateNoteButtonMenu = function () {
		var items = ZoteroPane_Local.getSelectedItems();
		var button = document.getElementById('zotero-tb-add-child-note');
		button.disabled = !this.canEdit() ||
			!(items.length == 1 && (items[0].isRegularItem() || !items[0].isTopLevelItem()));
	}
	
	
	this.updateAttachmentButtonMenu = function (popup) {
		var items = ZoteroPane_Local.getSelectedItems();
		
		var disabled = !this.canEdit() || !(items.length == 1 && items[0].isRegularItem());
		
		if (disabled) {
			for each(var node in popup.childNodes) {
				node.disabled = true;
			}
			return;
		}
		
		var itemgroup = this.collectionsView._getItemAtRow(this.collectionsView.selection.currentIndex);
		var canEditFiles = this.canEditFiles();
		
		var prefix = "menuitem-iconic zotero-menuitem-attachments-";
		
		for (var i=0; i<popup.childNodes.length; i++) {
			var node = popup.childNodes[i];
			
			switch (node.className) {
				case prefix + 'link':
					node.disabled = itemgroup.isWithinGroup();
					break;
				
				case prefix + 'snapshot':
				case prefix + 'file':
					node.disabled = !canEditFiles;
					break;
				
				case prefix + 'web-link':
					node.disabled = false;
					break;
				
				default:
					throw ("Invalid class name '" + node.className + "' in ZoteroPane_Local.updateAttachmentButtonMenu()");
			}
		}
	}
	
	
	this.checkPDFConverter = function () {
		if (Zotero.Fulltext.pdfConverterIsRegistered()) {
			return true;
		}
		
		var ps = Components.classes["@mozilla.org/embedcomp/prompt-service;1"]
			.getService(Components.interfaces.nsIPromptService);
		var buttonFlags = (ps.BUTTON_POS_0) * (ps.BUTTON_TITLE_IS_STRING)
			+ (ps.BUTTON_POS_1) * (ps.BUTTON_TITLE_CANCEL);
		var index = ps.confirmEx(
			null,
			// TODO: localize
			"PDF Tools Not Installed",
			"To use this feature, you must first install the PDF tools in "
				+ "the Zotero preferences.",
			buttonFlags,
			"Open Preferences",
			null, null, null, {}
		);
		if (index == 0) {
			ZoteroPane_Local.openPreferences('zotero-prefpane-search', 'pdftools-install');
		}
		return false;
	}
	
	
	function reindexItem() {
		var items = this.getSelectedItems();
		if (!items) {
			return;
		}
		
		var itemIDs = [];
		var checkPDF = false;
		for (var i=0; i<items.length; i++) {
			// If any PDFs, we need to make sure the converter is installed and
			// prompt for installation if not
			if (!checkPDF && items[i].attachmentMIMEType && items[i].attachmentMIMEType == "application/pdf") {
				checkPDF = true;
			}
			itemIDs.push(items[i].id);
		}
		
		if (checkPDF) {
			var installed = this.checkPDFConverter();
			if (!installed) {
				document.getElementById('zotero-attachment-box').updateItemIndexedState();
				return;
			}
		}
		
		Zotero.Fulltext.indexItems(itemIDs, true);
		document.getElementById('zotero-attachment-box').updateItemIndexedState();
	}
	
	
	function duplicateSelectedItem() {
		if (!this.canEdit()) {
			this.displayCannotEditLibraryMessage();
			return;
		}
		
		var item = this.getSelectedItems()[0];
		
		Zotero.DB.beginTransaction();
		
		// Create new unsaved clone item in target library
		var newItem = new Zotero.Item(item.itemTypeID);
		newItem.libraryID = item.libraryID;
		// DEBUG: save here because clone() doesn't currently work on unsaved tagged items
		var id = newItem.save();
		
		var newItem = Zotero.Items.get(id);
		item.clone(false, newItem);
		newItem.save();
		
		if (this.itemsView._itemGroup.isCollection() && !newItem.getSource()) {
			this.itemsView._itemGroup.ref.addItem(newItem.id);
		}
		
		Zotero.DB.commitTransaction();
		
		this.selectItem(newItem.id);
	}
	
	
	this.deleteSelectedItem = function () {
		Zotero.debug("ZoteroPane_Local.deleteSelectedItem() is deprecated -- use ZoteroPane_Local.deleteSelectedItems()");
		this.deleteSelectedItems();
	}
	
	/*
	 * Remove, trash, or delete item(s), depending on context
	 *
	 * @param	{Boolean}	[force=false]	Trash or delete even if in a collection or search,
	 *										or trash without prompt in library
	 */
	this.deleteSelectedItems = function (force) {
		if (!this.itemsView || !this.itemsView.selection.count) {
			return;
		}
		var itemGroup = this.itemsView._itemGroup;
		
		if (!itemGroup.isTrash() && !itemGroup.isBucket() && !this.canEdit()) {
			this.displayCannotEditLibraryMessage();
			return;
		}
		
		var toTrash = {
			title: Zotero.getString('pane.items.trash.title'),
			text: Zotero.getString(
				'pane.items.trash' + (this.itemsView.selection.count > 1 ? '.multiple' : '')
			)
		};
		var toDelete = {
			title: Zotero.getString('pane.items.delete.title'),
			text: Zotero.getString(
				'pane.items.delete' + (this.itemsView.selection.count > 1 ? '.multiple' : '')
			)
		};
		
		if (itemGroup.isLibrary(true)) {
			// In library, don't prompt if meta key was pressed
			var prompt = force ? false : toTrash;
		}
		else if (itemGroup.isCollection()) {
			// In collection, only prompt if trashing
			var prompt = force ? toTrash : false;
		}
		else if (itemGroup.isSearch() || itemGroup.isUnfiled() || itemGroup.isDuplicates()) {
			if (!force) {
				return;
			}
			var prompt = toTrash;
		}
		// Do nothing in trash view if any non-deleted items are selected
		else if (itemGroup.isTrash()) {
			var start = {};
			var end = {};
			for (var i=0, len=this.itemsView.selection.getRangeCount(); i<len; i++) {
				this.itemsView.selection.getRangeAt(i, start, end);
				for (var j=start.value; j<=end.value; j++) {
					if (!this.itemsView._getItemAtRow(j).ref.deleted) {
						return;
					}
				}
			}
			var prompt = toDelete;
		}
		else if (itemGroup.isBucket()) {
			var prompt = toDelete;
		}
		// Do nothing in share views
		else if (itemGroup.isShare()) {
			return;
		}
		
		var promptService = Components.classes["@mozilla.org/embedcomp/prompt-service;1"]
										.getService(Components.interfaces.nsIPromptService);
		if (!prompt || promptService.confirm(window, prompt.title, prompt.text)) {
			this.itemsView.deleteSelection(force);
		}
	}
	
	
	this.mergeSelectedItems = function () {
		if (!this.canEdit()) {
			this.displayCannotEditLibraryMessage();
			return;
		}
		
		document.getElementById('zotero-item-pane-content').selectedIndex = 4;
		
		if (typeof Zotero_Duplicates_Pane == 'undefined') {
			Zotero.debug("Loading duplicatesMerge.js");
			Components.classes["@mozilla.org/moz/jssubscript-loader;1"]
				.getService(Components.interfaces.mozIJSSubScriptLoader)
				.loadSubScript("chrome://zotero/content/duplicatesMerge.js");
		}
		
		// Initialize the merge pane with the selected items
		Zotero_Duplicates_Pane.setItems(this.getSelectedItems());
	}
	
	
	this.deleteSelectedCollection = function () {
		var itemGroup = this.getItemGroup();
		
		// Remove virtual duplicates collection
		if (itemGroup.isDuplicates()) {
			this.setVirtual(itemGroup.ref.libraryID, 'duplicates', false);
		}
		// Remove virtual unfiled collection
		else if (itemGroup.isUnfiled()) {
			this.setVirtual(itemGroup.ref.libraryID, 'unfiled', false);
			return;
		}
		
		if (!this.canEdit()) {
			this.displayCannotEditLibraryMessage();
			return;
		}
		
		if (this.collectionsView.selection.count == 1) {
			if (itemGroup.isCollection())
			{
				if (confirm(Zotero.getString('pane.collections.delete')))
				{
					this.collectionsView.deleteSelection();
				}
			}
			else if (itemGroup.isSearch())
			{
				if (confirm(Zotero.getString('pane.collections.deleteSearch')))
				{
					this.collectionsView.deleteSelection();
				}
			}
		}
	}
	
	
	// Currently used only for Commons to find original linked item
	this.getOriginalItem = function () {
		var item = this.getSelectedItems()[0];
		var itemGroup = this.getItemGroup();
		// TEMP: Commons buckets only
		return itemGroup.ref.getLocalItem(item);
	}
	
	
	this.showOriginalItem = function () {
		var item = this.getOriginalItem();
		if (!item) {
			Zotero.debug("Original item not found");
			return;
		}
		this.selectItem(item.id);
	}
	
	
	this.restoreSelectedItems = function () {
		var items = this.getSelectedItems();
		if (!items) {
			return;
		}
		
		Zotero.DB.beginTransaction();
		for (var i=0; i<items.length; i++) {
			items[i].deleted = false;
			items[i].save();
		}
		Zotero.DB.commitTransaction();
	}
	
	
	this.emptyTrash = function () {
		var libraryID = this.getSelectedLibraryID();
		
		var ps = Components.classes["@mozilla.org/embedcomp/prompt-service;1"]
								.getService(Components.interfaces.nsIPromptService);
		
		var result = ps.confirm(
			null,
			"",
			Zotero.getString('pane.collections.emptyTrash') + "\n\n"
				+ Zotero.getString('general.actionCannotBeUndone')
		);
		if (result) {
			Zotero.Items.emptyTrash(libraryID);
			Zotero.purgeDataObjects(true);
		}
	}
	
	this.createCommonsBucket = function () {
		var self = this;
		
		Zotero.Commons.getBuckets(function () {
			var ps = Components.classes["@mozilla.org/embedcomp/prompt-service;1"]
									.getService(Components.interfaces.nsIPromptService);
			
			var invalid = false;
			
			while (true) {
				if (invalid) {
					// TODO: localize
					ps.alert(null, "", "Invalid title. Please try again.");
					invalid = false;
				}
				
				var newTitle = {};
				var result = ps.prompt(
					null,
					"",
					// TODO: localize
					"Enter a title for this Zotero Commons collection:",
					newTitle,
					"", {}
				);
				
				if (!result) {
					return;
				}
				
				var title = Zotero.Utilities.trim(newTitle.value);
				
				if (!title) {
					return;
				}
				
				if (!Zotero.Commons.isValidBucketTitle(title)) {
					invalid = true;
					continue;
				}
				
				break;
			}
			
			invalid = false;
			
			var origName = title.toLowerCase();
			origName = origName.replace(/[^a-z0-9 ._-]/g, '');
			origName = origName.replace(/ /g, '-');
			origName = origName.substr(0, 32);
			
			while (true) {
				if (invalid) {
					// TODO: localize
					var msg = "'" + testName + "' is not a valid Zotero Commons collection identifier.\n\n"
						+ "Collection identifiers can contain basic Latin letters, numbers, "
						+ "hyphens, and underscores and must be no longer than 32 characters. "
						+ "Spaces and other characters are not allowed.";
					ps.alert(null, "", msg);
					invalid = false;
				}
				
				var newName = { value: origName };
				var result = ps.prompt(
					null,
					"",
					// TODO: localize
					"Enter an identifier for the collection '" + title + "'.\n\n"
						+ "The identifier will form the collection's URL on archive.org. "
						+ "Identifiers can contain basic Latin letters, numbers, hyphens, and underscores "
						+ "and must be no longer than 32 characters. "
						+ "Spaces and other characters are not allowed.\n\n"
						+ '"' + Zotero.Commons.userNameSlug + '-" '
						+ "will be automatically prepended to your entry.",
					newName,
					"", {}
				);
				
				if (!result) {
					return;
				}
				
				var name = Zotero.Utilities.trim(newName.value);
				
				if (!name) {
					return;
				}
				
				var testName = Zotero.Commons.userNameSlug + '-' + name;
				if (!Zotero.Commons.isValidBucketName(testName)) {
					invalid = true;
					continue;
				}
				
				break;
			}
			
			// TODO: localize
			var progressWin = new Zotero.ProgressWindow();
			progressWin.changeHeadline("Creating Zotero Commons Collection");
			var icon = self.collectionsView.getImageSrc(self.collectionsView.selection.currentIndex);
			progressWin.addLines(title, icon)
			progressWin.show();
			
			Zotero.Commons.createBucket(name, title, function () {
				progressWin.startCloseTimer();
			});
		});
	}
	
	
	this.refreshCommonsBucket = function() {
		if (!this.collectionsView
				|| !this.collectionsView.selection
				|| this.collectionsView.selection.count != 1
				|| this.collectionsView.selection.currentIndex == -1) {
			return false;
		}
		
		var itemGroup = this.collectionsView._getItemAtRow(this.collectionsView.selection.currentIndex);
		if (itemGroup && itemGroup.isBucket()) {
			var self = this;
			itemGroup.ref.refreshItems(function () {
				self.itemsView.refresh();
				self.itemsView.sort();
				
				// On a manual refresh, also check for new OCRed files
				//Zotero.Commons.syncFiles();
			});
		}
	}
	
	function editSelectedCollection()
	{
		if (!this.canEdit()) {
			this.displayCannotEditLibraryMessage();
			return;
		}
		
		if (this.collectionsView.selection.count > 0) {
			var row = this.collectionsView._getItemAtRow(this.collectionsView.selection.currentIndex);
			
			if (row.isCollection()) {
				var promptService = Components.classes["@mozilla.org/embedcomp/prompt-service;1"]
										.getService(Components.interfaces.nsIPromptService);
				
				var newName = { value: row.getName() };
				var result = promptService.prompt(window, "",
					Zotero.getString('pane.collections.rename'), newName, "", {});
				
				if (result && newName.value) {
					row.ref.name = newName.value;
					row.ref.save();
				}
			}
			else {
				var s = new Zotero.Search();
				s.id = row.ref.id;
				var io = {dataIn: {search: s, name: row.getName()}, dataOut: null};
				window.openDialog('chrome://zotero/content/searchDialog.xul','','chrome,modal',io);
				if (io.dataOut) {
					this.onCollectionSelected(); //reload itemsView
				}
			}
		}
	}
	
	
	function copySelectedItemsToClipboard(asCitations) {
		var items = this.getSelectedItems();
		if (!items.length) {
			return;
		}
		
		// Make sure at least one item is a regular item
		//
		// DEBUG: We could copy notes via keyboard shortcut if we altered
		// Z_F_I.copyItemsToClipboard() to use Z.QuickCopy.getContentFromItems(),
		// but 1) we'd need to override that function's drag limit and 2) when I
		// tried it the OS X clipboard seemed to be getting text vs. HTML wrong,
		// automatically converting text/html to plaintext rather than using
		// text/unicode. (That may be fixable, however.)
		var canCopy = false;
		for each(var item in items) {
			if (item.isRegularItem()) {
				canCopy = true;
				break;
			}
		}
		if (!canCopy) {
			var ps = Components.classes["@mozilla.org/embedcomp/prompt-service;1"]
									.getService(Components.interfaces.nsIPromptService);
			ps.alert(null, "", Zotero.getString("fileInterface.noReferencesError"));
			return;
		}
		
		var url = (window.content && window.content.location ? window.content.location.href : null);
		var [mode, format] = Zotero.QuickCopy.getFormatFromURL(url).split('=');
		var [mode, contentType] = mode.split('/');
		
		if (mode == 'bibliography') {
			if (asCitations) {
				Zotero_File_Interface.copyCitationToClipboard(items, format, contentType == 'html');
			}
			else {
				Zotero_File_Interface.copyItemsToClipboard(items, format, contentType == 'html');
			}
		}
		else if (mode == 'export') {
			// Copy citations doesn't work in export mode
			if (asCitations) {
				return;
			}
			else {
				Zotero_File_Interface.exportItemsToClipboard(items, format);
			}
		}
	}
	
	
	function clearQuicksearch() {
		var search = document.getElementById('zotero-tb-search');
		if (search.value != '') {
			search.value = '';
			ZoteroPane_Local.search();
		}
	}
	
	
	function handleSearchKeypress(textbox, event) {
		// Events that turn find-as-you-type on
		if (event.keyCode == event.DOM_VK_ESCAPE) {
			textbox.value = '';
			ZoteroPane_Local.setItemsPaneMessage(Zotero.getString('searchInProgress'));
			setTimeout(function () {
				ZoteroPane_Local.search();
				ZoteroPane_Local.clearItemsPaneMessage();
			}, 1);
		}
		else if (event.keyCode == event.DOM_VK_RETURN || event.keyCode == event.DOM_VK_ENTER) {
			ZoteroPane_Local.setItemsPaneMessage(Zotero.getString('searchInProgress'));
			setTimeout(function () {
				ZoteroPane_Local.search(true);
				ZoteroPane_Local.clearItemsPaneMessage();
			}, 1);
		}
	}
	
	
	function handleSearchInput(textbox, event) {
		// This is the new length, except, it seems, when the change is a
		// result of Undo or Redo
		if (!textbox.value.length) {
			ZoteroPane_Local.setItemsPaneMessage(Zotero.getString('searchInProgress'));
			setTimeout(function () {
				ZoteroPane_Local.search();
				ZoteroPane_Local.clearItemsPaneMessage();
			}, 1);
		}
		else if (textbox.value.indexOf('"') != -1) {
			ZoteroPane_Local.setItemsPaneMessage(Zotero.getString('advancedSearchMode'));
		}
	}
	
	
	function search(runAdvanced)
	{
		if (this.itemsView) {
			var search = document.getElementById('zotero-tb-search');
			if (!runAdvanced && search.value.indexOf('"') != -1) {
				return;
			}
			var searchVal = search.value;
			this.itemsView.setFilter('search', searchVal);
		}
	}
	
	
	/*
	 * Select item in current collection or, if not there, in Library
	 *
	 * If _inLibrary_, force switch to Library
	 * If _expand_, open item if it's a container
	 */
	function selectItem(itemID, inLibrary, expand)
	{
		if (!itemID) {
			return false;
		}
		
		var item = Zotero.Items.get(itemID);
		if (!item) {
			return false;
		}
		
		if (!this.itemsView) {
			Components.utils.reportError("Items view not set in ZoteroPane_Local.selectItem()");
			return false;
		}
		
		var currentLibraryID = this.getSelectedLibraryID();
		// If in a different library
		if (item.libraryID != currentLibraryID) {
			Zotero.debug("Library ID differs; switching library");
			this.collectionsView.selectLibrary(item.libraryID);
		}
		// Force switch to library view
		else if (!this.itemsView._itemGroup.isLibrary() && inLibrary) {
			Zotero.debug("Told to select in library; switching to library");
			this.collectionsView.selectLibrary(item.libraryID);
		}
		
		var selected = this.itemsView.selectItem(itemID, expand);
		if (!selected) {
			Zotero.debug("Item was not selected; switching to library");
			this.collectionsView.selectLibrary(item.libraryID);
			this.itemsView.selectItem(itemID, expand);
		}
		
		return true;
	}
	
	
	this.getSelectedLibraryID = function () {
		return this.collectionsView.getSelectedLibraryID();
	}
	
	
	function getSelectedCollection(asID) {
		return this.collectionsView ? this.collectionsView.getSelectedCollection(asID) : false;
	}
	
	
	function getSelectedSavedSearch(asID)
	{
		if (this.collectionsView.selection.count > 0 && this.collectionsView.selection.currentIndex != -1) {
			var collection = this.collectionsView._getItemAtRow(this.collectionsView.selection.currentIndex);
			if (collection && collection.isSearch()) {
				return asID ? collection.ref.id : collection.ref;
			}
		}
		return false;
	}
	
	
	/*
	 * Return an array of Item objects for selected items
	 *
	 * If asIDs is true, return an array of itemIDs instead
	 */
	function getSelectedItems(asIDs)
	{
		if (!this.itemsView) {
			return [];
		}
		
		return this.itemsView.getSelectedItems(asIDs);
	}
	
	
	this.getSelectedGroup = function (asID) {
		if (this.collectionsView.selection
				&& this.collectionsView.selection.count > 0
				&& this.collectionsView.selection.currentIndex != -1) {
		
			var itemGroup = this.getItemGroup();
			if (itemGroup && itemGroup.isGroup()) {
				return asID ? itemGroup.ref.id : itemGroup.ref;
			}
		}
		return false;
	}
	
	
	/*
	 * Returns an array of Zotero.Item objects of visible items in current sort order
	 *
	 * If asIDs is true, return an array of itemIDs instead
	 */
	function getSortedItems(asIDs) {
		if (!this.itemsView) {
			return [];
		}
		
		return this.itemsView.getSortedItems(asIDs);
	}
	
	
	function getSortField() {
		if (!this.itemsView) {
			return false;
		}
		
		return this.itemsView.getSortField();
	}
	
	
	function getSortDirection() {
		if (!this.itemsView) {
			return false;
		}
		
		return this.itemsView.getSortDirection();
	}
	
	
	this.buildCollectionContextMenu = function buildCollectionContextMenu()
	{
		var options = [
			"newCollection",
			"newSavedSearch",
			"newSubcollection",
			"sep1",
			"showDuplicates",
			"showUnfiled",
			"editSelectedCollection",
			"removeCollection",
			"sep2",
			"exportCollection",
			"createBibCollection",
			"exportFile",
			"loadReport",
			"emptyTrash",
			"createCommonsBucket",
			"refreshCommonsBucket"
		];
		
		var m = {};
		var i = 0;
		for each(var option in options) {
			m[option] = i++;
		}
		
		var menu = document.getElementById('zotero-collectionmenu');
		
		var itemGroup = this.collectionsView._getItemAtRow(this.collectionsView.selection.currentIndex);
		
		// By default things are hidden and visible, so we only need to record
		// when things are visible and when they're visible but disabled
		var show = [], disable = [];
		
		if (itemGroup.isCollection()) {
			show = [
				m.newSubcollection,
				m.sep1,
				m.editSelectedCollection,
				m.removeCollection,
				m.sep2,
				m.exportCollection,
				m.createBibCollection,
				m.loadReport
			];
			var s = [m.exportCollection, m.createBibCollection, m.loadReport];
			if (!this.itemsView.rowCount) {
				if (!this.collectionsView.isContainerEmpty(this.collectionsView.selection.currentIndex)) {
					disable = [m.createBibCollection, m.loadReport];
				}
				else {
					disable = s;
				}
			}
			
			// Adjust labels
			menu.childNodes[m.editSelectedCollection].setAttribute('label', Zotero.getString('pane.collections.menu.rename.collection'));
			menu.childNodes[m.removeCollection].setAttribute('label', Zotero.getString('pane.collections.menu.remove.collection'));
			menu.childNodes[m.exportCollection].setAttribute('label', Zotero.getString('pane.collections.menu.export.collection'));
			menu.childNodes[m.createBibCollection].setAttribute('label', Zotero.getString('pane.collections.menu.createBib.collection'));
			menu.childNodes[m.loadReport].setAttribute('label', Zotero.getString('pane.collections.menu.generateReport.collection'));
		}
		else if (itemGroup.isSearch()) {
			show = [
				m.editSelectedCollection,
				m.removeCollection,
				m.sep2,
				m.exportCollection,
				m.createBibCollection,
				m.loadReport
			];
			
			menu.childNodes[m.removeCollection].setAttribute('label', Zotero.getString('pane.collections.menu.remove.savedSearch'));
			
			var s = [m.exportCollection, m.createBibCollection, m.loadReport];
			if (!this.itemsView.rowCount) {
				disable = s;
			}
			
			// Adjust labels
			menu.childNodes[m.editSelectedCollection].setAttribute('label', Zotero.getString('pane.collections.menu.edit.savedSearch'));
			menu.childNodes[m.exportCollection].setAttribute('label', Zotero.getString('pane.collections.menu.export.savedSearch'));
			menu.childNodes[m.createBibCollection].setAttribute('label', Zotero.getString('pane.collections.menu.createBib.savedSearch'));
			menu.childNodes[m.loadReport].setAttribute('label', Zotero.getString('pane.collections.menu.generateReport.savedSearch'));
		}
		else if (itemGroup.isTrash()) {
			show = [m.emptyTrash];
		}
		else if (itemGroup.isGroup()) {
			show = [m.newCollection, m.newSavedSearch, m.sep1, m.showDuplicates, m.showUnfiled];
		}
		else if (itemGroup.isDuplicates() || itemGroup.isUnfiled()) {
			show = [
				m.removeCollection
			];
			
			menu.childNodes[m.removeCollection].setAttribute('label', Zotero.getString('general.remove'));
		}
		else if (itemGroup.isHeader()) {
			if (itemGroup.ref.id == 'commons-header') {
				show = [m.createCommonsBucket];
			}
		}
		else if (itemGroup.isBucket()) {
			show = [m.refreshCommonsBucket];
		}
		// Library
		else
		{
			show = [m.newCollection, m.newSavedSearch, m.sep1, m.showDuplicates, m.showUnfiled, m.sep2, m.exportFile];
		}
		
		// Disable some actions if user doesn't have write access
		var s = [m.editSelectedCollection, m.removeCollection, m.newCollection, m.newSavedSearch, m.newSubcollection];
		if (itemGroup.isWithinGroup() && !itemGroup.editable && !itemGroup.isDuplicates() && !itemGroup.isUnfiled()) {
			disable = disable.concat(s);
		}
		
		// Hide and enable all actions by default (so if they're shown they're enabled)
		for each(var pos in m) {
			menu.childNodes[pos].setAttribute('hidden', true);
			menu.childNodes[pos].setAttribute('disabled', false);
		}
		
		for (var i in show)
		{
			menu.childNodes[show[i]].setAttribute('hidden', false);
		}
		
		for (var i in disable)
		{
			menu.childNodes[disable[i]].setAttribute('disabled', true);
		}
	}
	
	function buildItemContextMenu()
	{
		var options = [
			'showInLibrary',
			'sep1',
			'addNote',
			'addAttachments',
			'sep2',
			'duplicateItem',
			'deleteItem',
			'deleteFromLibrary',
			'restoreToLibrary',
			'mergeItems',
			'sep3',
			'exportItems',
			'createBib',
			'loadReport',
			'sep4',
			'recognizePDF',
			'createParent',
			'renameAttachments',
			'reindexItem'
		];
		
		var m = {};
		var i = 0;
		for each(var option in options) {
			m[option] = i++;
		}
		
		var menu = document.getElementById('zotero-itemmenu');
		
		// remove old locate menu items
		while(menu.firstChild && menu.firstChild.getAttribute("zotero-locate")) {
			menu.removeChild(menu.firstChild);
		}
		
		var disable = [], show = [], multiple = '';
		
		if (!this.itemsView) {
			return;
		}
		
		var itemGroup = this.getItemGroup();
		
		if(itemGroup.isTrash()) {
			show.push(m.restoreToLibrary);
		} else {
			show.push(m.deleteFromLibrary);
		}
		
		show.push(m.sep3, m.exportItems, m.createBib, m.loadReport);
		
		if (this.itemsView.selection.count > 0) {
			// Multiple items selected
			if (this.itemsView.selection.count > 1) {
				var multiple =  '.multiple';
				
				var items = this.getSelectedItems();
				var canMerge = true, canIndex = true, canRecognize = true, canRename = true;
				
				if (!Zotero.Fulltext.pdfConverterIsRegistered()) {
					canIndex = false;
				}
				
				for each(var item in items) {
					if (canMerge && !item.isRegularItem() || itemGroup.isDuplicates()) {
						canMerge = false;
					}
					
					if (canIndex && !Zotero.Fulltext.canReindex(item.id)) {
						canIndex = false;
					}
					
					if (canRecognize && !Zotero_RecognizePDF.canRecognize(item)) {
						canRecognize = false;
					}
					
					// Show rename option only if all items are child attachments
					if (canRename && (!item.isAttachment() || !item.getSource() || item.attachmentLinkMode == Zotero.Attachments.LINK_MODE_LINKED_URL)) {
						canRename = false;
					}
				}
				
				if (canMerge) {
					show.push(m.mergeItems);
				}
				
				if (canIndex) {
					show.push(m.reindexItem);
				}
				
				if (canRecognize) {
					show.push(m.recognizePDF);
				}
				
				var canCreateParent = true;
				for each(var item in items) {
					if (!item.isTopLevelItem() || !item.isAttachment()) {
						canCreateParent = false;
						break;
					}
				}
				if (canCreateParent) {
					show.push(m.createParent);
				}
				
				if (canRename) {
					show.push(m.renameAttachments);
				}
				
				// Add in attachment separator
				if (canCreateParent || canRecognize || canRename || canIndex) {
					show.push(m.sep4);
				}
				
				// Block certain actions on files if no access and at least one item
				// is an imported attachment
				if (!itemGroup.filesEditable) {
					var hasImportedAttachment = false;
					for (var i=0; i<items.length; i++) {
						var item = items[i];
						if (item.isImportedAttachment()) {
							hasImportedAttachment = true;
							break;
						}
					}
					if (hasImportedAttachment) {
						disable.push(m.deleteFromLibrary, m.createParent, m.renameAttachments);
					}
				}
			}
			
			// Single item selected
			else
			{
				var item = this.getSelectedItems()[0];
				var itemID = item.id;
				menu.setAttribute('itemID', itemID);
				
				// Show in Library
				if (!itemGroup.isLibrary() && !itemGroup.isWithinGroup()) {
					show.push(m.showInLibrary, m.sep1);
				}
				
				// Disable actions in the trash
				if (itemGroup.isTrash()) {
					disable.push(m.deleteItem);
				}
				
				if (item.isRegularItem()) {
					show.push(m.addNote, m.addAttachments, m.sep2);
				}
				
				if (item.isAttachment()) {
					var showSep4 = false;
					
					if (Zotero_RecognizePDF.canRecognize(item)) {
						show.push(m.recognizePDF);
						showSep4 = true;
					}
					
					// Allow parent item creation for standalone attachments
					if (item.isTopLevelItem()) {
						show.push(m.createParent);
						showSep4 = true;
					}
					
					// Attachment rename option
					if (item.getSource() && item.attachmentLinkMode != Zotero.Attachments.LINK_MODE_LINKED_URL) {
						show.push(m.renameAttachments);
						showSep4 = true;
					}
					
					// If not linked URL, show reindex line
					if (Zotero.Fulltext.pdfConverterIsRegistered()
							&& Zotero.Fulltext.canReindex(item.id)) {
						show.push(m.reindexItem);
						showSep4 = true;
					}
					
					if (showSep4) {
						show.push(m.sep4);
					}
				}
				else {
					show.push(m.duplicateItem);
				}
				
				// Update attachment submenu
				var popup = document.getElementById('zotero-add-attachment-popup')
				this.updateAttachmentButtonMenu(popup);
				
				// Block certain actions on files if no access
				if (item.isImportedAttachment() && !itemGroup.filesEditable) {
					var d = [m.deleteFromLibrary, m.createParent, m.renameAttachments];
					for each(var val in d) {
						disable.push(val);
					}
				}
			}
		}
		// No items selected
		else
		{
			// Show in Library
			if (!itemGroup.isLibrary()) {
				show.push(m.showInLibrary, m.sep1);
			}
			
			disable.push(m.showInLibrary, m.duplicateItem, m.deleteItem,
				m.deleteFromLibrary, m.exportItems, m.createBib, m.loadReport);
		}
		
		// TODO: implement menu for remote items
		if (!itemGroup.editable) {
			for (var i in m) {
				// Still show export/bib/report for non-editable views
				// (other than Commons buckets, which aren't real items)
				if (!itemGroup.isBucket()) {
					switch (i) {
						case 'exportItems':
						case 'createBib':
						case 'loadReport':
						case 'restoreToLibrary':
							continue;
					}
				}
				disable.push(m[i]);
			}
		}
		
		// Remove from collection
		if (itemGroup.isCollection() && !(item && item.getSource()))
		{
			menu.childNodes[m.deleteItem].setAttribute('label', Zotero.getString('pane.items.menu.remove' + multiple));
			show.push(m.deleteItem);
		}
		
		// Plural if necessary
		menu.childNodes[m.deleteFromLibrary].setAttribute('label', Zotero.getString('pane.items.menu.erase' + multiple));
		menu.childNodes[m.exportItems].setAttribute('label', Zotero.getString('pane.items.menu.export' + multiple));
		menu.childNodes[m.createBib].setAttribute('label', Zotero.getString('pane.items.menu.createBib' + multiple));
		menu.childNodes[m.loadReport].setAttribute('label', Zotero.getString('pane.items.menu.generateReport' + multiple));
		menu.childNodes[m.createParent].setAttribute('label', Zotero.getString('pane.items.menu.createParent' + multiple));
		menu.childNodes[m.recognizePDF].setAttribute('label', Zotero.getString('pane.items.menu.recognizePDF' + multiple));
		menu.childNodes[m.renameAttachments].setAttribute('label', Zotero.getString('pane.items.menu.renameAttachments' + multiple));
		menu.childNodes[m.reindexItem].setAttribute('label', Zotero.getString('pane.items.menu.reindexItem' + multiple));
		
		// Hide and enable all actions by default (so if they're shown they're enabled)
		for each(var pos in m) {
			menu.childNodes[pos].setAttribute('hidden', true);
			menu.childNodes[pos].setAttribute('disabled', false);
		}
		
		for (var i in disable)
		{
			menu.childNodes[disable[i]].setAttribute('disabled', true);
		}
		
		for (var i in show)
		{
			menu.childNodes[show[i]].setAttribute('hidden', false);
		}
		
		// add locate menu options
		Zotero_LocateMenu.buildContextMenu(menu);
	}
	
	
	this.onTreeMouseDown = function (event) {
		var t = event.originalTarget;
		var tree = t.parentNode;
		
		var itemGroup = ZoteroPane_Local.getItemGroup();
		
		// Automatically select all equivalent items when clicking on an item
		// in duplicates view
		if (itemGroup.isDuplicates() && tree.id == 'zotero-items-tree') {
			// Trigger only on primary-button single clicks with modifiers
			// (so that items can still be selected and deselected manually)
			if (!event || event.detail != 1 || event.button != 0 || event.metaKey || event.shiftKey) {
				return;
			}
			
			var t = event.originalTarget;
			
			if (t.localName != 'treechildren') {
				return;
			}
			
			var tree = t.parentNode;
			
			var row = {}, col = {}, obj = {};
			tree.treeBoxObject.getCellAt(event.clientX, event.clientY, row, col, obj);
			
			// obj.value == 'cell'/'text'/'image'/'twisty'
			if (!obj.value) {
				return;
			}
			
			// Duplicated in itemTreeView.js::notify()
			var itemID = ZoteroPane_Local.itemsView._getItemAtRow(row.value).ref.id;
			var setItemIDs = itemGroup.ref.getSetItemsByItemID(itemID);
			ZoteroPane_Local.itemsView.selectItems(setItemIDs);
			
			// Prevent the tree's select event from being called here,
			// since it's triggered by the multi-select
			event.stopPropagation();
		}
	}
	
	
	// Adapted from: http://www.xulplanet.com/references/elemref/ref_tree.html#cmnote-9
	this.onTreeClick = function (event) {
		var t = event.originalTarget;
		
		if (t.localName != 'treechildren') {
			return;
		}
		
		var tree = t.parentNode;
		
		// We care only about primary-button double and triple clicks
		if (!event || (event.detail != 2 && event.detail != 3) || event.button != 0) {
			// The Mozilla tree binding fires select() in mousedown(),
			// but if when it gets to click() the selection differs from
			// what it expects (say, because multiple items had been
			// selected during mousedown()), it fires select() again.
			// We prevent that here.
			var itemGroup = ZoteroPane_Local.getItemGroup();
			if (itemGroup.isDuplicates() && tree.id == 'zotero-items-tree') {
				if (event.metaKey || event.shiftKey) {
					return;
				}
				
				// Allow twisty click to work in duplicates mode
				var row = {}, col = {}, obj = {};
				tree.treeBoxObject.getCellAt(event.clientX, event.clientY, row, col, obj);
				if (obj.value == 'twisty') {
					return;
				}
				
				event.stopPropagation();
				event.preventDefault();
			}
			
			return;
		}
		
		var itemGroup = ZoteroPane_Local.getItemGroup();
		
		// Ignore double-clicks in duplicates view on everything except attachments
		if (itemGroup.isDuplicates()) {
			var items = ZoteroPane_Local.getSelectedItems();
			if (items.length != 1 || !items[0].isAttachment()) {
				event.stopPropagation();
				event.preventDefault();
				return;
			}
		}
		
		var row = {}, col = {}, obj = {};
		tree.treeBoxObject.getCellAt(event.clientX, event.clientY, row, col, obj);
		
		// obj.value == 'cell'/'text'/'image'
		if (!obj.value) {
			return;
		}
		
		if (tree.id == 'zotero-collections-tree') {                                                    
			// Ignore triple clicks for collections
			if (event.detail != 2) {
				return;
			}
			
			if (itemGroup.isLibrary()) {
				var uri = Zotero.URI.getCurrentUserLibraryURI();
				if (uri) {
					ZoteroPane_Local.loadURI(uri);
					event.stopPropagation();
				}
				return;
			}
			
			if (itemGroup.isSearch()) {
				ZoteroPane_Local.editSelectedCollection();
				return;
			}
			
			if (itemGroup.isGroup()) {
				var uri = Zotero.URI.getGroupURI(itemGroup.ref, true);
				ZoteroPane_Local.loadURI(uri);
				event.stopPropagation();
				return;
			}
			
			// Ignore double-clicks on Unfiled Items source row
			if (itemGroup.isUnfiled()) {
				return;
			}
			
			if (itemGroup.isHeader()) {
				if (itemGroup.ref.id == 'group-libraries-header') {
					var uri = Zotero.URI.getGroupsURL();
					ZoteroPane_Local.loadURI(uri);
					event.stopPropagation();
				}
				return;
			}

			if (itemGroup.isBucket()) {
				ZoteroPane_Local.loadURI(itemGroup.ref.uri);
				event.stopPropagation();
			}
		}
		else if (tree.id == 'zotero-items-tree') {
			var viewOnDoubleClick = Zotero.Prefs.get('viewOnDoubleClick');
			
			// Expand/collapse on triple-click
			if (viewOnDoubleClick) {
				if (event.detail == 3) {
					tree.view.toggleOpenState(tree.view.selection.currentIndex);
					return;
				}
				
				// Don't expand/collapse on double-click
				event.stopPropagation();
			}
			
			if (tree.view && tree.view.selection.currentIndex > -1) {
				var item = ZoteroPane_Local.getSelectedItems()[0];
				if (item) {
					if (item.isRegularItem()) {
						if (itemGroup.isBucket()) {
							var uri = itemGroup.ref.getItemURI(item);
							ZoteroPane_Local.loadURI(uri);
							event.stopPropagation();
							return;
						}
						
						if (!viewOnDoubleClick) {
							return;
						}
						
						var uri = Components.classes["@mozilla.org/network/standard-url;1"].
								createInstance(Components.interfaces.nsIURI);
						var snapID = item.getBestAttachment();
						if (snapID) {
							ZoteroPane_Local.viewAttachment(snapID, event);
							return;
						}
						
						var uri = item.getField('url');
						if (!uri) {
							var doi = item.getField('DOI');
							if (doi) {
								// Pull out DOI, in case there's a prefix
								doi = Zotero.Utilities.cleanDOI(doi);
								if (doi) {
									uri = "http://dx.doi.org/" + encodeURIComponent(doi);
								}
							}
						}
						if (uri) {
							ZoteroPane_Local.loadURI(uri);
						}
					}
					else if (item.isNote()) {
						if (!ZoteroPane_Local.collectionsView.editable) {
							return;
						}
						document.getElementById('zotero-view-note-button').doCommand();
					}
					else if (item.isAttachment()) {
						ZoteroPane_Local.viewSelectedAttachment(event);
					}
				}
			}
		}
	}
	
	
	this.openPreferences = function (paneID, action) {
		var io = {
			pane: paneID,
			action: action
		};
		window.openDialog('chrome://zotero/content/preferences/preferences.xul',
			'zotero-prefs',
			'chrome,titlebar,toolbar,centerscreen,'
				+ Zotero.Prefs.get('browser.preferences.instantApply', true) ? 'dialog=no' : 'modal',
			io
		);
	}
	
	
	/*
	 * Loads a URL following the standard modifier key behavior
	 *  (e.g. meta-click == new background tab, meta-shift-click == new front tab,
	 *  shift-click == new window, no modifier == frontmost tab
	 */
	function loadURI(uris, event) {
		if(typeof uris === "string") {
			uris = [uris];
		}
		
		for each(var uri in uris) {
			// Ignore javascript: and data: URIs
			if (uri.match(/^(javascript|data):/)) {
				return;
			}
			
			if (Zotero.isStandalone) {
				if(uri.match(/^https?/)) {
					var io = Components.classes['@mozilla.org/network/io-service;1']
								.getService(Components.interfaces.nsIIOService);
					var uri = io.newURI(uri, null, null);
					var handler = Components.classes['@mozilla.org/uriloader/external-protocol-service;1']
								.getService(Components.interfaces.nsIExternalProtocolService)
								.getProtocolHandlerInfo('http');
					handler.preferredAction = Components.interfaces.nsIHandlerInfo.useSystemDefault;
					handler.launchWithURI(uri, null);
				} else {
					ZoteroStandalone.openInViewer(uri);
				}
				return;
			}
			
			// Open in new tab
			var openInNewTab = event && (event.metaKey || (!Zotero.isMac && event.ctrlKey));
			if (event && event.shiftKey && !openInNewTab) {
				window.open(uri, "zotero-loaded-page",
					"menubar=yes,location=yes,toolbar=yes,personalbar=yes,resizable=yes,scrollbars=yes,status=yes");
			}
			else if (openInNewTab || !window.loadURI || uris.length > 1) {
				// if no gBrowser, find it
				if(!gBrowser) {
					var wm = Components.classes["@mozilla.org/appshell/window-mediator;1"]
									   .getService(Components.interfaces.nsIWindowMediator);
					var browserWindow = wm.getMostRecentWindow("navigator:browser");
					var gBrowser = browserWindow.gBrowser;
				}
				
				// load in a new tab
				var tab = gBrowser.addTab(uri);
				var browser = gBrowser.getBrowserForTab(tab);
				
				if (event && event.shiftKey || !openInNewTab) {
					// if shift key is down, or we are opening in a new tab because there is no loadURI,
					// select new tab
					gBrowser.selectedTab = tab;
				}
			}
			else {
				window.loadURI(uri);
			}
		}
	}
	
	
	function setItemsPaneMessage(msg, lock) {
		var elem = document.getElementById('zotero-items-pane-message-box');
		
		if (elem.getAttribute('locked') == 'true') {
			return;
		}
		
		while (elem.hasChildNodes()) {
			elem.removeChild(elem.firstChild);
		}
		var msgParts = msg.split("\n\n");
		for (var i=0; i<msgParts.length; i++) {
			var desc = document.createElement('description');
			desc.appendChild(document.createTextNode(msgParts[i]));
			elem.appendChild(desc);
		}
		
		// Make message permanent
		if (lock) {
			elem.setAttribute('locked', true);
		}
		
		document.getElementById('zotero-items-pane-content').selectedIndex = 1;
	}
	
	
	function clearItemsPaneMessage() {
		// If message box is locked, don't clear
		var box = document.getElementById('zotero-items-pane-message-box');
		if (box.getAttribute('locked') == 'true') {
			return;
		}
		
		document.getElementById('zotero-items-pane-content').selectedIndex = 0;
	}
	
	
	this.setItemPaneMessage = function (msg) {
		document.getElementById('zotero-item-pane-content').selectedIndex = 0;
		
		var label = document.getElementById('zotero-item-pane-message');
		label.value = msg;
	}
	
	
	// Updates browser context menu options
	function contextPopupShowing()
	{
		if (!Zotero.Prefs.get('browserContentContextMenu')) {
			return;
		}
		
		var menuitem = document.getElementById("zotero-context-add-to-current-note");
		if (menuitem){
			var items = ZoteroPane_Local.getSelectedItems();
			if (ZoteroPane_Local.itemsView.selection && ZoteroPane_Local.itemsView.selection.count==1
				&& items[0] && items[0].isNote()
				&& window.gContextMenu.isTextSelected)
			{
				menuitem.hidden = false;
			}
			else
			{
				menuitem.hidden = true;
			}
		}
		
		var menuitem = document.getElementById("zotero-context-add-to-new-note");
		if (menuitem){
			if (window.gContextMenu.isTextSelected)
			{
				menuitem.hidden = false;
			}
			else
			{
				menuitem.hidden = true;
			}
		}
		
		var menuitem = document.getElementById("zotero-context-save-link-as-item");
		if (menuitem) {
			if (window.gContextMenu.onLink) {
				menuitem.hidden = false;
			}
			else {
				menuitem.hidden = true;
			}
		}
		
		var menuitem = document.getElementById("zotero-context-save-image-as-item");
		if (menuitem) {
			// Not using window.gContextMenu.hasBGImage -- if the user wants it,
			// they can use the Firefox option to view and then import from there
			if (window.gContextMenu.onImage) {
				menuitem.hidden = false;
			}
			else {
				menuitem.hidden = true;
			}
		}
		
		// If Zotero is locked or library is read-only, disable menu items
		var menu = document.getElementById('zotero-content-area-context-menu');
		var disabled = Zotero.locked;
		if (!disabled && self.collectionsView.selection && self.collectionsView.selection.count) {
			var itemGroup = self.collectionsView._getItemAtRow(self.collectionsView.selection.currentIndex);
			disabled = !itemGroup.editable;
		}
		for each(var menuitem in menu.firstChild.childNodes) {
			menuitem.disabled = disabled;
		}
	}
	
	
	this.newNote = function (popup, parent, text, citeURI) {
		if (!Zotero.stateCheck()) {
			this.displayErrorMessage(true);
			return;
		}
		
		if (!this.canEdit()) {
			this.displayCannotEditLibraryMessage();
			return;
		}
		
		if (!popup) {
			if (!text) {
				text = '';
			}
			text = Zotero.Utilities.trim(text);
			
			if (text) {
				text = '<blockquote'
						+ (citeURI ? ' cite="' + citeURI + '"' : '')
						+ '>' + Zotero.Utilities.text2html(text) + "</blockquote>";
			}
			
			var item = new Zotero.Item('note');
			item.libraryID = this.getSelectedLibraryID();
			item.setNote(text);
			if (parent) {
				item.setSource(parent);
			}
			var itemID = item.save();
			
			if (!parent && this.itemsView && this.itemsView._itemGroup.isCollection()) {
				this.itemsView._itemGroup.ref.addItem(itemID);
			}
			
			this.selectItem(itemID);
			
			document.getElementById('zotero-note-editor').focus();
		}
		else
		{
			// TODO: _text_
			var c = this.getSelectedCollection();
			if (c) {
				this.openNoteWindow(null, c.id, parent);
			}
			else {
				this.openNoteWindow(null, null, parent);
			}
		}
	}
	
	
	function addTextToNote(text, citeURI)
	{
		if (!this.canEdit()) {
			this.displayCannotEditLibraryMessage();
			return;
		}
		
		if (!text) {
			return false;
		}
		
		text = Zotero.Utilities.trim(text);
		
		if (!text.length) {
			return false;
		}
		
		text = '<blockquote'
					+ (citeURI ? ' cite="' + citeURI + '"' : '')
					+ '>' + Zotero.Utilities.text2html(text) + "</blockquote>";
		
		var items = this.getSelectedItems();
		if (this.itemsView.selection.count == 1 && items[0] && items[0].isNote()) {
			var note = items[0].getNote()
			
			items[0].setNote(note + text);
			items[0].save();
			
			var noteElem = document.getElementById('zotero-note-editor')
			noteElem.focus();
			return true;
		}
		
		return false;
	}
	
	function openNoteWindow(itemID, col, parentItemID)
	{
		if (!this.canEdit()) {
			this.displayCannotEditLibraryMessage();
			return;
		}
		
		var name = null;
		
		if (itemID) {
			// Create a name for this window so we can focus it later
			//
			// Collection is only used on new notes, so we don't need to
			// include it in the name
			name = 'zotero-note-' + itemID;
			
			var wm = Components.classes["@mozilla.org/appshell/window-mediator;1"]
					.getService(Components.interfaces.nsIWindowMediator);
			var e = wm.getEnumerator('');
			while (e.hasMoreElements()) {
				var w = e.getNext();
				if (w.name == name) {
					w.focus();
					return;
				}
			}
		}
		
		window.open('chrome://zotero/content/note.xul?v=1'
			+ (itemID ? '&id=' + itemID : '') + (col ? '&coll=' + col : '')
			+ (parentItemID ? '&p=' + parentItemID : ''),
			name, 'chrome,resizable,centerscreen');
	}
	
	
	this.addAttachmentFromURI = function (link, itemID) {
		if (!this.canEdit()) {
			this.displayCannotEditLibraryMessage();
			return;
		}
		var ps = Components.classes["@mozilla.org/embedcomp/prompt-service;1"]
					.getService(Components.interfaces.nsIPromptService);
		
		var input = {};
		var check = {value : false};
		
		// TODO: Localize
		// TODO: Allow title to be specified?
		var result = ps.prompt(null, "Attach Link to URI", "Enter a URI:", input, "", {});
		if (!result || !input.value) return false;
		
		// Create a new attachment
		Zotero.Attachments.linkFromURL(input.value, itemID);
	}
	
	
	function addAttachmentFromDialog(link, id)
	{
		if (!this.canEdit()) {
			this.displayCannotEditLibraryMessage();
			return;
		}
		
		var itemGroup = ZoteroPane_Local.collectionsView._getItemAtRow(this.collectionsView.selection.currentIndex);
		if (link && itemGroup.isWithinGroup()) {
			var ps = Components.classes["@mozilla.org/embedcomp/prompt-service;1"]
									.getService(Components.interfaces.nsIPromptService);
			ps.alert(null, "", "Linked files cannot be added to group libraries.");
			return;
		}
		
		// TODO: disable in menu
		if (!this.canEditFiles()) {
			this.displayCannotEditLibraryFilesMessage();
			return;
		}
		
		var libraryID = itemGroup.ref.libraryID;
		
		var nsIFilePicker = Components.interfaces.nsIFilePicker;
		var fp = Components.classes["@mozilla.org/filepicker;1"]
        					.createInstance(nsIFilePicker);
		fp.init(window, Zotero.getString('pane.item.attachments.select'), nsIFilePicker.modeOpenMultiple);
		fp.appendFilters(Components.interfaces.nsIFilePicker.filterAll);
		
		if(fp.show() == nsIFilePicker.returnOK)
		{
			var files = fp.files;
			while (files.hasMoreElements()){
				var file = files.getNext();
				file.QueryInterface(Components.interfaces.nsILocalFile);
				var attachmentID;
				if(link)
					attachmentID = Zotero.Attachments.linkFromFile(file, id);
				else
					attachmentID = Zotero.Attachments.importFromFile(file, id, libraryID);
			
				if(attachmentID && !id)
				{
					var c = this.getSelectedCollection();
					if(c)
						c.addItem(attachmentID);
				}
			}
		}
	}
	
	
	this.addItemFromPage = function (itemType, saveSnapshot, row) {
		if(Zotero.isConnector) {
			// In connector, save page via Zotero Standalone
			var doc = window.content.document;
			Zotero.Connector.callMethod("saveSnapshot", {"url":doc.location.toString(),
					"cookie":doc.cookie, "html":doc.documentElement.innerHTML},
			function(returnValue, status) {
				_showPageSaveStatus(doc.title);
			});
			return;
		}
		
		if ((row || (this.collectionsView && this.collectionsView.selection)) && !this.canEdit(row)) {
			this.displayCannotEditLibraryMessage();
			return;
		}
		
		return this.addItemFromDocument(window.content.document, itemType, saveSnapshot, row);
	}
	
	/**
	 * Shows progress dialog for a webpage/snapshot save request
	 */
	function _showPageSaveStatus(title) {
		var progressWin = new Zotero.ProgressWindow();
		progressWin.changeHeadline(Zotero.getString('ingester.scraping'));
		var icon = 'chrome://zotero/skin/treeitem-webpage.png';
		progressWin.addLines(title, icon)
		progressWin.show();
		progressWin.startCloseTimer();
	}
	
	/**
	 * @param	{Document}			doc
	 * @param	{String|Integer}	[itemType='webpage']	Item type id or name
	 * @param	{Boolean}			[saveSnapshot]			Force saving or non-saving of a snapshot,
	 *														regardless of automaticSnapshots pref
	 */
	this.addItemFromDocument = function (doc, itemType, saveSnapshot, row) {
		_showPageSaveStatus(doc.title);
		
		// Save snapshot if explicitly enabled or automatically pref is set and not explicitly disabled
		saveSnapshot = saveSnapshot || (saveSnapshot !== false && Zotero.Prefs.get('automaticSnapshots'));
		
		// TODO: this, needless to say, is a temporary hack
		if (itemType == 'temporaryPDFHack') {
			itemType = null;
			var isPDF = false;
			if (doc.title.indexOf('application/pdf') != -1) {
				isPDF = true;
			}
			else {
				var ios = Components.classes["@mozilla.org/network/io-service;1"].
							getService(Components.interfaces.nsIIOService);
				try {
					var uri = ios.newURI(doc.location, null, null);
					if (uri.fileName && uri.fileName.match(/pdf$/)) {
						isPDF = true;
					}
				}
				catch (e) {
					Zotero.debug(e);
					Components.utils.reportError(e);
				}
			}
			
			if (isPDF && saveSnapshot) {
				//
				// Duplicate newItem() checks here
				//
				if (!Zotero.stateCheck()) {
					this.displayErrorMessage(true);
					return false;
				}
				
				// Currently selected row
				if (row === undefined && this.collectionsView && this.collectionsView.selection) {
					row = this.collectionsView.selection.currentIndex;
				}
				
				if (row && !this.canEdit(row)) {
					this.displayCannotEditLibraryMessage();
					return;
				}
				
				if (row !== undefined) {
					var itemGroup = this.collectionsView._getItemAtRow(row);
					var libraryID = itemGroup.ref.libraryID;
				}
				else {
					var libraryID = null;
					var itemGroup = null;
				}
				//
				//
				//
				
				if (!this.canEditFiles(row)) {
					this.displayCannotEditLibraryFilesMessage();
					return;
				}
				
				if (itemGroup && itemGroup.isCollection()) {
					var collectionID = itemGroup.ref.id;
				}
				else {
					var collectionID = false;
				}
				
				var itemID = Zotero.Attachments.importFromDocument(doc, false, false, collectionID, null, libraryID);
				
				// importFromDocument() doesn't trigger the notifier for a second
				//
				// The one-second delay is weird but better than nothing
				var self = this;
				setTimeout(function () {
					self.selectItem(itemID);
				}, 1001);
				
				return;
			}
		}
		
		// Save web page item by default
		if (!itemType) {
			itemType = 'webpage';
		}
		var data = {
			title: doc.title,
			url: doc.location.href,
			accessDate: "CURRENT_TIMESTAMP"
		}
		itemType = Zotero.ItemTypes.getID(itemType);
		var item = this.newItem(itemType, data, row);
		
		if (item.libraryID) {
			var group = Zotero.Groups.getByLibraryID(item.libraryID);
			filesEditable = group.filesEditable;
		}
		else {
			filesEditable = true;
		}
		
		if (saveSnapshot) {
			var link = false;
			
			if (link) {
				Zotero.Attachments.linkFromDocument(doc, item.id);
			}
			else if (filesEditable) {
				Zotero.Attachments.importFromDocument(doc, item.id);
			}
		}
		
		return item.id;
	}
	
	
	this.addItemFromURL = function (url, itemType, saveSnapshot, row) {
		if (window.content && url == window.content.document.location.href) {
			return this.addItemFromPage(itemType, saveSnapshot, row);
		}
		
		var self = this;
		
		Zotero.MIME.getMIMETypeFromURL(url, function (mimeType, hasNativeHandler) {
			// If native type, save using a hidden browser
			if (hasNativeHandler) {
				var processor = function (doc) {
					ZoteroPane_Local.addItemFromDocument(doc, itemType, saveSnapshot, row);
				};
				
				var done = function () {}
				
				var exception = function (e) {
					Zotero.debug(e);
				}
				
				Zotero.HTTP.processDocuments([url], processor, done, exception);
			}
			// Otherwise create placeholder item, attach attachment, and update from that
			else {
				// TODO: this, needless to say, is a temporary hack
				if (itemType == 'temporaryPDFHack') {
					itemType = null;
					
					if (mimeType == 'application/pdf') {
						//
						// Duplicate newItem() checks here
						//
						if (!Zotero.stateCheck()) {
							ZoteroPane_Local.displayErrorMessage(true);
							return false;
						}
						
						// Currently selected row
						if (row === undefined) {
							row = ZoteroPane_Local.collectionsView.selection.currentIndex;
						}
						
						if (!ZoteroPane_Local.canEdit(row)) {
							ZoteroPane_Local.displayCannotEditLibraryMessage();
							return;
						}
						
						if (row !== undefined) {
							var itemGroup = ZoteroPane_Local.collectionsView._getItemAtRow(row);
							var libraryID = itemGroup.ref.libraryID;
						}
						else {
							var libraryID = null;
							var itemGroup = null;
						}
						//
						//
						//
						
						if (!ZoteroPane_Local.canEditFiles(row)) {
							ZoteroPane_Local.displayCannotEditLibraryFilesMessage();
							return;
						}
						
						if (itemGroup && itemGroup.isCollection()) {
							var collectionID = itemGroup.ref.id;
						}
						else {
							var collectionID = false;
						}
						
						var attachmentItem = Zotero.Attachments.importFromURL(url, false, false, false, collectionID, mimeType, libraryID);
						
						// importFromURL() doesn't trigger the notifier until
						// after download is complete
						//
						// TODO: add a callback to importFromURL()
						setTimeout(function () {
							self.selectItem(attachmentItem.id);
						}, 1001);
						
						return;
					}
				}
				
				if (!itemType) {
					itemType = 'webpage';
				}
				
				var item = ZoteroPane_Local.newItem(itemType, {}, row);
				
				if (item.libraryID) {
					var group = Zotero.Groups.getByLibraryID(item.libraryID);
					filesEditable = group.filesEditable;
				}
				else {
					filesEditable = true;
				}
				
				// Save snapshot if explicitly enabled or automatically pref is set and not explicitly disabled
				if (saveSnapshot || (saveSnapshot !== false && Zotero.Prefs.get('automaticSnapshots'))) {
					var link = false;
					
					if (link) {
						//Zotero.Attachments.linkFromURL(doc, item.id);
					}
					else if (filesEditable) {
						var attachmentItem = Zotero.Attachments.importFromURL(url, item.id, false, false, false, mimeType);
						if (attachmentItem) {
							item.setField('title', attachmentItem.getField('title'));
							item.setField('url', attachmentItem.getField('url'));
							item.setField('accessDate', attachmentItem.getField('accessDate'));
							item.save();
						}
					}
				}
				
				return item.id;

			}
		});
	}
	
	
	/*
	 * Create an attachment from the current page
	 *
	 * |itemID|    -- itemID of parent item
	 * |link|      -- create web link instead of snapshot
	 */
	this.addAttachmentFromPage = function (link, itemID)
	{
		if (!Zotero.stateCheck()) {
			this.displayErrorMessage(true);
			return;
		}
		
		if (typeof itemID != 'number') {
			throw ("itemID must be an integer in ZoteroPane_Local.addAttachmentFromPage()");
		}
		
		var progressWin = new Zotero.ProgressWindow();
		progressWin.changeHeadline(Zotero.getString('save.' + (link ? 'link' : 'attachment')));
		var type = link ? 'web-link' : 'snapshot';
		var icon = 'chrome://zotero/skin/treeitem-attachment-' + type + '.png';
		progressWin.addLines(window.content.document.title, icon)
		progressWin.show();
		progressWin.startCloseTimer();
		
		if (link) {
			Zotero.Attachments.linkFromDocument(window.content.document, itemID);
		}
		else {
			Zotero.Attachments.importFromDocument(window.content.document, itemID);
		}
	}
	
	
	function viewAttachment(itemIDs, event, noLocateOnMissing, forceExternalViewer) {
		// If view isn't editable, don't show Locate button, since the updated
		// path couldn't be sent back up
		if (!this.collectionsView.editable) {
			noLocateOnMissing = true;
		}
		
		if(typeof itemIDs != "object") itemIDs = [itemIDs];
		
		// If multiple items, set up event so we open in new tab
		if(itemIDs.length > 1) {
			if(!event || (!event.metaKey && !event.shiftKey)) {
				event = {"metaKey":true, "shiftKey":true};
			}
		}
		
		for each(var itemID in itemIDs) {
			var item = Zotero.Items.get(itemID);
			if (!item.isAttachment()) {
				throw ("Item " + itemID + " is not an attachment in ZoteroPane_Local.viewAttachment()");
			}
			
			if (item.attachmentLinkMode == Zotero.Attachments.LINK_MODE_LINKED_URL) {
				this.loadURI(item.getField('url'), event);
				continue;
			}
			
			var file = item.getFile();
			if (file) {
				if(forceExternalViewer !== undefined) {
					var externalViewer = forceExternalViewer;
				} else {
					var mimeType = item.attachmentMIMEType;
					// If no MIME type specified, try to detect again (I guess in case
					// we've gotten smarter since the file was imported?)
					if (!mimeType) {
						mimeType = Zotero.MIME.getMIMETypeFromFile(file);
						
						// TODO: update DB with new info
					}
					
					var ext = Zotero.File.getExtension(file);
					var externalViewer = Zotero.isStandalone || (!Zotero.MIME.hasNativeHandler(mimeType, ext) &&
						(!Zotero.MIME.hasInternalHandler(mimeType, ext) || Zotero.Prefs.get('launchNonNativeFiles')));
				}
				
				if (!externalViewer) {
					var url = 'zotero://attachment/' + itemID + '/';
					this.loadURI(url, event);
				}
				else {
					// Some platforms don't have nsILocalFile.launch, so we just
					// let the Firefox external helper app window handle it
					try {
						file.launch();
					}
					catch (e) {
<<<<<<< HEAD
						Zotero.debug("launch() not supported -- passing file to loadURI()");
						var fileURL = item.getLocalFileURL();
						this.loadURI(fileURL);
=======
						Zotero.debug("launch() not supported -- passing file to loadUrl()");
						
						var uri = Components.classes["@mozilla.org/network/standard-url;1"].
									createInstance(Components.interfaces.nsIURI);
						uri.spec = attachment.getLocalFileURL();
						
						var nsIEPS = Components.classes["@mozilla.org/uriloader/external-protocol-service;1"].
										getService(Components.interfaces.nsIExternalProtocolService);
						nsIEPS.loadUrl(uri);
>>>>>>> 917d928d
					}
				}
			}
			else {
				if (item.isImportedAttachment() && Zotero.Sync.Storage.downloadAsNeeded(item.libraryID)) {
					let downloadedItem = item;
					var started = Zotero.Sync.Storage.downloadFile(item, {
						onStart: function (request) {
							if (!(request instanceof Zotero.Sync.Storage.Request)) {
								throw new Error("Invalid request object");
							}
						},
						
						onProgress: function (progress, progressMax) {
							
						},
						
						onStop: function () {
							if (!downloadedItem.getFile()) {
								ZoteroPane_Local.showAttachmentNotFoundDialog(itemID, noLocateOnMissing);
								return;
							}
							
							// check if unchanged?
							// maybe not necessary, since we'll get an error if there's an error
							
							ZoteroPane_Local.viewAttachment(downloadedItem.id, event, false, forceExternalViewer);
						},
					});
					
					if (started) {
						continue;
					}
				}
				
				this.showAttachmentNotFoundDialog(itemID, noLocateOnMissing);
			}
		}
	}
	
	
	function viewSelectedAttachment(event, noLocateOnMissing)
	{
		if (this.itemsView && this.itemsView.selection.count == 1) {
			this.viewAttachment(this.getSelectedItems(true)[0], event, noLocateOnMissing);
		}
	}
	
	
	this.showAttachmentInFilesystem = function (itemID, noLocateOnMissing) {
		var attachment = Zotero.Items.get(itemID)
		if (attachment.attachmentLinkMode != Zotero.Attachments.LINK_MODE_LINKED_URL) {
			var file = attachment.getFile();
			if (file){
				try {
					file.reveal();
				}
				catch (e) {
					// On platforms that don't support nsILocalFile.reveal() (e.g. Linux),
					// "double-click" the parent directory
					try {
						var parent = file.parent.QueryInterface(Components.interfaces.nsILocalFile);
						parent.launch();
					}
					// If launch also fails, try the OS handler
					catch (e) {
						var uri = Components.classes["@mozilla.org/network/io-service;1"].
									getService(Components.interfaces.nsIIOService).
									newFileURI(parent);
						var protocolService =
							Components.classes["@mozilla.org/uriloader/external-protocol-service;1"].
								getService(Components.interfaces.nsIExternalProtocolService);
						protocolService.loadUrl(uri);
					}
				}
			}
			else {
				this.showAttachmentNotFoundDialog(attachment.id, noLocateOnMissing)
			}
		}
	}
	
	
	/**
	 * Test if the user can edit the currently selected library/collection,
	 * and display an error if not
	 *
	 * @param	{Integer}	[row]
	 *
	 * @return	{Boolean}		TRUE if user can edit, FALSE if not
	 */
	this.canEdit = function (row) {
		// Currently selected row
		if (row === undefined) {
			row = this.collectionsView.selection.currentIndex;
		}
		
		var itemGroup = this.collectionsView._getItemAtRow(row);
		return itemGroup.editable;
	}
	
	
	/**
	 * Test if the user can edit the currently selected library/collection,
	 * and display an error if not
	 *
	 * @param	{Integer}	[row]
	 *
	 * @return	{Boolean}		TRUE if user can edit, FALSE if not
	 */
	this.canEditFiles = function (row) {
		// Currently selected row
		if (row === undefined) {
			row = this.collectionsView.selection.currentIndex;
		}
		
		var itemGroup = this.collectionsView._getItemAtRow(row);
		return itemGroup.filesEditable;
	}
	
	
	this.displayCannotEditLibraryMessage = function () {
		var ps = Components.classes["@mozilla.org/embedcomp/prompt-service;1"]
								.getService(Components.interfaces.nsIPromptService);
		ps.alert(null, "", "You cannot make changes to the currently selected library.");
	}
	
	
	this.displayCannotEditLibraryFilesMessage = function () {
		var ps = Components.classes["@mozilla.org/embedcomp/prompt-service;1"]
								.getService(Components.interfaces.nsIPromptService);
		ps.alert(null, "", "You cannot add files to the currently selected library.");
	}
	
	
	function showAttachmentNotFoundDialog(itemID, noLocate) {
		var ps = Components.classes["@mozilla.org/embedcomp/prompt-service;1"].
				createInstance(Components.interfaces.nsIPromptService);
		
		
		// Don't show Locate button
		if (noLocate) {
			var index = ps.alert(null,
				Zotero.getString('pane.item.attachments.fileNotFound.title'),
				Zotero.getString('pane.item.attachments.fileNotFound.text')
			);
			return;
		}
		
		var buttonFlags = (ps.BUTTON_POS_0) * (ps.BUTTON_TITLE_IS_STRING)
			+ (ps.BUTTON_POS_1) * (ps.BUTTON_TITLE_CANCEL);
		var index = ps.confirmEx(null,
			Zotero.getString('pane.item.attachments.fileNotFound.title'),
			Zotero.getString('pane.item.attachments.fileNotFound.text'),
			buttonFlags, Zotero.getString('general.locate'), null,
			null, null, {});
		
		if (index == 0) {
			this.relinkAttachment(itemID);
		}
	}
	
	
	this.createParentItemsFromSelected = function () {
		if (!this.canEdit()) {
			this.displayCannotEditLibraryMessage();
			return;
		}
		
		
		var items = this.getSelectedItems();
		for (var i=0; i<items.length; i++) {
			var item = items[i];
			if (!item.isTopLevelItem() || item.isRegularItem()) {
				throw('Item ' + itemID + ' is not a top-level attachment or note in ZoteroPane_Local.createParentItemsFromSelected()');
			}
			
			Zotero.DB.beginTransaction();
			// TODO: remove once there are no top-level web attachments
			if (item.isWebAttachment()) {
				var parent = new Zotero.Item('webpage');
			}
			else {
				var parent = new Zotero.Item('document');
			}
			parent.libraryID = item.libraryID;
			parent.setField('title', item.getField('title'));
			if (item.isWebAttachment()) {
				parent.setField('accessDate', item.getField('accessDate'));
				parent.setField('url', item.getField('url'));
			}
			var itemID = parent.save();
			item.setSource(itemID);
			item.save();
			Zotero.DB.commitTransaction();
		}
	}
	
	
	this.renameSelectedAttachmentsFromParents = function () {
		if (!this.canEdit()) {
			this.displayCannotEditLibraryMessage();
			return;
		}
		
		var items = this.getSelectedItems();
		
		for (var i=0; i<items.length; i++) {
			var item = items[i];
			
			if (!item.isAttachment() || !item.getSource() || item.attachmentLinkMode == Zotero.Attachments.LINK_MODE_LINKED_URL) {
				throw('Item ' + itemID + ' is not a child file attachment in ZoteroPane_Local.renameAttachmentFromParent()');
			}
			
			var file = item.getFile();
			if (!file) {
				continue;
			}
			
			var parentItemID = item.getSource();
			var newName = Zotero.Attachments.getFileBaseNameFromItem(parentItemID);
			
			var ext = file.leafName.match(/[^\.]+$/);
			if (ext) {
				newName = newName + '.' + ext;
			}
			
			var renamed = item.renameAttachmentFile(newName);
			if (renamed !== true) {
				Zotero.debug("Could not rename file (" + renamed + ")");
				continue;
			}
			
			item.setField('title', newName);
			item.save();
		}
		
		return true;
	}
	
	
	function relinkAttachment(itemID) {
		if (!this.canEdit()) {
			this.displayCannotEditLibraryMessage();
			return;
		}
		
		var item = Zotero.Items.get(itemID);
		if (!item) {
			throw('Item ' + itemID + ' not found in ZoteroPane_Local.relinkAttachment()');
		}
		
		var nsIFilePicker = Components.interfaces.nsIFilePicker;
		var fp = Components.classes["@mozilla.org/filepicker;1"]
					.createInstance(nsIFilePicker);
		fp.init(window, Zotero.getString('pane.item.attachments.select'), nsIFilePicker.modeOpen);
		
		
		var file = item.getFile(false, true);
		var dir = Zotero.File.getClosestDirectory(file);
		if (dir) {
			dir.QueryInterface(Components.interfaces.nsILocalFile);
			fp.displayDirectory = dir;
		}
		
		fp.appendFilters(Components.interfaces.nsIFilePicker.filterAll);
		
		if (fp.show() == nsIFilePicker.returnOK) {
			var file = fp.file;
			file.QueryInterface(Components.interfaces.nsILocalFile);
			item.relinkAttachmentFile(file);
		}
	}
	
	
	function reportErrors() {
		var errors = Zotero.getErrors(true);
		var ww = Components.classes["@mozilla.org/embedcomp/window-watcher;1"]
				   .getService(Components.interfaces.nsIWindowWatcher);
		var data = {
			msg: Zotero.getString('errorReport.followingErrors', Zotero.appName),
			e: errors.join('\n\n'),
			askForSteps: true
		};
		var io = { wrappedJSObject: { Zotero: Zotero, data:  data } };
		var win = ww.openWindow(null, "chrome://zotero/content/errorReport.xul",
					"zotero-error-report", "chrome,centerscreen,modal", io);
	}
	
	/*
	 * Display an error message saying that an error has occurred and Firefox
	 * needs to be restarted.
	 *
	 * If |popup| is TRUE, display in popup progress window; otherwise, display
	 * as items pane message
	 */
	function displayErrorMessage(popup) {
		var reportErrorsStr = Zotero.getString('errorReport.reportErrors');
		var reportInstructions =
			Zotero.getString('errorReport.reportInstructions', reportErrorsStr)
		
		// Display as popup progress window
		if (popup) {
			var pw = new Zotero.ProgressWindow();
			pw.changeHeadline(Zotero.getString('general.errorHasOccurred'));
			var msg = Zotero.getString('general.restartFirefox', Zotero.appName) + ' '
				+ reportInstructions;
			pw.addDescription(msg);
			pw.show();
			pw.startCloseTimer(8000);
		}
		// Display as items pane message
		else {
			var msg = Zotero.getString('general.errorHasOccurred') + ' '
				+ Zotero.getString('general.restartFirefox', Zotero.appName) + '\n\n'
				+ reportInstructions;
			self.setItemsPaneMessage(msg, true);
		}
		Zotero.debug(msg, 1);
	}
	
	this.displayStartupError = function(asPaneMessage) {
		if(!Zotero || !Zotero.initialized) {
			if (Zotero) {
				var errMsg = Zotero.startupError;
				var errFunc = Zotero.startupErrorHandler;
			}
			
			if (!errMsg) {
				// Get the stringbundle manually
				var src = 'chrome://zotero/locale/zotero.properties';
				var localeService = Components.classes['@mozilla.org/intl/nslocaleservice;1'].
						getService(Components.interfaces.nsILocaleService);
				var appLocale = localeService.getApplicationLocale();
				var stringBundleService = Components.classes["@mozilla.org/intl/stringbundle;1"]
					.getService(Components.interfaces.nsIStringBundleService);
				var stringBundle = stringBundleService.createBundle(src, appLocale);
				
				var errMsg = stringBundle.GetStringFromName('startupError');
			}
			
			if (errFunc) {
				errFunc();
			}
			else {
				// TODO: Add a better error page/window here with reporting
				// instructions
				// window.loadURI('chrome://zotero/content/error.xul');
				//if(asPaneMessage) {
				//	ZoteroPane_Local.setItemsPaneMessage(errMsg, true);
				//} else {
					var ps = Components.classes["@mozilla.org/embedcomp/prompt-service;1"]
											.getService(Components.interfaces.nsIPromptService);
					ps.alert(null, "", errMsg);
				//}
			}
		}
	}
	
	/**
	 * Toggles Zotero-as-a-tab by passing off the request to the ZoteroOverlay object associated
	 * with the present window
	 */
	this.toggleTab = function() {
		var wm = Components.classes["@mozilla.org/appshell/window-mediator;1"]
						   .getService(Components.interfaces.nsIWindowMediator);
		var browserWindow = wm.getMostRecentWindow("navigator:browser");
		if(browserWindow.ZoteroOverlay) browserWindow.ZoteroOverlay.toggleTab();
	}
	
	/**
	 * Shows the Zotero pane, making it visible if it is not and switching to the appropriate tab
	 * if necessary.
	 */
	this.show = function() {
		if(window.ZoteroOverlay) {
			if(ZoteroOverlay.isTab) {
				ZoteroOverlay.loadZoteroTab();
			} else if(!this.isShowing()) {
				ZoteroOverlay.toggleDisplay();
			}
		}
	}
		
	/**
	 * Unserializes zotero-persist elements from preferences
	 */
	this.unserializePersist = function() {
		_unserialized = true;
		var serializedValues = Zotero.Prefs.get("pane.persist");
		if(!serializedValues) return;
		serializedValues = JSON.parse(serializedValues);
		for(var id in serializedValues) {
			var el = document.getElementById(id);
			if(!el) return;
			var elValues = serializedValues[id];
			for(var attr in elValues) {
				el.setAttribute(attr, elValues[attr]);
			}
		}
		
		if(this.itemsView) {
			// may not yet be initialized
			try {
				this.itemsView.sort();
			} catch(e) {};
		}
	}

	/**
	 * Serializes zotero-persist elements to preferences
	 */
	this.serializePersist = function() {
		if(!_unserialized) return;
		var serializedValues = {};
		for each(var el in document.getElementsByAttribute("zotero-persist", "*")) {
			if(!el.getAttribute) continue;
			var id = el.getAttribute("id");
			if(!id) continue;
			var elValues = {};
			for each(var attr in el.getAttribute("zotero-persist").split(/[\s,]+/)) {
				var attrValue = el.getAttribute(attr);
				elValues[attr] = attrValue;
			}
			serializedValues[id] = elValues;
		}
		Zotero.Prefs.set("pane.persist", JSON.stringify(serializedValues));
	}
	
	/**
	 * Moves around the toolbar when the user moves around the pane
	 */
	this.updateToolbarPosition = function() {
		if(document.getElementById("zotero-pane-stack").hidden) return;
		const PANES = ["collections", "items"];
		for each(var paneName in PANES) {
			var pane = document.getElementById("zotero-"+paneName+"-pane");
			var splitter = document.getElementById("zotero-"+paneName+"-splitter");
			var toolbar = document.getElementById("zotero-"+paneName+"-toolbar");
			
			var paneComputedStyle = window.getComputedStyle(pane, null);
			var splitterComputedStyle = window.getComputedStyle(splitter, null);
			
			toolbar.style.width = paneComputedStyle.getPropertyValue("width");
			toolbar.style.marginRight = splitterComputedStyle.getPropertyValue("width");
		}
	}
	
	/**
	 * Opens the about dialog
	 */
	this.openAboutDialog = function() {
		window.openDialog('chrome://zotero/content/about.xul', 'about', 'chrome');
	}
	
	/**
	 * Adds or removes a function to be called when Zotero is reloaded by switching into or out of
	 * the connector
	 */
	this.addReloadListener = function(/** @param {Function} **/func) {
		if(_reloadFunctions.indexOf(func) === -1) _reloadFunctions.push(func);
	}
	
	/**
	 * Implements nsIObserver for Zotero reload
	 */
	var _reloadObserver = {	
		/**
		 * Called when Zotero is reloaded (i.e., if it is switched into or out of connector mode)
		 */
		"observe":function() {
			Zotero.debug("Reloading Zotero pane");
			for each(var func in _reloadFunctions) func();
		}
	};
}

/**
 * Keep track of which ZoteroPane was local (since ZoteroPane object might get swapped out for a
 * tab's ZoteroPane)
 */
var ZoteroPane_Local = ZoteroPane;<|MERGE_RESOLUTION|>--- conflicted
+++ resolved
@@ -3386,11 +3386,6 @@
 						file.launch();
 					}
 					catch (e) {
-<<<<<<< HEAD
-						Zotero.debug("launch() not supported -- passing file to loadURI()");
-						var fileURL = item.getLocalFileURL();
-						this.loadURI(fileURL);
-=======
 						Zotero.debug("launch() not supported -- passing file to loadUrl()");
 						
 						var uri = Components.classes["@mozilla.org/network/standard-url;1"].
@@ -3400,7 +3395,6 @@
 						var nsIEPS = Components.classes["@mozilla.org/uriloader/external-protocol-service;1"].
 										getService(Components.interfaces.nsIExternalProtocolService);
 						nsIEPS.loadUrl(uri);
->>>>>>> 917d928d
 					}
 				}
 			}
