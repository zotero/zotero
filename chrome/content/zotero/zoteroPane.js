--- conflicted
+++ resolved
@@ -3708,52 +3708,7 @@
 			this.displayCannotEditLibraryMessage();
 			return;
 		}
-<<<<<<< HEAD
-		
-		var items = this.getSelectedItems();
-		
-		var icon = 'chrome://zotero/skin/treeitem-attachment-pdf.png';
-		var progressWin = new Zotero.ProgressWindow();
-		var title = Zotero.getString('findPDF.searchingForAvailablePDFs');
-		progressWin.changeHeadline(title);
-		var itemProgress = new progressWin.ItemProgress(
-			icon,
-			Zotero.getString('findPDF.checkingItems', items.length, items.length)
-		);
-		progressWin.show();
-		
-		var successful = 0;
-		
-		for (let i = 0; i < items.length; i++) {
-			let item = items[i];
-			if (Zotero.Attachments.canFindPDFForItem(item)) {
-				try {
-					let attachment = await Zotero.Attachments.addAvailablePDF(item);
-					if (attachment) {
-						successful++;
-					}
-				}
-				catch (e) {
-					Zotero.logError(e);
-				}
-			}
-			itemProgress.setProgress(((i + 1) / items.length) * 100);
-		}
-		
-		itemProgress.setProgress(100);
-		itemProgress.setIcon(icon);
-		
-		if (successful) {
-			itemProgress.setText(Zotero.getString('findPDF.pdfsAdded', successful, successful));
-		}
-		else {
-			itemProgress.setText(Zotero.getString('findPDF.noPDFsFound'));
-		}
-		
-		progressWin.startCloseTimer(4000);
-=======
 		await Zotero.Attachments.addAvailablePDFs(this.getSelectedItems());
->>>>>>> 1b9811c3
 	};
 	
 	
