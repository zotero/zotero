--- conflicted
+++ resolved
@@ -554,11 +554,8 @@
 				break;
 			case 'library':
 				document.getElementById('zotero-collections-tree').focus();
-<<<<<<< HEAD
 				var selection = ZoteroPane_Local.collectionsView.getLastViewedRow();
 				ZoteroPane_Local.collectionsView.selection.select(selection);
-=======
->>>>>>> 3769fc5a
 				break;
 			case 'quicksearch':
 				document.getElementById('zotero-tb-search').select();
