--- conflicted
+++ resolved
@@ -17,27 +17,10 @@
 	margin-right: 4px;
 }
 
-<<<<<<< HEAD
-#zotero-tb-search-menu-button {
-	-moz-appearance: toolbarbutton-dropdown !important;
-	width: 12px;
-	height: 12px;
-}
-
-#zotero-tb-search-menu-button .button-menu-dropmarker {
-	display: none;
-}
-
-#zotero-tb-search .textbox-search-icon {
-	visibility: hidden;
-}
-
 #zotero-pane[dir=rtl] .zotero-tb-button > .toolbarbutton-icon {
 	transform: scaleX(-1);
 }
 
-=======
->>>>>>> eca253d4
 /* Fixes tabs missing styling on (GTK 3.20) Ubuntu 16.10. See https://bugzilla.mozilla.org/show_bug.cgi?id=1306425 */
 tabpanels {
 	-moz-appearance: none;
